--- conflicted
+++ resolved
@@ -1,16 +1,11 @@
 package com.launchdarkly.sdk.server;
 
-<<<<<<< HEAD
 import com.launchdarkly.sdk.LDUser;
 import com.launchdarkly.sdk.LDValue;
 import com.launchdarkly.sdk.UserAttribute;
 import com.launchdarkly.sdk.server.DataModel.FeatureFlag;
 import com.launchdarkly.sdk.server.DataModel.Target;
-=======
-import com.launchdarkly.client.Event;
-import com.launchdarkly.client.LDUser;
-import com.launchdarkly.client.value.LDValue;
->>>>>>> 2bd5a377
+import com.launchdarkly.sdk.server.interfaces.Event;
 
 import java.util.ArrayList;
 import java.util.HashSet;
@@ -67,7 +62,6 @@
   
   public static final String EMPTY_JSON_DATA = "{\"flags\":{},\"segments\":{}}";
   
-<<<<<<< HEAD
   public static List<FeatureFlag> makeTestFlags() {
     List<FeatureFlag> flags = new ArrayList<>();
 
@@ -117,7 +111,7 @@
     
     return flags;
   }
-=======
+
   public static final int TEST_EVENTS_COUNT = 1000;
   
   public static final LDValue CUSTOM_EVENT_DATA = LDValue.of("data");
@@ -129,5 +123,4 @@
       CUSTOM_EVENT_DATA,
       null
       );
->>>>>>> 2bd5a377
 }