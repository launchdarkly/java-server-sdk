package com.launchdarkly.client;

import com.google.common.collect.ImmutableMap;
import com.google.common.collect.ImmutableSet;
import com.google.gson.Gson;
import com.google.gson.JsonElement;
import com.google.gson.JsonObject;
import com.google.gson.reflect.TypeToken;
import com.launchdarkly.client.value.LDValue;

import org.junit.Test;

import java.lang.reflect.Type;
import java.util.HashSet;
import java.util.List;
import java.util.Map;
import java.util.Set;

<<<<<<< HEAD
=======
import static com.launchdarkly.client.JsonHelpers.gsonInstance;
import static com.launchdarkly.client.JsonHelpers.gsonInstanceForEventsSerialization;
import static com.launchdarkly.client.TestUtil.defaultEventsConfig;
import static com.launchdarkly.client.TestUtil.jbool;
import static com.launchdarkly.client.TestUtil.jdouble;
import static com.launchdarkly.client.TestUtil.jint;
import static com.launchdarkly.client.TestUtil.js;
import static com.launchdarkly.client.TestUtil.makeEventsConfig;
>>>>>>> fba97c3e
import static org.junit.Assert.assertEquals;
import static org.junit.Assert.assertNull;

@SuppressWarnings("javadoc")
public class LDUserTest {
  private static final Gson defaultGson = new Gson();
  
  @Test
  public void simpleConstructorSetsAttributes() {
    LDUser user = new LDUser("key");
    assertEquals(LDValue.of("key"), user.getKey());
    assertEquals("key", user.getKeyAsString());
    assertEquals(LDValue.ofNull(), user.getSecondary());
    assertEquals(LDValue.ofNull(), user.getIp());
    assertEquals(LDValue.ofNull(), user.getFirstName());
    assertEquals(LDValue.ofNull(), user.getLastName());
    assertEquals(LDValue.ofNull(), user.getEmail());
    assertEquals(LDValue.ofNull(), user.getName());
    assertEquals(LDValue.ofNull(), user.getAvatar());
    assertEquals(LDValue.ofNull(), user.getAnonymous());
    assertEquals(LDValue.ofNull(), user.getCountry());
    assertEquals(LDValue.ofNull(), user.getCustom("x"));
  }
  
  @Test
  public void canCopyUserWithBuilder() {
    LDUser user = new LDUser.Builder("key")
    .secondary("secondary")
    .ip("127.0.0.1")
    .firstName("Bob")
    .lastName("Loblaw")
    .email("bob@example.com")
    .name("Bob Loblaw")
    .avatar("image")
    .anonymous(false)
    .country("US")
    .custom("org", "LaunchDarkly")
    .build();
    
    assert(user.equals(new LDUser.Builder(user).build()));
  }

  @Test
  public void canSetKey() {
    LDUser user = new LDUser.Builder("k").build();
    assertEquals("k", user.getKeyAsString());
  }
  
  @Test
  public void canSetSecondary() {
    LDUser user = new LDUser.Builder("key").secondary("s").build();
    assertEquals("s", user.getSecondary().stringValue());
  }

  @Test
  public void canSetPrivateSecondary() {
    LDUser user = new LDUser.Builder("key").privateSecondary("s").build();
    assertEquals("s", user.getSecondary().stringValue());
    assertEquals(ImmutableSet.of("secondary"), user.privateAttributeNames);
  }
  
  @Test
  public void canSetIp() {
    LDUser user = new LDUser.Builder("key").ip("i").build();
    assertEquals("i", user.getIp().stringValue());
  }
  
  @Test
  public void canSetPrivateIp() {
    LDUser user = new LDUser.Builder("key").privateIp("i").build();
    assertEquals("i", user.getIp().stringValue());
    assertEquals(ImmutableSet.of("ip"), user.privateAttributeNames);
  }

  @Test
  public void canSetEmail() {
    LDUser user = new LDUser.Builder("key").email("e").build();
    assertEquals("e", user.getEmail().stringValue());
  }
  
  @Test
  public void canSetPrivateEmail() {
    LDUser user = new LDUser.Builder("key").privateEmail("e").build();
    assertEquals("e", user.getEmail().stringValue());
    assertEquals(ImmutableSet.of("email"), user.privateAttributeNames);
  }

  @Test
  public void canSetName() {
    LDUser user = new LDUser.Builder("key").name("n").build();
    assertEquals("n", user.getName().stringValue());
  }
  
  @Test
  public void canSetPrivateName() {
    LDUser user = new LDUser.Builder("key").privateName("n").build();
    assertEquals("n", user.getName().stringValue());
    assertEquals(ImmutableSet.of("name"), user.privateAttributeNames);
  }

  @Test
  public void canSetAvatar() {
    LDUser user = new LDUser.Builder("key").avatar("a").build();
    assertEquals("a", user.getAvatar().stringValue());
  }
  
  @Test
  public void canSetPrivateAvatar() {
    LDUser user = new LDUser.Builder("key").privateAvatar("a").build();
    assertEquals("a", user.getAvatar().stringValue());
    assertEquals(ImmutableSet.of("avatar"), user.privateAttributeNames);
  }

  @Test
  public void canSetFirstName() {
    LDUser user = new LDUser.Builder("key").firstName("f").build();
    assertEquals("f", user.getFirstName().stringValue());
  }
  
  @Test
  public void canSetPrivateFirstName() {
    LDUser user = new LDUser.Builder("key").privateFirstName("f").build();
    assertEquals("f", user.getFirstName().stringValue());
    assertEquals(ImmutableSet.of("firstName"), user.privateAttributeNames);
  }

  @Test
  public void canSetLastName() {
    LDUser user = new LDUser.Builder("key").lastName("l").build();
    assertEquals("l", user.getLastName().stringValue());
  }
  
  @Test
  public void canSetPrivateLastName() {
    LDUser user = new LDUser.Builder("key").privateLastName("l").build();
    assertEquals("l", user.getLastName().stringValue());
    assertEquals(ImmutableSet.of("lastName"), user.privateAttributeNames);
  }

  @Test
  public void canSetAnonymous() {
    LDUser user = new LDUser.Builder("key").anonymous(true).build();
    assertEquals(true, user.getAnonymous().booleanValue());
  }

  @Test
  public void canSetCountry() {
    LDUser user = new LDUser.Builder("key").country("u").build();
    assertEquals("u", user.getCountry().stringValue());
  }

  @Test
  public void canSetPrivateCountry() {
    LDUser user = new LDUser.Builder("key").privateCountry("u").build();
    assertEquals("u", user.getCountry().stringValue());
    assertEquals(ImmutableSet.of("country"), user.privateAttributeNames);
  }

  @Test
  public void canSetCustomString() {
    LDUser user = new LDUser.Builder("key").custom("thing", "value").build();
    assertEquals("value", user.getCustom("thing").stringValue());
  }
  
  @Test
  public void canSetPrivateCustomString() {
    LDUser user = new LDUser.Builder("key").privateCustom("thing", "value").build();
    assertEquals("value", user.getCustom("thing").stringValue());
    assertEquals(ImmutableSet.of("thing"), user.privateAttributeNames);
  }

  @Test
  public void canSetCustomInt() {
    LDUser user = new LDUser.Builder("key").custom("thing", 1).build();
    assertEquals(1, user.getCustom("thing").intValue());
  }
  
  @Test
  public void canSetPrivateCustomInt() {
    LDUser user = new LDUser.Builder("key").privateCustom("thing", 1).build();
    assertEquals(1, user.getCustom("thing").intValue());
    assertEquals(ImmutableSet.of("thing"), user.privateAttributeNames);
  }
  
  @Test
  public void canSetCustomBoolean() {
    LDUser user = new LDUser.Builder("key").custom("thing", true).build();
    assertEquals(true, user.getCustom("thing").booleanValue());
  }
  
  @Test
  public void canSetPrivateCustomBoolean() {
    LDUser user = new LDUser.Builder("key").privateCustom("thing", true).build();
    assertEquals(true, user.getCustom("thing").booleanValue());
    assertEquals(ImmutableSet.of("thing"), user.privateAttributeNames);
  }

  @Test
  public void canSetCustomJsonValue() {
    LDValue value = LDValue.buildObject().put("1", LDValue.of("x")).build();
    LDUser user = new LDUser.Builder("key").custom("thing", value).build();
    assertEquals(value, user.getCustom("thing"));
  }

  @Test
  public void canSetPrivateCustomJsonValue() {
    LDValue value = LDValue.buildObject().put("1", LDValue.of("x")).build();
    LDUser user = new LDUser.Builder("key").privateCustom("thing", value).build();
    assertEquals(value, user.getCustom("thing"));
    assertEquals(ImmutableSet.of("thing"), user.privateAttributeNames);
  }

  @Test
  public void testAllPropertiesInDefaultEncoding() {
    for (Map.Entry<LDUser, String> e: getUserPropertiesJsonMap().entrySet()) {
      JsonElement expected = gsonInstance().fromJson(e.getValue(), JsonElement.class);
      JsonElement actual = gsonInstance().toJsonTree(e.getKey());
      assertEquals(expected, actual);
    }
  }
  
  @Test
  public void testAllPropertiesInPrivateAttributeEncoding() {
    for (Map.Entry<LDUser, String> e: getUserPropertiesJsonMap().entrySet()) {
      JsonElement expected = gsonInstance().fromJson(e.getValue(), JsonElement.class);
      JsonElement actual = gsonInstance().toJsonTree(e.getKey());
      assertEquals(expected, actual);
    }
  }

  private Map<LDUser, String> getUserPropertiesJsonMap() {
    ImmutableMap.Builder<LDUser, String> builder = ImmutableMap.builder();
    builder.put(new LDUser.Builder("userkey").build(), "{\"key\":\"userkey\"}");
    builder.put(new LDUser.Builder("userkey").secondary("value").build(),
        "{\"key\":\"userkey\",\"secondary\":\"value\"}");
    builder.put(new LDUser.Builder("userkey").ip("value").build(),
        "{\"key\":\"userkey\",\"ip\":\"value\"}");
    builder.put(new LDUser.Builder("userkey").email("value").build(),
        "{\"key\":\"userkey\",\"email\":\"value\"}");
    builder.put(new LDUser.Builder("userkey").name("value").build(),
        "{\"key\":\"userkey\",\"name\":\"value\"}");
    builder.put(new LDUser.Builder("userkey").avatar("value").build(),
        "{\"key\":\"userkey\",\"avatar\":\"value\"}");
    builder.put(new LDUser.Builder("userkey").firstName("value").build(),
        "{\"key\":\"userkey\",\"firstName\":\"value\"}");
    builder.put(new LDUser.Builder("userkey").lastName("value").build(),
        "{\"key\":\"userkey\",\"lastName\":\"value\"}");
    builder.put(new LDUser.Builder("userkey").anonymous(true).build(),
        "{\"key\":\"userkey\",\"anonymous\":true}");
    builder.put(new LDUser.Builder("userkey").country("value").build(),
        "{\"key\":\"userkey\",\"country\":\"value\"}");
    builder.put(new LDUser.Builder("userkey").custom("thing", "value").build(),
        "{\"key\":\"userkey\",\"custom\":{\"thing\":\"value\"}}");
    return builder.build();
  }
  
  @Test
  public void defaultJsonEncodingHasPrivateAttributeNames() {
    LDUser user = new LDUser.Builder("userkey").privateName("x").privateEmail("y").build();
    String expected = "{\"key\":\"userkey\",\"name\":\"x\",\"email\":\"y\",\"privateAttributeNames\":[\"name\",\"email\"]}";
    assertEquals(defaultGson.fromJson(expected, JsonElement.class), defaultGson.toJsonTree(user));
  }
  
  @Test
  public void privateAttributeEncodingRedactsAllPrivateAttributes() {
    EventsConfiguration config = makeEventsConfig(true, false, null);
    @SuppressWarnings("deprecation")
    LDUser user = new LDUser.Builder("userkey")
        .secondary("s")
        .ip("i")
        .email("e")
        .name("n")
        .avatar("a")
        .firstName("f")
        .lastName("l")
        .anonymous(true)
        .country("USA")
        .custom("thing", "value")
        .build();
    Set<String> redacted = ImmutableSet.of("secondary", "ip", "email", "name", "avatar", "firstName", "lastName", "country", "thing");

    JsonObject o = gsonInstanceForEventsSerialization(config).toJsonTree(user).getAsJsonObject();
    assertEquals("userkey", o.get("key").getAsString());
    assertEquals(true, o.get("anonymous").getAsBoolean());
    for (String attr: redacted) {
      assertNull(o.get(attr));
    }
    assertNull(o.get("custom"));
    assertEquals(redacted, getPrivateAttrs(o));
  }
  
  @Test
  public void privateAttributeEncodingRedactsSpecificPerUserPrivateAttributes() {
    LDUser user = new LDUser.Builder("userkey")
        .email("e")
        .privateName("n")
        .custom("bar", 43)
        .privateCustom("foo", 42)
        .build();
    
    JsonObject o = gsonInstanceForEventsSerialization(defaultEventsConfig()).toJsonTree(user).getAsJsonObject();
    assertEquals("e", o.get("email").getAsString());
    assertNull(o.get("name"));
    assertEquals(43, o.get("custom").getAsJsonObject().get("bar").getAsInt());
    assertNull(o.get("custom").getAsJsonObject().get("foo"));
    assertEquals(ImmutableSet.of("name", "foo"), getPrivateAttrs(o));
  }

  @Test
  public void privateAttributeEncodingRedactsSpecificGlobalPrivateAttributes() {
    EventsConfiguration config = makeEventsConfig(false, false, ImmutableSet.of("name", "foo"));
    LDUser user = new LDUser.Builder("userkey")
        .email("e")
        .name("n")
        .custom("bar", 43)
        .custom("foo", 42)
        .build();
    
    JsonObject o = gsonInstanceForEventsSerialization(config).toJsonTree(user).getAsJsonObject();
    assertEquals("e", o.get("email").getAsString());
    assertNull(o.get("name"));
    assertEquals(43, o.get("custom").getAsJsonObject().get("bar").getAsInt());
    assertNull(o.get("custom").getAsJsonObject().get("foo"));
    assertEquals(ImmutableSet.of("name", "foo"), getPrivateAttrs(o));
  }
  
  @Test
  public void privateAttributeEncodingWorksForMinimalUser() {
    EventsConfiguration config = makeEventsConfig(true, false, null);
    LDUser user = new LDUser("userkey");
    
    JsonObject o = gsonInstanceForEventsSerialization(config).toJsonTree(user).getAsJsonObject();
    JsonObject expected = new JsonObject();
    expected.addProperty("key", "userkey");
    assertEquals(expected, o);
  }
  
  @Test
  public void getValueGetsBuiltInAttribute() {
    LDUser user = new LDUser.Builder("key")
        .name("Jane")
        .build();
    assertEquals(LDValue.of("Jane"), user.getValueForEvaluation("name"));
  }
  
  @Test
  public void getValueGetsCustomAttribute() {
    LDUser user = new LDUser.Builder("key")
        .custom("height", 5)
        .build();
    assertEquals(LDValue.of(5), user.getValueForEvaluation("height"));
  }
  
  @Test
  public void getValueGetsBuiltInAttributeEvenIfCustomAttrHasSameName() {
    LDUser user = new LDUser.Builder("key")
        .name("Jane")
        .custom("name", "Joan")
        .build();
    assertEquals(LDValue.of("Jane"), user.getValueForEvaluation("name"));
  }
  
  @Test
  public void getValueReturnsNullForCustomAttrIfThereAreNoCustomAttrs() {
    LDUser user = new LDUser.Builder("key")
        .name("Jane")
        .build();
    assertEquals(LDValue.ofNull(), user.getValueForEvaluation("height"));
  }

  @Test
  public void getValueReturnsNullForCustomAttrIfThereAreCustomAttrsButNotThisOne() {
    LDUser user = new LDUser.Builder("key")
        .name("Jane")
        .custom("eyes", "brown")
        .build();
    assertEquals(LDValue.ofNull(), user.getValueForEvaluation("height"));
  }
  
<<<<<<< HEAD
=======
  @Test
  public void canAddCustomAttrWithListOfStrings() {
    LDUser user = new LDUser.Builder("key")
        .customString("foo", ImmutableList.of("a", "b"))
        .build();
    JsonElement expectedAttr = makeCustomAttrWithListOfValues("foo", js("a"), js("b"));
    JsonObject jo = gsonInstance().toJsonTree(user).getAsJsonObject();
    assertEquals(expectedAttr, jo.get("custom"));
  }
  
  @Test
  public void canAddCustomAttrWithListOfNumbers() {
    LDUser user = new LDUser.Builder("key")
        .customNumber("foo", ImmutableList.<Number>of(new Integer(1), new Double(2)))
        .build();
    JsonElement expectedAttr = makeCustomAttrWithListOfValues("foo", jint(1), jdouble(2));
    JsonObject jo = gsonInstance().toJsonTree(user).getAsJsonObject();
    assertEquals(expectedAttr, jo.get("custom"));
  }

  @Test
  public void canAddCustomAttrWithListOfMixedValues() {
    LDUser user = new LDUser.Builder("key")
        .customValues("foo", ImmutableList.<JsonElement>of(js("a"), jint(1), jbool(true)))
        .build();
    JsonElement expectedAttr = makeCustomAttrWithListOfValues("foo", js("a"), jint(1), jbool(true));
    JsonObject jo = gsonInstance().toJsonTree(user).getAsJsonObject();
    assertEquals(expectedAttr, jo.get("custom"));
  }
  
  private JsonElement makeCustomAttrWithListOfValues(String name, JsonElement... values) {
    JsonObject ret = new JsonObject();
    JsonArray a = new JsonArray();
    for (JsonElement v: values) {
      a.add(v);
    }
    ret.add(name, a);
    return ret;
  }
  
>>>>>>> fba97c3e
  private Set<String> getPrivateAttrs(JsonObject o) {
    Type type = new TypeToken<List<String>>(){}.getType();
    return new HashSet<String>(defaultGson.<List<String>>fromJson(o.get("privateAttrs"), type));
  }
}<|MERGE_RESOLUTION|>--- conflicted
+++ resolved
@@ -16,17 +16,10 @@
 import java.util.Map;
 import java.util.Set;
 
-<<<<<<< HEAD
-=======
 import static com.launchdarkly.client.JsonHelpers.gsonInstance;
 import static com.launchdarkly.client.JsonHelpers.gsonInstanceForEventsSerialization;
 import static com.launchdarkly.client.TestUtil.defaultEventsConfig;
-import static com.launchdarkly.client.TestUtil.jbool;
-import static com.launchdarkly.client.TestUtil.jdouble;
-import static com.launchdarkly.client.TestUtil.jint;
-import static com.launchdarkly.client.TestUtil.js;
 import static com.launchdarkly.client.TestUtil.makeEventsConfig;
->>>>>>> fba97c3e
 import static org.junit.Assert.assertEquals;
 import static org.junit.Assert.assertNull;
 
@@ -293,7 +286,6 @@
   @Test
   public void privateAttributeEncodingRedactsAllPrivateAttributes() {
     EventsConfiguration config = makeEventsConfig(true, false, null);
-    @SuppressWarnings("deprecation")
     LDUser user = new LDUser.Builder("userkey")
         .secondary("s")
         .ip("i")
@@ -406,49 +398,6 @@
     assertEquals(LDValue.ofNull(), user.getValueForEvaluation("height"));
   }
   
-<<<<<<< HEAD
-=======
-  @Test
-  public void canAddCustomAttrWithListOfStrings() {
-    LDUser user = new LDUser.Builder("key")
-        .customString("foo", ImmutableList.of("a", "b"))
-        .build();
-    JsonElement expectedAttr = makeCustomAttrWithListOfValues("foo", js("a"), js("b"));
-    JsonObject jo = gsonInstance().toJsonTree(user).getAsJsonObject();
-    assertEquals(expectedAttr, jo.get("custom"));
-  }
-  
-  @Test
-  public void canAddCustomAttrWithListOfNumbers() {
-    LDUser user = new LDUser.Builder("key")
-        .customNumber("foo", ImmutableList.<Number>of(new Integer(1), new Double(2)))
-        .build();
-    JsonElement expectedAttr = makeCustomAttrWithListOfValues("foo", jint(1), jdouble(2));
-    JsonObject jo = gsonInstance().toJsonTree(user).getAsJsonObject();
-    assertEquals(expectedAttr, jo.get("custom"));
-  }
-
-  @Test
-  public void canAddCustomAttrWithListOfMixedValues() {
-    LDUser user = new LDUser.Builder("key")
-        .customValues("foo", ImmutableList.<JsonElement>of(js("a"), jint(1), jbool(true)))
-        .build();
-    JsonElement expectedAttr = makeCustomAttrWithListOfValues("foo", js("a"), jint(1), jbool(true));
-    JsonObject jo = gsonInstance().toJsonTree(user).getAsJsonObject();
-    assertEquals(expectedAttr, jo.get("custom"));
-  }
-  
-  private JsonElement makeCustomAttrWithListOfValues(String name, JsonElement... values) {
-    JsonObject ret = new JsonObject();
-    JsonArray a = new JsonArray();
-    for (JsonElement v: values) {
-      a.add(v);
-    }
-    ret.add(name, a);
-    return ret;
-  }
-  
->>>>>>> fba97c3e
   private Set<String> getPrivateAttrs(JsonObject o) {
     Type type = new TypeToken<List<String>>(){}.getType();
     return new HashSet<String>(defaultGson.<List<String>>fromJson(o.get("privateAttrs"), type));
