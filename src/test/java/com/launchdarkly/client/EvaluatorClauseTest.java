--- conflicted
+++ resolved
@@ -22,11 +22,7 @@
 public class EvaluatorClauseTest {
   @Test
   public void clauseCanMatchBuiltInAttribute() throws Exception {
-<<<<<<< HEAD
-    DataModel.Clause clause = clause("name", Operator.in, LDValue.of("Bob"));
-=======
     DataModel.Clause clause = clause("name", DataModel.Operator.in, LDValue.of("Bob"));
->>>>>>> ba3aeb18
     DataModel.FeatureFlag f = booleanFlagWithClauses("flag", clause);
     LDUser user = new LDUser.Builder("key").name("Bob").build();
     
@@ -35,11 +31,7 @@
   
   @Test
   public void clauseCanMatchCustomAttribute() throws Exception {
-<<<<<<< HEAD
-    DataModel.Clause clause = clause("legs", Operator.in, LDValue.of(4));
-=======
     DataModel.Clause clause = clause("legs", DataModel.Operator.in, LDValue.of(4));
->>>>>>> ba3aeb18
     DataModel.FeatureFlag f = booleanFlagWithClauses("flag", clause);
     LDUser user = new LDUser.Builder("key").custom("legs", 4).build();
     
@@ -48,11 +40,7 @@
   
   @Test
   public void clauseReturnsFalseForMissingAttribute() throws Exception {
-<<<<<<< HEAD
-    DataModel.Clause clause = clause("legs", Operator.in, LDValue.of(4));
-=======
     DataModel.Clause clause = clause("legs", DataModel.Operator.in, LDValue.of(4));
->>>>>>> ba3aeb18
     DataModel.FeatureFlag f = booleanFlagWithClauses("flag", clause);
     LDUser user = new LDUser.Builder("key").name("Bob").build();
     
@@ -61,11 +49,7 @@
   
   @Test
   public void clauseCanBeNegated() throws Exception {
-<<<<<<< HEAD
-    DataModel.Clause clause = clause("name", Operator.in, true, LDValue.of("Bob"));
-=======
     DataModel.Clause clause = clause("name", DataModel.Operator.in, true, LDValue.of("Bob"));
->>>>>>> ba3aeb18
     DataModel.FeatureFlag f = booleanFlagWithClauses("flag", clause);
     LDUser user = new LDUser.Builder("key").name("Bob").build();
     
@@ -100,11 +84,7 @@
   public void clauseWithNullOperatorDoesNotStopSubsequentRuleFromMatching() throws Exception {
     DataModel.Clause badClause = clause("name", null, LDValue.of("Bob"));
     DataModel.Rule badRule = ruleBuilder().id("rule1").clauses(badClause).variation(1).build();
-<<<<<<< HEAD
-    DataModel.Clause goodClause = clause("name", Operator.in, LDValue.of("Bob"));
-=======
     DataModel.Clause goodClause = clause("name", DataModel.Operator.in, LDValue.of("Bob"));
->>>>>>> ba3aeb18
     DataModel.Rule goodRule = ruleBuilder().id("rule2").clauses(goodClause).variation(1).build();
     DataModel.FeatureFlag f = flagBuilder("feature")
         .on(true)
@@ -145,11 +125,7 @@
   }
   
   private DataModel.FeatureFlag segmentMatchBooleanFlag(String segmentKey) {
-<<<<<<< HEAD
-    DataModel.Clause clause = clause("", Operator.segmentMatch, LDValue.of(segmentKey));
-=======
     DataModel.Clause clause = clause("", DataModel.Operator.segmentMatch, LDValue.of(segmentKey));
->>>>>>> ba3aeb18
     return booleanFlagWithClauses("flag", clause);
   }
 }