package com.launchdarkly.client;

import com.google.common.collect.ImmutableList;
import com.launchdarkly.client.DataModel.FeatureFlag;
import com.launchdarkly.client.value.LDValue;

import java.util.ArrayList;
import java.util.Arrays;
import java.util.List;

@SuppressWarnings("javadoc")
public abstract class ModelBuilders {
  public static FlagBuilder flagBuilder(String key) {
    return new FlagBuilder(key);
  }
  
  public static FlagBuilder flagBuilder(DataModel.FeatureFlag fromFlag) {
    return new FlagBuilder(fromFlag);
  }
  
  public static DataModel.FeatureFlag booleanFlagWithClauses(String key, DataModel.Clause... clauses) {
    DataModel.Rule rule = ruleBuilder().variation(1).clauses(clauses).build();
    return flagBuilder(key)
        .on(true)
        .rules(rule)
        .fallthrough(fallthroughVariation(0))
        .offVariation(0)
        .variations(LDValue.of(false), LDValue.of(true))
        .build();
  }

  public static DataModel.FeatureFlag flagWithValue(String key, LDValue value) {
    return flagBuilder(key)
        .on(false)
        .offVariation(0)
        .variations(value)
        .build();
  }
  
  public static DataModel.VariationOrRollout fallthroughVariation(int variation) {
    return new DataModel.VariationOrRollout(variation, null);
  }

  public static RuleBuilder ruleBuilder() {
    return new RuleBuilder();
  }

<<<<<<< HEAD
  public static DataModel.Clause clause(String attribute, Operator op, boolean negate, LDValue... values) {
    return new DataModel.Clause(attribute, op, Arrays.asList(values), negate);
  }

  public static DataModel.Clause clause(String attribute, Operator op, LDValue... values) {
=======
  public static DataModel.Clause clause(String attribute, DataModel.Operator op, boolean negate, LDValue... values) {
    return new DataModel.Clause(attribute, op, Arrays.asList(values), negate);
  }

  public static DataModel.Clause clause(String attribute, DataModel.Operator op, LDValue... values) {
>>>>>>> ba3aeb18
    return clause(attribute, op, false, values);
  }
  
  public static DataModel.Clause clauseMatchingUser(LDUser user) {
<<<<<<< HEAD
    return clause("key", Operator.in, user.getKey());
  }

  public static DataModel.Clause clauseNotMatchingUser(LDUser user) {
    return clause("key", Operator.in, LDValue.of("not-" + user.getKeyAsString()));
=======
    return clause("key", DataModel.Operator.in, user.getKey());
  }

  public static DataModel.Clause clauseNotMatchingUser(LDUser user) {
    return clause("key", DataModel.Operator.in, LDValue.of("not-" + user.getKeyAsString()));
>>>>>>> ba3aeb18
  }

  public static DataModel.Target target(int variation, String... userKeys) {
    return new DataModel.Target(Arrays.asList(userKeys), variation);
  }
  
  public static DataModel.Prerequisite prerequisite(String key, int variation) {
    return new DataModel.Prerequisite(key, variation);
  }
  
  public static DataModel.Rollout emptyRollout() {
    return new DataModel.Rollout(ImmutableList.<DataModel.WeightedVariation>of(), null);
  }
  
  public static SegmentBuilder segmentBuilder(String key) {
    return new SegmentBuilder(key);
  }

  public static SegmentRuleBuilder segmentRuleBuilder() {
    return new SegmentRuleBuilder();
  }
  
  public static class FlagBuilder {
    private String key;
    private int version;
    private boolean on;
    private List<DataModel.Prerequisite> prerequisites = new ArrayList<>();
    private String salt;
    private List<DataModel.Target> targets = new ArrayList<>();
    private List<DataModel.Rule> rules = new ArrayList<>();
    private DataModel.VariationOrRollout fallthrough;
    private Integer offVariation;
    private List<LDValue> variations = new ArrayList<>();
    private boolean clientSide;
    private boolean trackEvents;
    private boolean trackEventsFallthrough;
    private Long debugEventsUntilDate;
    private boolean deleted;
  
    private FlagBuilder(String key) {
      this.key = key;
    }
  
    private FlagBuilder(DataModel.FeatureFlag f) {
      if (f != null) {
        this.key = f.getKey();
        this.version = f.getVersion();
        this.on = f.isOn();
        this.prerequisites = f.getPrerequisites();
        this.salt = f.getSalt();
        this.targets = f.getTargets();
        this.rules = f.getRules();
        this.fallthrough = f.getFallthrough();
        this.offVariation = f.getOffVariation();
        this.variations = f.getVariations();
        this.clientSide = f.isClientSide();
        this.trackEvents = f.isTrackEvents();
        this.trackEventsFallthrough = f.isTrackEventsFallthrough();
        this.debugEventsUntilDate = f.getDebugEventsUntilDate();
        this.deleted = f.isDeleted();
      }
    }
  
    FlagBuilder version(int version) {
      this.version = version;
      return this;
    }
  
    FlagBuilder on(boolean on) {
      this.on = on;
      return this;
    }
  
    FlagBuilder prerequisites(DataModel.Prerequisite... prerequisites) {
      this.prerequisites = Arrays.asList(prerequisites);
      return this;
    }
  
    FlagBuilder salt(String salt) {
      this.salt = salt;
      return this;
    }
  
    FlagBuilder targets(DataModel.Target... targets) {
      this.targets = Arrays.asList(targets);
      return this;
    }

    FlagBuilder rules(DataModel.Rule... rules) {
      this.rules = Arrays.asList(rules);
      return this;
    }
  
    FlagBuilder fallthrough(DataModel.VariationOrRollout fallthrough) {
      this.fallthrough = fallthrough;
      return this;
    }
  
    FlagBuilder offVariation(Integer offVariation) {
      this.offVariation = offVariation;
      return this;
    }
    
    FlagBuilder variations(LDValue... variations) {
      this.variations = Arrays.asList(variations);
      return this;
    }
  
    FlagBuilder clientSide(boolean clientSide) {
      this.clientSide = clientSide;
      return this;
    }
    
    FlagBuilder trackEvents(boolean trackEvents) {
      this.trackEvents = trackEvents;
      return this;
    }
  
    FlagBuilder trackEventsFallthrough(boolean trackEventsFallthrough) {
      this.trackEventsFallthrough = trackEventsFallthrough;
      return this;
    }
    
    FlagBuilder debugEventsUntilDate(Long debugEventsUntilDate) {
      this.debugEventsUntilDate = debugEventsUntilDate;
      return this;
    }
    
    FlagBuilder deleted(boolean deleted) {
      this.deleted = deleted;
      return this;
    }
  
    DataModel.FeatureFlag build() {
      FeatureFlag flag = new DataModel.FeatureFlag(key, version, on, prerequisites, salt, targets, rules, fallthrough, offVariation, variations,
          clientSide, trackEvents, trackEventsFallthrough, debugEventsUntilDate, deleted);
      flag.afterDeserialized();
      return flag;
    }
  }
  
  public static class RuleBuilder {
    private String id;
    private List<DataModel.Clause> clauses = new ArrayList<>();
    private Integer variation;
    private DataModel.Rollout rollout;
    private boolean trackEvents;

    private RuleBuilder() {
    }
    
    public DataModel.Rule build() {
      return new DataModel.Rule(id, clauses, variation, rollout, trackEvents);
    }
    
    public RuleBuilder id(String id) {
      this.id = id;
      return this;
    }
    
    public RuleBuilder clauses(DataModel.Clause... clauses) {
      this.clauses = ImmutableList.copyOf(clauses);
      return this;
    }
    
    public RuleBuilder variation(Integer variation) {
      this.variation = variation;
      return this;
    }
    
    public RuleBuilder rollout(DataModel.Rollout rollout) {
      this.rollout = rollout;
      return this;
    }
    
    public RuleBuilder trackEvents(boolean trackEvents) {
      this.trackEvents = trackEvents;
      return this;
    }
  }
  
  public static class SegmentBuilder {
    private String key;
    private List<String> included = new ArrayList<>();
    private List<String> excluded = new ArrayList<>();
    private String salt = "";
    private List<DataModel.SegmentRule> rules = new ArrayList<>();
    private int version = 0;
    private boolean deleted;

    private SegmentBuilder(String key) {
      this.key = key;
    }
    
    private SegmentBuilder(DataModel.Segment from) {
      this.key = from.getKey();
      this.included = ImmutableList.copyOf(from.getIncluded());
      this.excluded = ImmutableList.copyOf(from.getExcluded());
      this.salt = from.getSalt();
      this.rules = ImmutableList.copyOf(from.getRules());
      this.version = from.getVersion();
      this.deleted = from.isDeleted();
    }
    
    public DataModel.Segment build() {
      return new DataModel.Segment(key, included, excluded, salt, rules, version, deleted);
    }
    
    public SegmentBuilder included(String... included) {
      this.included = Arrays.asList(included);
      return this;
    }
    
    public SegmentBuilder excluded(String... excluded) {
      this.excluded = Arrays.asList(excluded);
      return this;
    }
    
    public SegmentBuilder salt(String salt) {
      this.salt = salt;
      return this;
    }
    
    public SegmentBuilder rules(DataModel.SegmentRule... rules) {
      this.rules = Arrays.asList(rules);
      return this;
    }
    
    public SegmentBuilder version(int version) {
      this.version = version;
      return this;
    }
    
    public SegmentBuilder deleted(boolean deleted) {
      this.deleted = deleted;
      return this;
    }
  }

  public static class SegmentRuleBuilder {
    private List<DataModel.Clause> clauses = new ArrayList<>();
    private Integer weight;
    private String bucketBy;

    private SegmentRuleBuilder() {
    }
    
    public DataModel.SegmentRule build() {
      return new DataModel.SegmentRule(clauses, weight, bucketBy);
    }
    
    public SegmentRuleBuilder clauses(DataModel.Clause... clauses) {
      this.clauses = ImmutableList.copyOf(clauses);
      return this;
    }
    
    public SegmentRuleBuilder weight(Integer weight) {
      this.weight = weight;
      return this;
    }
    
    public SegmentRuleBuilder bucketBy(String bucketBy) {
      this.bucketBy = bucketBy;
      return this;
    }
  } 
}<|MERGE_RESOLUTION|>--- conflicted
+++ resolved
@@ -45,36 +45,20 @@
     return new RuleBuilder();
   }
 
-<<<<<<< HEAD
-  public static DataModel.Clause clause(String attribute, Operator op, boolean negate, LDValue... values) {
-    return new DataModel.Clause(attribute, op, Arrays.asList(values), negate);
-  }
-
-  public static DataModel.Clause clause(String attribute, Operator op, LDValue... values) {
-=======
   public static DataModel.Clause clause(String attribute, DataModel.Operator op, boolean negate, LDValue... values) {
     return new DataModel.Clause(attribute, op, Arrays.asList(values), negate);
   }
 
   public static DataModel.Clause clause(String attribute, DataModel.Operator op, LDValue... values) {
->>>>>>> ba3aeb18
     return clause(attribute, op, false, values);
   }
   
   public static DataModel.Clause clauseMatchingUser(LDUser user) {
-<<<<<<< HEAD
-    return clause("key", Operator.in, user.getKey());
-  }
-
-  public static DataModel.Clause clauseNotMatchingUser(LDUser user) {
-    return clause("key", Operator.in, LDValue.of("not-" + user.getKeyAsString()));
-=======
     return clause("key", DataModel.Operator.in, user.getKey());
   }
 
   public static DataModel.Clause clauseNotMatchingUser(LDUser user) {
     return clause("key", DataModel.Operator.in, LDValue.of("not-" + user.getKeyAsString()));
->>>>>>> ba3aeb18
   }
 
   public static DataModel.Target target(int variation, String... userKeys) {
