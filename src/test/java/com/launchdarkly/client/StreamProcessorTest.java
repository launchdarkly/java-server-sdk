--- conflicted
+++ resolved
@@ -499,21 +499,13 @@
   }
 
   private StreamProcessor createStreamProcessor(LDConfig config, URI streamUri, DiagnosticAccumulator diagnosticAccumulator) {
-<<<<<<< HEAD
-    return new StreamProcessor(SDK_KEY, config.httpConfig, mockRequestor, featureStore, new StubEventSourceCreator(), diagnosticAccumulator,
-=======
-    return new StreamProcessor(SDK_KEY, config, config.httpConfig, mockRequestor, featureStore,
+    return new StreamProcessor(SDK_KEY, config.httpConfig, mockRequestor, featureStore,
         new StubEventSourceCreator(), diagnosticAccumulator,
->>>>>>> c9482c54
         streamUri, config.deprecatedReconnectTimeMs);
   }
 
   private StreamProcessor createStreamProcessorWithRealHttp(LDConfig config, URI streamUri) {
-<<<<<<< HEAD
     return new StreamProcessor(SDK_KEY, config.httpConfig, mockRequestor, featureStore, null, null,
-=======
-    return new StreamProcessor(SDK_KEY, config, config.httpConfig, mockRequestor, featureStore, null, null,
->>>>>>> c9482c54
         streamUri, config.deprecatedReconnectTimeMs);
   }
 
