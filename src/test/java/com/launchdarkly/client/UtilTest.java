package com.launchdarkly.client;

import org.junit.Test;

import java.time.Duration;

import static com.launchdarkly.client.Util.configureHttpClientBuilder;
import static com.launchdarkly.client.Util.shutdownHttpClient;
import static org.junit.Assert.assertEquals;

import okhttp3.OkHttpClient;

@SuppressWarnings("javadoc")
public class UtilTest {
  @Test
<<<<<<< HEAD
  public void testConnectTimeout() {
    LDConfig config = new LDConfig.Builder().connectTimeout(Duration.ofSeconds(3)).build();
=======
  public void testDateTimeConversionWithTimeZone() {
    String validRFC3339String = "2016-04-16T17:09:12.759-07:00";
    String expected = "2016-04-17T00:09:12.759Z";

    DateTime actual = Util.jsonPrimitiveToDateTime(LDValue.of(validRFC3339String));
    Assert.assertEquals(expected, actual.toString());
  }

  @Test
  public void testDateTimeConversionWithUtc() {
    String validRFC3339String = "1970-01-01T00:00:01.001Z";

    DateTime actual = Util.jsonPrimitiveToDateTime(LDValue.of(validRFC3339String));
    Assert.assertEquals(validRFC3339String, actual.toString());
  }

  @Test
  public void testDateTimeConversionWithNoTimeZone() {
    String validRFC3339String = "2016-04-16T17:09:12.759";
    String expected = "2016-04-16T17:09:12.759Z";

    DateTime actual = Util.jsonPrimitiveToDateTime(LDValue.of(validRFC3339String));
    Assert.assertEquals(expected, actual.toString());
  }
  
  @Test
  public void testDateTimeConversionTimestampWithNoMillis() {
    String validRFC3339String = "2016-04-16T17:09:12";
    String expected = "2016-04-16T17:09:12.000Z";

    DateTime actual = Util.jsonPrimitiveToDateTime(LDValue.of(validRFC3339String));
    Assert.assertEquals(expected, actual.toString());
  }

  @Test
  public void testDateTimeConversionAsUnixMillis() {
    long unixMillis = 1000;
    String expected = "1970-01-01T00:00:01.000Z";
    DateTime actual = Util.jsonPrimitiveToDateTime(LDValue.of(unixMillis));
    Assert.assertEquals(expected, actual.withZone(DateTimeZone.UTC).toString());
  }

  @Test
  public void testDateTimeConversionCompare() {
    long aMillis = 1001;
    String bStamp = "1970-01-01T00:00:01.001Z";
    DateTime a = Util.jsonPrimitiveToDateTime(LDValue.of(aMillis));
    DateTime b = Util.jsonPrimitiveToDateTime(LDValue.of(bStamp));
    Assert.assertTrue(a.getMillis() == b.getMillis());
  }

  @Test
  public void testDateTimeConversionAsUnixMillisBeforeEpoch() {
    long unixMillis = -1000;
    DateTime actual = Util.jsonPrimitiveToDateTime(LDValue.of(unixMillis));
    Assert.assertEquals(unixMillis, actual.getMillis());
  }

  @Test
  public void testDateTimeConversionInvalidString() {
    String invalidTimestamp = "May 3, 1980";
    DateTime actual = Util.jsonPrimitiveToDateTime(LDValue.of(invalidTimestamp));
    Assert.assertNull(actual);
  }
  
  @Test
  public void testConnectTimeoutSpecifiedInSeconds() {
    LDConfig config = new LDConfig.Builder().connectTimeout(3).build();
    OkHttpClient.Builder httpBuilder = new OkHttpClient.Builder();
    configureHttpClientBuilder(config.httpConfig, httpBuilder);
    OkHttpClient httpClient = httpBuilder.build();
    try {
      assertEquals(3000, httpClient.connectTimeoutMillis());
    } finally {
      shutdownHttpClient(httpClient);
    }
  }

  @Test
  public void testConnectTimeoutSpecifiedInMilliseconds() {
    LDConfig config = new LDConfig.Builder().connectTimeoutMillis(3000).build();
>>>>>>> fba97c3e
    OkHttpClient.Builder httpBuilder = new OkHttpClient.Builder();
    configureHttpClientBuilder(config.httpConfig, httpBuilder);
    OkHttpClient httpClient = httpBuilder.build();
    try {
      assertEquals(3000, httpClient.connectTimeoutMillis());
    } finally {
      shutdownHttpClient(httpClient);
    }
  }
<<<<<<< HEAD
=======
  
  @Test
  public void testSocketTimeoutSpecifiedInSeconds() {
    LDConfig config = new LDConfig.Builder().socketTimeout(3).build();
    OkHttpClient.Builder httpBuilder = new OkHttpClient.Builder();
    configureHttpClientBuilder(config.httpConfig, httpBuilder);
    OkHttpClient httpClient = httpBuilder.build();
    try {
      assertEquals(3000, httpClient.readTimeoutMillis());
    } finally {
      shutdownHttpClient(httpClient);
    }
  }
>>>>>>> fba97c3e

  @Test
  public void testSocketTimeout() {
    LDConfig config = new LDConfig.Builder().socketTimeout(Duration.ofSeconds(3)).build();
    OkHttpClient.Builder httpBuilder = new OkHttpClient.Builder();
    configureHttpClientBuilder(config.httpConfig, httpBuilder);
    OkHttpClient httpClient = httpBuilder.build();
    try {
      assertEquals(3000, httpClient.readTimeoutMillis());
    } finally {
      shutdownHttpClient(httpClient);
    }
  }
}<|MERGE_RESOLUTION|>--- conflicted
+++ resolved
@@ -13,78 +13,8 @@
 @SuppressWarnings("javadoc")
 public class UtilTest {
   @Test
-<<<<<<< HEAD
   public void testConnectTimeout() {
     LDConfig config = new LDConfig.Builder().connectTimeout(Duration.ofSeconds(3)).build();
-=======
-  public void testDateTimeConversionWithTimeZone() {
-    String validRFC3339String = "2016-04-16T17:09:12.759-07:00";
-    String expected = "2016-04-17T00:09:12.759Z";
-
-    DateTime actual = Util.jsonPrimitiveToDateTime(LDValue.of(validRFC3339String));
-    Assert.assertEquals(expected, actual.toString());
-  }
-
-  @Test
-  public void testDateTimeConversionWithUtc() {
-    String validRFC3339String = "1970-01-01T00:00:01.001Z";
-
-    DateTime actual = Util.jsonPrimitiveToDateTime(LDValue.of(validRFC3339String));
-    Assert.assertEquals(validRFC3339String, actual.toString());
-  }
-
-  @Test
-  public void testDateTimeConversionWithNoTimeZone() {
-    String validRFC3339String = "2016-04-16T17:09:12.759";
-    String expected = "2016-04-16T17:09:12.759Z";
-
-    DateTime actual = Util.jsonPrimitiveToDateTime(LDValue.of(validRFC3339String));
-    Assert.assertEquals(expected, actual.toString());
-  }
-  
-  @Test
-  public void testDateTimeConversionTimestampWithNoMillis() {
-    String validRFC3339String = "2016-04-16T17:09:12";
-    String expected = "2016-04-16T17:09:12.000Z";
-
-    DateTime actual = Util.jsonPrimitiveToDateTime(LDValue.of(validRFC3339String));
-    Assert.assertEquals(expected, actual.toString());
-  }
-
-  @Test
-  public void testDateTimeConversionAsUnixMillis() {
-    long unixMillis = 1000;
-    String expected = "1970-01-01T00:00:01.000Z";
-    DateTime actual = Util.jsonPrimitiveToDateTime(LDValue.of(unixMillis));
-    Assert.assertEquals(expected, actual.withZone(DateTimeZone.UTC).toString());
-  }
-
-  @Test
-  public void testDateTimeConversionCompare() {
-    long aMillis = 1001;
-    String bStamp = "1970-01-01T00:00:01.001Z";
-    DateTime a = Util.jsonPrimitiveToDateTime(LDValue.of(aMillis));
-    DateTime b = Util.jsonPrimitiveToDateTime(LDValue.of(bStamp));
-    Assert.assertTrue(a.getMillis() == b.getMillis());
-  }
-
-  @Test
-  public void testDateTimeConversionAsUnixMillisBeforeEpoch() {
-    long unixMillis = -1000;
-    DateTime actual = Util.jsonPrimitiveToDateTime(LDValue.of(unixMillis));
-    Assert.assertEquals(unixMillis, actual.getMillis());
-  }
-
-  @Test
-  public void testDateTimeConversionInvalidString() {
-    String invalidTimestamp = "May 3, 1980";
-    DateTime actual = Util.jsonPrimitiveToDateTime(LDValue.of(invalidTimestamp));
-    Assert.assertNull(actual);
-  }
-  
-  @Test
-  public void testConnectTimeoutSpecifiedInSeconds() {
-    LDConfig config = new LDConfig.Builder().connectTimeout(3).build();
     OkHttpClient.Builder httpBuilder = new OkHttpClient.Builder();
     configureHttpClientBuilder(config.httpConfig, httpBuilder);
     OkHttpClient httpClient = httpBuilder.build();
@@ -94,37 +24,7 @@
       shutdownHttpClient(httpClient);
     }
   }
-
-  @Test
-  public void testConnectTimeoutSpecifiedInMilliseconds() {
-    LDConfig config = new LDConfig.Builder().connectTimeoutMillis(3000).build();
->>>>>>> fba97c3e
-    OkHttpClient.Builder httpBuilder = new OkHttpClient.Builder();
-    configureHttpClientBuilder(config.httpConfig, httpBuilder);
-    OkHttpClient httpClient = httpBuilder.build();
-    try {
-      assertEquals(3000, httpClient.connectTimeoutMillis());
-    } finally {
-      shutdownHttpClient(httpClient);
-    }
-  }
-<<<<<<< HEAD
-=======
   
-  @Test
-  public void testSocketTimeoutSpecifiedInSeconds() {
-    LDConfig config = new LDConfig.Builder().socketTimeout(3).build();
-    OkHttpClient.Builder httpBuilder = new OkHttpClient.Builder();
-    configureHttpClientBuilder(config.httpConfig, httpBuilder);
-    OkHttpClient httpClient = httpBuilder.build();
-    try {
-      assertEquals(3000, httpClient.readTimeoutMillis());
-    } finally {
-      shutdownHttpClient(httpClient);
-    }
-  }
->>>>>>> fba97c3e
-
   @Test
   public void testSocketTimeout() {
     LDConfig config = new LDConfig.Builder().socketTimeout(Duration.ofSeconds(3)).build();
