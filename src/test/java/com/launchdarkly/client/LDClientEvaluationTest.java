--- conflicted
+++ resolved
@@ -185,11 +185,7 @@
         .build();
     featureStore.upsert(SEGMENTS, segment);
     
-<<<<<<< HEAD
-    DataModel.Clause clause = clause("", Operator.segmentMatch, LDValue.of("segment1"));
-=======
     DataModel.Clause clause = clause("", DataModel.Operator.segmentMatch, LDValue.of("segment1"));
->>>>>>> ba3aeb18
     DataModel.FeatureFlag feature = booleanFlagWithClauses("feature", clause);
     featureStore.upsert(FEATURES, feature);
     
