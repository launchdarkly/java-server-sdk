--- conflicted
+++ resolved
@@ -10,16 +10,13 @@
 import java.util.Arrays;
 import java.util.Map;
 
-<<<<<<< HEAD
 import static com.launchdarkly.client.TestUtil.booleanFlagWithClauses;
 import static com.launchdarkly.client.TestUtil.failedUpdateProcessor;
+import static com.launchdarkly.client.TestUtil.fallthroughVariation;
 import static com.launchdarkly.client.TestUtil.featureStoreThatThrowsException;
 import static com.launchdarkly.client.TestUtil.flagWithValue;
 import static com.launchdarkly.client.TestUtil.jbool;
 import static com.launchdarkly.client.TestUtil.jdouble;
-=======
-import static com.launchdarkly.client.TestUtil.fallthroughVariation;
->>>>>>> 1bcc8a39
 import static com.launchdarkly.client.TestUtil.jint;
 import static com.launchdarkly.client.TestUtil.js;
 import static com.launchdarkly.client.TestUtil.specificFeatureStore;
@@ -33,15 +30,11 @@
 
 public class LDClientEvaluationTest {
   private static final LDUser user = new LDUser("userkey");
-<<<<<<< HEAD
   
   private FeatureStore featureStore = TestUtil.initedFeatureStore();
-=======
   private static final LDUser userWithNullKey = new LDUser.Builder((String)null).build();
   private static final Gson gson = new Gson();
 
-  private TestFeatureStore featureStore = new TestFeatureStore();
->>>>>>> 1bcc8a39
   private LDConfig config = new LDConfig.Builder()
       .featureStoreFactory(specificFeatureStore(featureStore))
       .eventProcessorFactory(Components.nullEventProcessor())
@@ -190,8 +183,8 @@
   @SuppressWarnings("deprecation")
   @Test
   public void allFlagsReturnsFlagValues() throws Exception {
-    featureStore.setStringValue("key1","value1");
-    featureStore.setStringValue("key2", "value2");
+    featureStore.upsert(FEATURES, flagWithValue("key1", js("value1")));
+    featureStore.upsert(FEATURES, flagWithValue("key2", js("value2")));
     
     Map<String, JsonElement> result = client.allFlags(user);
     assertEquals(ImmutableMap.<String, JsonElement>of("key1", js("value1"), "key2", js("value2")), result);
@@ -200,15 +193,15 @@
   @SuppressWarnings("deprecation")
   @Test
   public void allFlagsReturnsNullForNullUser() throws Exception {
-    featureStore.setStringValue("key", "value");
-
+    featureStore.upsert(FEATURES, flagWithValue("key", js("value")));
+    
     assertNull(client.allFlags(null));
   }
   
   @SuppressWarnings("deprecation")
   @Test
   public void allFlagsReturnsNullForNullUserKey() throws Exception {
-    featureStore.setStringValue("key", "value");
+    featureStore.upsert(FEATURES, flagWithValue("key", js("value")));
 
     assertNull(client.allFlags(userWithNullKey));
   }
@@ -268,15 +261,15 @@
     featureStore.upsert(FEATURES, flag1);
     featureStore.upsert(FEATURES, flag2);
 
-    FeatureFlagsState state = client.allFlagsState(user);
+    FeatureFlagsState state = client.allFlagsState(user, FlagsStateOption.withReasons(true));
     assertTrue(state.isValid());
     
     String json = "{\"key1\":\"value1\",\"key2\":\"value2\"," +
         "\"$flagsState\":{" +
           "\"key1\":{" +
-            "\"variation\":0,\"version\":100,\"trackEvents\":false" +
+            "\"variation\":0,\"version\":100,\"reason\":{\"kind\":\"OFF\"},\"trackEvents\":false" +
           "},\"key2\":{" +
-            "\"variation\":1,\"version\":200,\"trackEvents\":true,\"debugEventsUntilDate\":1000" +
+            "\"variation\":1,\"version\":200,\"reason\":{\"kind\":\"FALLTHROUGH\"},\"trackEvents\":true,\"debugEventsUntilDate\":1000" +
           "}" +
         "}}";
     JsonElement expected = gson.fromJson(json, JsonElement.class);
@@ -285,7 +278,7 @@
   
   @Test
   public void allFlagsStateReturnsEmptyStateForNullUser() throws Exception {
-    featureStore.setStringValue("key", "value");
+    featureStore.upsert(FEATURES, flagWithValue("key", js("value")));
 
     FeatureFlagsState state = client.allFlagsState(null);
     assertFalse(state.isValid());
@@ -294,7 +287,7 @@
   
   @Test
   public void allFlagsStateReturnsEmptyStateForNullUserKey() throws Exception {
-    featureStore.setStringValue("key", "value");
+    featureStore.upsert(FEATURES, flagWithValue("key", js("value")));
 
     FeatureFlagsState state = client.allFlagsState(userWithNullKey);
     assertFalse(state.isValid());
