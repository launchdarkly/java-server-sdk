--- conflicted
+++ resolved
@@ -4,7 +4,6 @@
 
 import java.net.InetSocketAddress;
 import java.net.Proxy;
-import java.time.Duration;
 
 import static org.junit.Assert.assertEquals;
 import static org.junit.Assert.assertFalse;
@@ -71,66 +70,7 @@
     assertNotNull(config.httpConfig.proxy);
     assertNull(config.httpConfig.proxyAuthenticator);
   }
-
-  @SuppressWarnings("deprecation")
-  @Test
-  public void testMinimumPollingIntervalIsEnforcedProperly(){
-<<<<<<< HEAD
-    LDConfig config = new LDConfig.Builder().pollingInterval(Duration.ofSeconds(10)).build();
-    assertEquals(Duration.ofSeconds(30), config.pollingInterval);
-=======
-    LDConfig config = new LDConfig.Builder().pollingIntervalMillis(10L).build();
-    assertEquals(30000L, config.deprecatedPollingIntervalMillis);
->>>>>>> fba97c3e
-  }
-
-  @SuppressWarnings("deprecation")
-  @Test
-  public void testPollingIntervalIsEnforcedProperly(){
-<<<<<<< HEAD
-    LDConfig config = new LDConfig.Builder().pollingInterval(Duration.ofMillis(30001)).build();
-    assertEquals(Duration.ofMillis(30001), config.pollingInterval);
-=======
-    LDConfig config = new LDConfig.Builder().pollingIntervalMillis(30001L).build();
-    assertEquals(30001L, config.deprecatedPollingIntervalMillis);
->>>>>>> fba97c3e
-  }
   
-  @Test
-  public void testSendEventsDefaultsToTrue() {
-    LDConfig config = new LDConfig.Builder().build();
-    assertEquals(true, config.deprecatedSendEvents);
-  }
-  
-  @SuppressWarnings("deprecation")
-  @Test
-  public void testSendEventsCanBeSetToFalse() {
-    LDConfig config = new LDConfig.Builder().sendEvents(false).build();
-<<<<<<< HEAD
-    assertEquals(false, config.sendEvents);
-  }
-
-  @Test
-  public void testDefaultDiagnosticRecordingInterval() {
-    LDConfig config = new LDConfig.Builder().build();
-    assertEquals(Duration.ofMillis(900_000), config.diagnosticRecordingInterval);
-  }
-
-  @Test
-  public void testDiagnosticRecordingInterval() {
-    LDConfig config = new LDConfig.Builder().diagnosticRecordingInterval(Duration.ofMillis(120_000)).build();
-    assertEquals(Duration.ofMillis(120_000), config.diagnosticRecordingInterval);
-  }
-
-  @Test
-  public void testMinimumDiagnosticRecordingIntervalEnforced() {
-    LDConfig config = new LDConfig.Builder().diagnosticRecordingInterval(Duration.ofMillis(10)).build();
-    assertEquals(Duration.ofMillis(60_000), config.diagnosticRecordingInterval);
-=======
-    assertEquals(false, config.deprecatedSendEvents);
->>>>>>> fba97c3e
-  }
-
   @Test
   public void testDefaultDiagnosticOptOut() {
     LDConfig config = new LDConfig.Builder().build();
