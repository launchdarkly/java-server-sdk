package com.launchdarkly.client;

import org.junit.Assert;
import org.junit.Test;

import java.net.URI;
import java.util.concurrent.TimeUnit;

import javax.net.ssl.SSLHandshakeException;

import static com.launchdarkly.client.TestHttpUtil.httpsServerWithSelfSignedCert;
import static com.launchdarkly.client.TestHttpUtil.jsonResponse;
import static com.launchdarkly.client.TestHttpUtil.makeStartedServer;
import static org.junit.Assert.assertEquals;
import static org.junit.Assert.assertNotNull;
import static org.junit.Assert.assertNull;
import static org.junit.Assert.fail;

import okhttp3.HttpUrl;
import okhttp3.mockwebserver.MockResponse;
import okhttp3.mockwebserver.MockWebServer;
import okhttp3.mockwebserver.RecordedRequest;

@SuppressWarnings("javadoc")
public class FeatureRequestorTest {
  private static final String sdkKey = "sdk-key";
  private static final String flag1Key = "flag1";
  private static final String flag1Json = "{\"key\":\"" + flag1Key + "\"}";
  private static final String flagsJson = "{\"" + flag1Key + "\":" + flag1Json + "}";
  private static final String segment1Key = "segment1";
  private static final String segment1Json = "{\"key\":\"" + segment1Key + "\"}";
  private static final String segmentsJson = "{\"" + segment1Key + "\":" + segment1Json + "}";
  private static final String allDataJson = "{\"flags\":" + flagsJson + ",\"segments\":" + segmentsJson + "}";
  
  private DefaultFeatureRequestor makeRequestor(MockWebServer server) {
    return makeRequestor(server, LDConfig.DEFAULT);
    // We can always use LDConfig.DEFAULT unless we need to modify HTTP properties, since DefaultFeatureRequestor
    // no longer uses the deprecated LDConfig.baseUri property. 
  }

  private DefaultFeatureRequestor makeRequestor(MockWebServer server, LDConfig config) {
    URI uri = server.url("").uri();
    return new DefaultFeatureRequestor(sdkKey, config.httpConfig, uri, true);
  }

  @Test
  public void requestAllData() throws Exception {
    MockResponse resp = jsonResponse(allDataJson);
    
    try (MockWebServer server = makeStartedServer(resp)) {
      try (DefaultFeatureRequestor r = makeRequestor(server)) {
        FeatureRequestor.AllData data = r.getAllData();
        
        RecordedRequest req = server.takeRequest();
        assertEquals("/sdk/latest-all", req.getPath());
        verifyHeaders(req);
        
        assertNotNull(data);
        assertNotNull(data.flags);
        assertNotNull(data.segments);
        assertEquals(1, data.flags.size());
        assertEquals(1, data.flags.size());
        verifyFlag(data.flags.get(flag1Key), flag1Key);
        verifySegment(data.segments.get(segment1Key), segment1Key);
      }
    }
  }
  
  @Test
  public void requestFlag() throws Exception {
    MockResponse resp = jsonResponse(flag1Json);
    
    try (MockWebServer server = makeStartedServer(resp)) {
<<<<<<< HEAD
      try (DefaultFeatureRequestor r = new DefaultFeatureRequestor(sdkKey, basePollingConfig(server).build())) {      
        DataModel.FeatureFlag flag = r.getFlag(flag1Key);
=======
      try (DefaultFeatureRequestor r = makeRequestor(server)) {      
        FeatureFlag flag = r.getFlag(flag1Key);
>>>>>>> fba97c3e
        
        RecordedRequest req = server.takeRequest();
        assertEquals("/sdk/latest-flags/" + flag1Key, req.getPath());
        verifyHeaders(req);
        
        verifyFlag(flag, flag1Key);
      }
    }
  }

  @Test
  public void requestSegment() throws Exception {
    MockResponse resp = jsonResponse(segment1Json);
    
    try (MockWebServer server = makeStartedServer(resp)) {
<<<<<<< HEAD
      try (DefaultFeatureRequestor r = new DefaultFeatureRequestor(sdkKey, basePollingConfig(server).build())) {     
        DataModel.Segment segment = r.getSegment(segment1Key);
=======
      try (DefaultFeatureRequestor r = makeRequestor(server)) {     
        Segment segment = r.getSegment(segment1Key);
>>>>>>> fba97c3e
        
        RecordedRequest req = server.takeRequest();
        assertEquals("/sdk/latest-segments/" + segment1Key, req.getPath());
        verifyHeaders(req);
        
        verifySegment(segment, segment1Key);
      }
    }
  }
  
  @Test
  public void requestFlagNotFound() throws Exception {
    MockResponse notFoundResp = new MockResponse().setResponseCode(404);
    
    try (MockWebServer server = makeStartedServer(notFoundResp)) {
      try (DefaultFeatureRequestor r = makeRequestor(server)) {     
        try {
          r.getFlag(flag1Key);
          Assert.fail("expected exception");
        } catch (HttpErrorException e) {
          assertEquals(404, e.getStatus());
        }
      }
    }
  }

  @Test
  public void requestSegmentNotFound() throws Exception {
    MockResponse notFoundResp = new MockResponse().setResponseCode(404);
    
    try (MockWebServer server = makeStartedServer(notFoundResp)) {
      try (DefaultFeatureRequestor r = makeRequestor(server)) {      
        try {
          r.getSegment(segment1Key);
          fail("expected exception");
        } catch (HttpErrorException e) {
          assertEquals(404, e.getStatus());
        }
      }
    }
  }

  @Test
  public void requestsAreCached() throws Exception {
    MockResponse cacheableResp = jsonResponse(flag1Json)
        .setHeader("ETag", "aaa")
        .setHeader("Cache-Control", "max-age=1000");
    
    try (MockWebServer server = makeStartedServer(cacheableResp)) {
<<<<<<< HEAD
      try (DefaultFeatureRequestor r = new DefaultFeatureRequestor(sdkKey, basePollingConfig(server).build())) {
        DataModel.FeatureFlag flag1a = r.getFlag(flag1Key);
=======
      try (DefaultFeatureRequestor r = makeRequestor(server)) {
        FeatureFlag flag1a = r.getFlag(flag1Key);
>>>>>>> fba97c3e
        
        RecordedRequest req1 = server.takeRequest();
        assertEquals("/sdk/latest-flags/" + flag1Key, req1.getPath());
        verifyHeaders(req1);
        
        verifyFlag(flag1a, flag1Key);
        
        DataModel.FeatureFlag flag1b = r.getFlag(flag1Key);
        verifyFlag(flag1b, flag1Key);
        assertNull(server.takeRequest(0, TimeUnit.SECONDS)); // there was no second request, due to the cache hit
      }
    }
  }
  
  @Test
  public void httpClientDoesNotAllowSelfSignedCertByDefault() throws Exception {
    MockResponse resp = jsonResponse(flag1Json);
    
    try (TestHttpUtil.ServerWithCert serverWithCert = httpsServerWithSelfSignedCert(resp)) {
      try (DefaultFeatureRequestor r = makeRequestor(serverWithCert.server)) {
        try {
          r.getFlag(flag1Key);
          fail("expected exception");
        } catch (SSLHandshakeException e) {
        }
        
        assertEquals(0, serverWithCert.server.getRequestCount());
      }
    }
  }
  
  @Test
  public void httpClientCanUseCustomTlsConfig() throws Exception {
    MockResponse resp = jsonResponse(flag1Json);
    
    try (TestHttpUtil.ServerWithCert serverWithCert = httpsServerWithSelfSignedCert(resp)) {
      LDConfig config = new LDConfig.Builder()
          .sslSocketFactory(serverWithCert.sslClient.socketFactory, serverWithCert.sslClient.trustManager) // allows us to trust the self-signed cert
          .build();

<<<<<<< HEAD
      try (DefaultFeatureRequestor r = new DefaultFeatureRequestor(sdkKey, config)) {
        DataModel.FeatureFlag flag = r.getFlag(flag1Key);
=======
      try (DefaultFeatureRequestor r = makeRequestor(serverWithCert.server, config)) {
        FeatureFlag flag = r.getFlag(flag1Key);
>>>>>>> fba97c3e
        verifyFlag(flag, flag1Key);
      }
    }
  }
  
  @Test
  public void httpClientCanUseProxyConfig() throws Exception {
    URI fakeBaseUri = URI.create("http://not-a-real-host");
    try (MockWebServer server = makeStartedServer(jsonResponse(flag1Json))) {
      HttpUrl serverUrl = server.url("/");
      LDConfig config = new LDConfig.Builder()
          .proxyHost(serverUrl.host())
          .proxyPort(serverUrl.port())
          .build();
      
<<<<<<< HEAD
      try (DefaultFeatureRequestor r = new DefaultFeatureRequestor(sdkKey, config)) {
        DataModel.FeatureFlag flag = r.getFlag(flag1Key);
=======
      try (DefaultFeatureRequestor r = new DefaultFeatureRequestor(sdkKey, config.httpConfig, fakeBaseUri, true)) {
        FeatureFlag flag = r.getFlag(flag1Key);
>>>>>>> fba97c3e
        verifyFlag(flag, flag1Key);
        
        assertEquals(1, server.getRequestCount());
      }
    }
  }
  
  private void verifyHeaders(RecordedRequest req) {
    assertEquals(sdkKey, req.getHeader("Authorization"));
    assertEquals("JavaClient/" + LDClient.CLIENT_VERSION, req.getHeader("User-Agent"));
  }
  
  private void verifyFlag(DataModel.FeatureFlag flag, String key) {
    assertNotNull(flag);
    assertEquals(key, flag.getKey());
  }
  
  private void verifySegment(DataModel.Segment segment, String key) {
    assertNotNull(segment);
    assertEquals(key, segment.getKey());
  }
}<|MERGE_RESOLUTION|>--- conflicted
+++ resolved
@@ -71,14 +71,9 @@
     MockResponse resp = jsonResponse(flag1Json);
     
     try (MockWebServer server = makeStartedServer(resp)) {
-<<<<<<< HEAD
-      try (DefaultFeatureRequestor r = new DefaultFeatureRequestor(sdkKey, basePollingConfig(server).build())) {      
+      try (DefaultFeatureRequestor r = makeRequestor(server)) {      
         DataModel.FeatureFlag flag = r.getFlag(flag1Key);
-=======
-      try (DefaultFeatureRequestor r = makeRequestor(server)) {      
-        FeatureFlag flag = r.getFlag(flag1Key);
->>>>>>> fba97c3e
-        
+ 
         RecordedRequest req = server.takeRequest();
         assertEquals("/sdk/latest-flags/" + flag1Key, req.getPath());
         verifyHeaders(req);
@@ -93,14 +88,9 @@
     MockResponse resp = jsonResponse(segment1Json);
     
     try (MockWebServer server = makeStartedServer(resp)) {
-<<<<<<< HEAD
-      try (DefaultFeatureRequestor r = new DefaultFeatureRequestor(sdkKey, basePollingConfig(server).build())) {     
+      try (DefaultFeatureRequestor r = makeRequestor(server)) {     
         DataModel.Segment segment = r.getSegment(segment1Key);
-=======
-      try (DefaultFeatureRequestor r = makeRequestor(server)) {     
-        Segment segment = r.getSegment(segment1Key);
->>>>>>> fba97c3e
-        
+ 
         RecordedRequest req = server.takeRequest();
         assertEquals("/sdk/latest-segments/" + segment1Key, req.getPath());
         verifyHeaders(req);
@@ -149,14 +139,9 @@
         .setHeader("Cache-Control", "max-age=1000");
     
     try (MockWebServer server = makeStartedServer(cacheableResp)) {
-<<<<<<< HEAD
-      try (DefaultFeatureRequestor r = new DefaultFeatureRequestor(sdkKey, basePollingConfig(server).build())) {
+      try (DefaultFeatureRequestor r = makeRequestor(server)) {
         DataModel.FeatureFlag flag1a = r.getFlag(flag1Key);
-=======
-      try (DefaultFeatureRequestor r = makeRequestor(server)) {
-        FeatureFlag flag1a = r.getFlag(flag1Key);
->>>>>>> fba97c3e
-        
+ 
         RecordedRequest req1 = server.takeRequest();
         assertEquals("/sdk/latest-flags/" + flag1Key, req1.getPath());
         verifyHeaders(req1);
@@ -196,13 +181,8 @@
           .sslSocketFactory(serverWithCert.sslClient.socketFactory, serverWithCert.sslClient.trustManager) // allows us to trust the self-signed cert
           .build();
 
-<<<<<<< HEAD
-      try (DefaultFeatureRequestor r = new DefaultFeatureRequestor(sdkKey, config)) {
+      try (DefaultFeatureRequestor r = makeRequestor(serverWithCert.server, config)) {
         DataModel.FeatureFlag flag = r.getFlag(flag1Key);
-=======
-      try (DefaultFeatureRequestor r = makeRequestor(serverWithCert.server, config)) {
-        FeatureFlag flag = r.getFlag(flag1Key);
->>>>>>> fba97c3e
         verifyFlag(flag, flag1Key);
       }
     }
@@ -218,13 +198,8 @@
           .proxyPort(serverUrl.port())
           .build();
       
-<<<<<<< HEAD
-      try (DefaultFeatureRequestor r = new DefaultFeatureRequestor(sdkKey, config)) {
+      try (DefaultFeatureRequestor r = new DefaultFeatureRequestor(sdkKey, config.httpConfig, fakeBaseUri, true)) {
         DataModel.FeatureFlag flag = r.getFlag(flag1Key);
-=======
-      try (DefaultFeatureRequestor r = new DefaultFeatureRequestor(sdkKey, config.httpConfig, fakeBaseUri, true)) {
-        FeatureFlag flag = r.getFlag(flag1Key);
->>>>>>> fba97c3e
         verifyFlag(flag, flag1Key);
         
         assertEquals(1, server.getRequestCount());
