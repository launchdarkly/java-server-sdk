package com.launchdarkly.client;

import com.google.common.base.Function;
import com.google.common.base.Joiner;
import com.google.common.collect.ImmutableList;
import com.google.common.collect.ImmutableMap;
import com.google.common.collect.Iterables;
import com.launchdarkly.client.value.LDValue;

import junit.framework.AssertionFailedError;

import org.easymock.Capture;
import org.easymock.EasyMock;
import org.easymock.EasyMockSupport;
import org.junit.Before;
import org.junit.Test;

import java.io.IOException;
import java.net.URI;
import java.util.List;
import java.util.Map;
import java.util.concurrent.Future;
import java.util.concurrent.TimeUnit;
import java.util.concurrent.TimeoutException;

import static com.launchdarkly.client.TestUtil.failedUpdateProcessor;
import static com.launchdarkly.client.TestUtil.flagWithValue;
import static com.launchdarkly.client.TestUtil.initedFeatureStore;
import static com.launchdarkly.client.TestUtil.specificFeatureStore;
import static com.launchdarkly.client.TestUtil.updateProcessorWithData;
import static com.launchdarkly.client.VersionedDataKind.FEATURES;
import static com.launchdarkly.client.VersionedDataKind.SEGMENTS;
import static org.easymock.EasyMock.anyObject;
import static org.easymock.EasyMock.capture;
import static org.easymock.EasyMock.eq;
import static org.easymock.EasyMock.expect;
import static org.easymock.EasyMock.expectLastCall;
import static org.easymock.EasyMock.isA;
import static org.easymock.EasyMock.isNull;
import static org.easymock.EasyMock.replay;
import static org.junit.Assert.assertEquals;
import static org.junit.Assert.assertFalse;
import static org.junit.Assert.assertNotNull;
import static org.junit.Assert.assertTrue;
import static org.junit.Assert.fail;

/**
 * See also LDClientEvaluationTest, etc. This file contains mostly tests for the startup logic.
 */
@SuppressWarnings("javadoc")
public class LDClientTest extends EasyMockSupport {
  private final static String SDK_KEY = "SDK_KEY";

  private UpdateProcessor updateProcessor;
  private EventProcessor eventProcessor;
  private Future<Void> initFuture;
  private LDClientInterface client;

  @SuppressWarnings("unchecked")
  @Before
  public void before() {
    updateProcessor = createStrictMock(UpdateProcessor.class);
    eventProcessor = createStrictMock(EventProcessor.class);
    initFuture = createStrictMock(Future.class);
  }

  @Test
  public void constructorThrowsExceptionForNullSdkKey() throws Exception {
    try (LDClient client = new LDClient(null)) {
      fail("expected exception");
    } catch (NullPointerException e) {
      assertEquals("sdkKey must not be null", e.getMessage());
    }
  }

  @Test
  public void constructorWithConfigThrowsExceptionForNullSdkKey() throws Exception {
    try (LDClient client = new LDClient(null, new LDConfig.Builder().build())) {
      fail("expected exception");
    } catch (NullPointerException e) {
      assertEquals("sdkKey must not be null", e.getMessage());
    }
  }

  @Test
  public void constructorThrowsExceptionForNullConfig() throws Exception {
    try (LDClient client = new LDClient(SDK_KEY, null)) {
      fail("expected exception");
    } catch (NullPointerException e) {
      assertEquals("config must not be null", e.getMessage());
    }
  }
  
  @Test
  public void clientHasDefaultEventProcessorWithDefaultConfig() throws Exception {
    LDConfig config = new LDConfig.Builder()
        .dataSource(Components.externalUpdatesOnly())
        .startWaitMillis(0)
        .build();
    try (LDClient client = new LDClient("SDK_KEY", config)) {
      assertEquals(DefaultEventProcessor.class, client.eventProcessor.getClass());
    }
  }

  @Test
  public void clientHasDefaultEventProcessorWithSendEvents() throws Exception {
    LDConfig config = new LDConfig.Builder()
        .dataSource(Components.externalUpdatesOnly())
        .events(Components.sendEvents())
        .startWaitMillis(0)
        .build();
    try (LDClient client = new LDClient("SDK_KEY", config)) {
      assertEquals(DefaultEventProcessor.class, client.eventProcessor.getClass());
    }
  }

  @Test
  public void clientHasNullEventProcessorWithNoEvents() throws Exception {
    LDConfig config = new LDConfig.Builder()
        .dataSource(Components.externalUpdatesOnly())
        .events(Components.noEvents())
        .startWaitMillis(0)
        .build();
    try (LDClient client = new LDClient("SDK_KEY", config)) {
      assertEquals(Components.NullEventProcessor.class, client.eventProcessor.getClass());
    }
  }
  
  @SuppressWarnings("deprecation")
  @Test
  public void clientHasDefaultEventProcessorIfSendEventsIsTrue() throws Exception {
    LDConfig config = new LDConfig.Builder()
        .dataSource(Components.externalUpdatesOnly())
        .startWaitMillis(0)
        .sendEvents(true)
        .build();
    try (LDClient client = new LDClient(SDK_KEY, config)) {
      assertEquals(DefaultEventProcessor.class, client.eventProcessor.getClass());
    }
  }

  @SuppressWarnings("deprecation")
  @Test
  public void clientHasNullEventProcessorIfSendEventsIsFalse() throws IOException {
    LDConfig config = new LDConfig.Builder()
        .dataSource(Components.externalUpdatesOnly())
        .startWaitMillis(0)
        .sendEvents(false)
        .build();
<<<<<<< HEAD
    try (LDClient client = new LDClient(SDK_KEY, config)) {
      assertEquals(EventProcessor.NullEventProcessor.class, client.eventProcessor.getClass());
=======
    try (LDClient client = new LDClient("SDK_KEY", config)) {
      assertEquals(Components.NullEventProcessor.class, client.eventProcessor.getClass());
>>>>>>> b87ce53a
    }
  }
  
  @Test
  public void streamingClientHasStreamProcessor() throws Exception {
    LDConfig config = new LDConfig.Builder()
        .dataSource(Components.streamingDataSource().baseUri(URI.create("http://fake")))
        .startWaitMillis(0)
        .build();
    try (LDClient client = new LDClient(SDK_KEY, config)) {
      assertEquals(StreamProcessor.class, client.updateProcessor.getClass());
    }
  }

  @Test
  public void pollingClientHasPollingProcessor() throws IOException {
    LDConfig config = new LDConfig.Builder()
        .dataSource(Components.pollingDataSource().baseUri(URI.create("http://fake")))
        .startWaitMillis(0)
        .build();
    try (LDClient client = new LDClient(SDK_KEY, config)) {
      assertEquals(PollingProcessor.class, client.updateProcessor.getClass());
    }
  }

  @Test
  public void sameDiagnosticAccumulatorPassedToFactoriesWhenSupported() throws IOException {
    EventProcessorFactoryWithDiagnostics mockEventProcessorFactory = createStrictMock(EventProcessorFactoryWithDiagnostics.class);
    UpdateProcessorFactoryWithDiagnostics mockUpdateProcessorFactory = createStrictMock(UpdateProcessorFactoryWithDiagnostics.class);

    LDConfig config = new LDConfig.Builder()
            .stream(false)
            .baseURI(URI.create("http://fake"))
            .startWaitMillis(0)
            .eventProcessor(mockEventProcessorFactory)
            .dataSource(mockUpdateProcessorFactory)
            .build();

    Capture<DiagnosticAccumulator> capturedEventAccumulator = Capture.newInstance();
    Capture<DiagnosticAccumulator> capturedUpdateAccumulator = Capture.newInstance();
    expect(mockEventProcessorFactory.createEventProcessor(eq(SDK_KEY), isA(LDConfig.class), capture(capturedEventAccumulator))).andReturn(niceMock(EventProcessor.class));
    expect(mockUpdateProcessorFactory.createUpdateProcessor(eq(SDK_KEY), isA(LDConfig.class), isA(FeatureStore.class), capture(capturedUpdateAccumulator))).andReturn(failedUpdateProcessor());

    replayAll();

    try (LDClient client = new LDClient(SDK_KEY, config)) {
      verifyAll();
      assertNotNull(capturedEventAccumulator.getValue());
      assertEquals(capturedEventAccumulator.getValue(), capturedUpdateAccumulator.getValue());
    }
  }

  @Test
  public void nullDiagnosticAccumulatorPassedToFactoriesWhenOptedOut() throws IOException {
    EventProcessorFactoryWithDiagnostics mockEventProcessorFactory = createStrictMock(EventProcessorFactoryWithDiagnostics.class);
    UpdateProcessorFactoryWithDiagnostics mockUpdateProcessorFactory = createStrictMock(UpdateProcessorFactoryWithDiagnostics.class);

    LDConfig config = new LDConfig.Builder()
            .stream(false)
            .baseURI(URI.create("http://fake"))
            .startWaitMillis(0)
            .eventProcessor(mockEventProcessorFactory)
            .dataSource(mockUpdateProcessorFactory)
            .diagnosticOptOut(true)
            .build();

    expect(mockEventProcessorFactory.createEventProcessor(eq(SDK_KEY), isA(LDConfig.class), isNull(DiagnosticAccumulator.class))).andReturn(niceMock(EventProcessor.class));
    expect(mockUpdateProcessorFactory.createUpdateProcessor(eq(SDK_KEY), isA(LDConfig.class), isA(FeatureStore.class), isNull(DiagnosticAccumulator.class))).andReturn(failedUpdateProcessor());

    replayAll();

    try (LDClient client = new LDClient(SDK_KEY, config)) {
      verifyAll();
    }
  }

  @Test
  public void nullDiagnosticAccumulatorPassedToUpdateFactoryWhenEventProcessorDoesNotSupportDiagnostics() throws IOException {
    EventProcessorFactory mockEventProcessorFactory = createStrictMock(EventProcessorFactory.class);
    UpdateProcessorFactoryWithDiagnostics mockUpdateProcessorFactory = createStrictMock(UpdateProcessorFactoryWithDiagnostics.class);

    LDConfig config = new LDConfig.Builder()
            .stream(false)
            .baseURI(URI.create("http://fake"))
            .startWaitMillis(0)
            .eventProcessor(mockEventProcessorFactory)
            .dataSource(mockUpdateProcessorFactory)
            .build();

    expect(mockEventProcessorFactory.createEventProcessor(eq(SDK_KEY), isA(LDConfig.class))).andReturn(niceMock(EventProcessor.class));
    expect(mockUpdateProcessorFactory.createUpdateProcessor(eq(SDK_KEY), isA(LDConfig.class), isA(FeatureStore.class), isNull(DiagnosticAccumulator.class))).andReturn(failedUpdateProcessor());

    replayAll();

    try (LDClient client = new LDClient(SDK_KEY, config)) {
      verifyAll();
    }
  }

  @Test
  public void noWaitForUpdateProcessorIfWaitMillisIsZero() throws Exception {
    LDConfig.Builder config = new LDConfig.Builder()
        .startWaitMillis(0L);

    expect(updateProcessor.start()).andReturn(initFuture);
    expect(updateProcessor.initialized()).andReturn(false);
    replayAll();

    client = createMockClient(config);
    assertFalse(client.initialized());

    verifyAll();
  }

  @Test
  public void willWaitForUpdateProcessorIfWaitMillisIsNonZero() throws Exception {
    LDConfig.Builder config = new LDConfig.Builder()
        .startWaitMillis(10L);

    expect(updateProcessor.start()).andReturn(initFuture);
    expect(initFuture.get(10L, TimeUnit.MILLISECONDS)).andReturn(null);
    expect(updateProcessor.initialized()).andReturn(false).anyTimes();
    replayAll();

    client = createMockClient(config);
    assertFalse(client.initialized());

    verifyAll();
  }

  @Test
  public void updateProcessorCanTimeOut() throws Exception {
    LDConfig.Builder config = new LDConfig.Builder()
        .startWaitMillis(10L);

    expect(updateProcessor.start()).andReturn(initFuture);
    expect(initFuture.get(10L, TimeUnit.MILLISECONDS)).andThrow(new TimeoutException());
    expect(updateProcessor.initialized()).andReturn(false).anyTimes();
    replayAll();

    client = createMockClient(config);
    assertFalse(client.initialized());

    verifyAll();
  }
  
  @Test
  public void clientCatchesRuntimeExceptionFromUpdateProcessor() throws Exception {
    LDConfig.Builder config = new LDConfig.Builder()
        .startWaitMillis(10L);

    expect(updateProcessor.start()).andReturn(initFuture);
    expect(initFuture.get(10L, TimeUnit.MILLISECONDS)).andThrow(new RuntimeException());
    expect(updateProcessor.initialized()).andReturn(false).anyTimes();
    replayAll();

    client = createMockClient(config);
    assertFalse(client.initialized());

    verifyAll();
  }

  @Test
  public void isFlagKnownReturnsTrueForExistingFlag() throws Exception {
    FeatureStore testFeatureStore = initedFeatureStore();
    LDConfig.Builder config = new LDConfig.Builder()
            .startWaitMillis(0)
            .dataStore(specificFeatureStore(testFeatureStore));
    expect(updateProcessor.start()).andReturn(initFuture);
    expect(updateProcessor.initialized()).andReturn(true).times(1);
    replayAll();

    client = createMockClient(config);

    testFeatureStore.upsert(FEATURES, flagWithValue("key", LDValue.of(1)));
    assertTrue(client.isFlagKnown("key"));
    verifyAll();
  }

  @Test
  public void isFlagKnownReturnsFalseForUnknownFlag() throws Exception {
    FeatureStore testFeatureStore = initedFeatureStore();
    LDConfig.Builder config = new LDConfig.Builder()
            .startWaitMillis(0)
            .dataStore(specificFeatureStore(testFeatureStore));
    expect(updateProcessor.start()).andReturn(initFuture);
    expect(updateProcessor.initialized()).andReturn(true).times(1);
    replayAll();

    client = createMockClient(config);

    assertFalse(client.isFlagKnown("key"));
    verifyAll();
  }

  @Test
  public void isFlagKnownReturnsFalseIfStoreAndClientAreNotInitialized() throws Exception {
    FeatureStore testFeatureStore = new InMemoryFeatureStore();
    LDConfig.Builder config = new LDConfig.Builder()
            .startWaitMillis(0)
            .dataStore(specificFeatureStore(testFeatureStore));
    expect(updateProcessor.start()).andReturn(initFuture);
    expect(updateProcessor.initialized()).andReturn(false).times(1);
    replayAll();

    client = createMockClient(config);

    testFeatureStore.upsert(FEATURES, flagWithValue("key", LDValue.of(1)));
    assertFalse(client.isFlagKnown("key"));
    verifyAll();
  }

  @Test
  public void isFlagKnownUsesStoreIfStoreIsInitializedButClientIsNot() throws Exception {
    FeatureStore testFeatureStore = initedFeatureStore();
    LDConfig.Builder config = new LDConfig.Builder()
            .startWaitMillis(0)
            .dataStore(specificFeatureStore(testFeatureStore));
    expect(updateProcessor.start()).andReturn(initFuture);
    expect(updateProcessor.initialized()).andReturn(false).times(1);
    replayAll();

    client = createMockClient(config);

    testFeatureStore.upsert(FEATURES, flagWithValue("key", LDValue.of(1)));
    assertTrue(client.isFlagKnown("key"));
    verifyAll();
  }
  
  @Test
  public void evaluationUsesStoreIfStoreIsInitializedButClientIsNot() throws Exception {
    FeatureStore testFeatureStore = initedFeatureStore();
    LDConfig.Builder config = new LDConfig.Builder()
        .dataStore(specificFeatureStore(testFeatureStore))
        .startWaitMillis(0L);
    expect(updateProcessor.start()).andReturn(initFuture);
    expect(updateProcessor.initialized()).andReturn(false);
    expectEventsSent(1);
    replayAll();

    client = createMockClient(config);
    
    testFeatureStore.upsert(FEATURES, flagWithValue("key", LDValue.of(1)));
    assertEquals(new Integer(1), client.intVariation("key", new LDUser("user"), 0));
    
    verifyAll();
  }

  @Test
  public void dataSetIsPassedToFeatureStoreInCorrectOrder() throws Exception {
    // This verifies that the client is using FeatureStoreClientWrapper and that it is applying the
    // correct ordering for flag prerequisites, etc. This should work regardless of what kind of
    // UpdateProcessor we're using.
    
    Capture<Map<VersionedDataKind<?>, Map<String, ? extends VersionedData>>> captureData = Capture.newInstance();
    FeatureStore store = createStrictMock(FeatureStore.class);
    store.init(EasyMock.capture(captureData));
    replay(store);
    
    LDConfig.Builder config = new LDConfig.Builder()
        .dataSource(updateProcessorWithData(DEPENDENCY_ORDERING_TEST_DATA))
        .dataStore(specificFeatureStore(store))
<<<<<<< HEAD
        .sendEvents(false);
    client = new LDClient(SDK_KEY, config.build());
=======
        .events(Components.noEvents());
    client = new LDClient("SDK_KEY", config.build());
>>>>>>> b87ce53a
    
    Map<VersionedDataKind<?>, Map<String, ? extends VersionedData>> dataMap = captureData.getValue();
    assertEquals(2, dataMap.size());
    
    // Segments should always come first
    assertEquals(SEGMENTS, Iterables.get(dataMap.keySet(), 0));
    assertEquals(DEPENDENCY_ORDERING_TEST_DATA.get(SEGMENTS).size(), Iterables.get(dataMap.values(), 0).size());
    
    // Features should be ordered so that a flag always appears after its prerequisites, if any
    assertEquals(FEATURES, Iterables.get(dataMap.keySet(), 1));
    Map<String, ? extends VersionedData> map1 = Iterables.get(dataMap.values(), 1);
    List<VersionedData> list1 = ImmutableList.copyOf(map1.values());
    assertEquals(DEPENDENCY_ORDERING_TEST_DATA.get(FEATURES).size(), map1.size());
    for (int itemIndex = 0; itemIndex < list1.size(); itemIndex++) {
      FeatureFlag item = (FeatureFlag)list1.get(itemIndex);
      for (Prerequisite prereq: item.getPrerequisites()) {
        FeatureFlag depFlag = (FeatureFlag)map1.get(prereq.getKey());
        int depIndex = list1.indexOf(depFlag);
        if (depIndex > itemIndex) {
          Iterable<String> allKeys = Iterables.transform(list1, new Function<VersionedData, String>() {
            public String apply(VersionedData d) {
              return d.getKey();
            }
          });
          fail(String.format("%s depends on %s, but %s was listed first; keys in order are [%s]",
              item.getKey(), prereq.getKey(), item.getKey(),
              Joiner.on(", ").join(allKeys)));
        }
      }
    }
  }

  private void expectEventsSent(int count) {
    eventProcessor.sendEvent(anyObject(Event.class));
    if (count > 0) {
      expectLastCall().times(count);
    } else {
      expectLastCall().andThrow(new AssertionFailedError("should not have queued an event")).anyTimes();
    }
  }
  
  private LDClientInterface createMockClient(LDConfig.Builder config) {
    config.dataSource(TestUtil.specificUpdateProcessor(updateProcessor));
<<<<<<< HEAD
    config.eventProcessor(TestUtil.specificEventProcessor(eventProcessor));
    return new LDClient(SDK_KEY, config.build());
=======
    config.events(TestUtil.specificEventProcessor(eventProcessor));
    return new LDClient("SDK_KEY", config.build());
>>>>>>> b87ce53a
  }
  
  private static Map<VersionedDataKind<?>, Map<String, ? extends VersionedData>> DEPENDENCY_ORDERING_TEST_DATA =
      ImmutableMap.<VersionedDataKind<?>, Map<String, ? extends VersionedData>>of(
          FEATURES,
          ImmutableMap.<String, VersionedData>builder()
              .put("a", new FeatureFlagBuilder("a")
                  .prerequisites(ImmutableList.of(new Prerequisite("b", 0), new Prerequisite("c", 0))).build())
              .put("b", new FeatureFlagBuilder("b")
                  .prerequisites(ImmutableList.of(new Prerequisite("c", 0), new Prerequisite("e", 0))).build())
              .put("c", new FeatureFlagBuilder("c").build())
              .put("d", new FeatureFlagBuilder("d").build())
              .put("e", new FeatureFlagBuilder("e").build())
              .put("f", new FeatureFlagBuilder("f").build())
              .build(),
          SEGMENTS,
          ImmutableMap.<String, VersionedData>of(
              "o", new Segment.Builder("o").build()
          )
      );
}<|MERGE_RESOLUTION|>--- conflicted
+++ resolved
@@ -6,8 +6,6 @@
 import com.google.common.collect.ImmutableMap;
 import com.google.common.collect.Iterables;
 import com.launchdarkly.client.value.LDValue;
-
-import junit.framework.AssertionFailedError;
 
 import org.easymock.Capture;
 import org.easymock.EasyMock;
@@ -44,6 +42,8 @@
 import static org.junit.Assert.assertTrue;
 import static org.junit.Assert.fail;
 
+import junit.framework.AssertionFailedError;
+
 /**
  * See also LDClientEvaluationTest, etc. This file contains mostly tests for the startup logic.
  */
@@ -147,13 +147,8 @@
         .startWaitMillis(0)
         .sendEvents(false)
         .build();
-<<<<<<< HEAD
-    try (LDClient client = new LDClient(SDK_KEY, config)) {
-      assertEquals(EventProcessor.NullEventProcessor.class, client.eventProcessor.getClass());
-=======
-    try (LDClient client = new LDClient("SDK_KEY", config)) {
+    try (LDClient client = new LDClient(SDK_KEY, config)) {
       assertEquals(Components.NullEventProcessor.class, client.eventProcessor.getClass());
->>>>>>> b87ce53a
     }
   }
   
@@ -185,10 +180,8 @@
     UpdateProcessorFactoryWithDiagnostics mockUpdateProcessorFactory = createStrictMock(UpdateProcessorFactoryWithDiagnostics.class);
 
     LDConfig config = new LDConfig.Builder()
-            .stream(false)
-            .baseURI(URI.create("http://fake"))
-            .startWaitMillis(0)
-            .eventProcessor(mockEventProcessorFactory)
+            .startWaitMillis(0)
+            .events(mockEventProcessorFactory)
             .dataSource(mockUpdateProcessorFactory)
             .build();
 
@@ -212,10 +205,8 @@
     UpdateProcessorFactoryWithDiagnostics mockUpdateProcessorFactory = createStrictMock(UpdateProcessorFactoryWithDiagnostics.class);
 
     LDConfig config = new LDConfig.Builder()
-            .stream(false)
-            .baseURI(URI.create("http://fake"))
-            .startWaitMillis(0)
-            .eventProcessor(mockEventProcessorFactory)
+            .startWaitMillis(0)
+            .events(mockEventProcessorFactory)
             .dataSource(mockUpdateProcessorFactory)
             .diagnosticOptOut(true)
             .build();
@@ -236,10 +227,8 @@
     UpdateProcessorFactoryWithDiagnostics mockUpdateProcessorFactory = createStrictMock(UpdateProcessorFactoryWithDiagnostics.class);
 
     LDConfig config = new LDConfig.Builder()
-            .stream(false)
-            .baseURI(URI.create("http://fake"))
-            .startWaitMillis(0)
-            .eventProcessor(mockEventProcessorFactory)
+            .startWaitMillis(0)
+            .events(mockEventProcessorFactory)
             .dataSource(mockUpdateProcessorFactory)
             .build();
 
@@ -416,13 +405,8 @@
     LDConfig.Builder config = new LDConfig.Builder()
         .dataSource(updateProcessorWithData(DEPENDENCY_ORDERING_TEST_DATA))
         .dataStore(specificFeatureStore(store))
-<<<<<<< HEAD
-        .sendEvents(false);
+        .events(Components.noEvents());
     client = new LDClient(SDK_KEY, config.build());
-=======
-        .events(Components.noEvents());
-    client = new LDClient("SDK_KEY", config.build());
->>>>>>> b87ce53a
     
     Map<VersionedDataKind<?>, Map<String, ? extends VersionedData>> dataMap = captureData.getValue();
     assertEquals(2, dataMap.size());
@@ -466,13 +450,8 @@
   
   private LDClientInterface createMockClient(LDConfig.Builder config) {
     config.dataSource(TestUtil.specificUpdateProcessor(updateProcessor));
-<<<<<<< HEAD
-    config.eventProcessor(TestUtil.specificEventProcessor(eventProcessor));
+    config.events(TestUtil.specificEventProcessor(eventProcessor));
     return new LDClient(SDK_KEY, config.build());
-=======
-    config.events(TestUtil.specificEventProcessor(eventProcessor));
-    return new LDClient("SDK_KEY", config.build());
->>>>>>> b87ce53a
   }
   
   private static Map<VersionedDataKind<?>, Map<String, ? extends VersionedData>> DEPENDENCY_ORDERING_TEST_DATA =
