--- conflicted
+++ resolved
@@ -150,8 +150,8 @@
             .stream(false)
             .baseURI(URI.create("http://fake"))
             .startWaitMillis(0)
-            .eventProcessorFactory(mockEventProcessorFactory)
-            .updateProcessorFactory(mockUpdateProcessorFactory)
+            .eventProcessor(mockEventProcessorFactory)
+            .dataSource(mockUpdateProcessorFactory)
             .build();
 
     Capture<DiagnosticAccumulator> capturedEventAccumulator = Capture.newInstance();
@@ -177,8 +177,8 @@
             .stream(false)
             .baseURI(URI.create("http://fake"))
             .startWaitMillis(0)
-            .eventProcessorFactory(mockEventProcessorFactory)
-            .updateProcessorFactory(mockUpdateProcessorFactory)
+            .eventProcessor(mockEventProcessorFactory)
+            .dataSource(mockUpdateProcessorFactory)
             .diagnosticOptOut(true)
             .build();
 
@@ -201,8 +201,8 @@
             .stream(false)
             .baseURI(URI.create("http://fake"))
             .startWaitMillis(0)
-            .eventProcessorFactory(mockEventProcessorFactory)
-            .updateProcessorFactory(mockUpdateProcessorFactory)
+            .eventProcessor(mockEventProcessorFactory)
+            .dataSource(mockUpdateProcessorFactory)
             .build();
 
     expect(mockEventProcessorFactory.createEventProcessor(eq(SDK_KEY), isA(LDConfig.class))).andReturn(niceMock(EventProcessor.class));
@@ -422,15 +422,9 @@
   }
   
   private LDClientInterface createMockClient(LDConfig.Builder config) {
-<<<<<<< HEAD
-    config.updateProcessorFactory(TestUtil.specificUpdateProcessor(updateProcessor));
-    config.eventProcessorFactory(TestUtil.specificEventProcessor(eventProcessor));
-    return new LDClient(SDK_KEY, config.build());
-=======
     config.dataSource(TestUtil.specificUpdateProcessor(updateProcessor));
     config.eventProcessor(TestUtil.specificEventProcessor(eventProcessor));
-    return new LDClient("SDK_KEY", config.build());
->>>>>>> 38f48d74
+    return new LDClient(SDK_KEY, config.build());
   }
   
   private static Map<VersionedDataKind<?>, Map<String, ? extends VersionedData>> DEPENDENCY_ORDERING_TEST_DATA =
