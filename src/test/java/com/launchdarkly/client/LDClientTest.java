package com.launchdarkly.client;

import com.google.common.base.Joiner;
import com.google.common.collect.ImmutableList;
import com.google.common.collect.ImmutableMap;
import com.google.common.collect.Iterables;
import com.launchdarkly.client.interfaces.DataSource;
import com.launchdarkly.client.interfaces.DataStore;
import com.launchdarkly.client.interfaces.Event;
import com.launchdarkly.client.interfaces.EventProcessor;
import com.launchdarkly.client.interfaces.EventProcessorFactory;
import com.launchdarkly.client.interfaces.VersionedData;
import com.launchdarkly.client.interfaces.VersionedDataKind;
import com.launchdarkly.client.value.LDValue;

import org.easymock.Capture;
import org.easymock.EasyMock;
import org.easymock.EasyMockSupport;
import org.junit.Before;
import org.junit.Test;

import java.io.IOException;
import java.net.URI;
import java.time.Duration;
import java.util.List;
import java.util.Map;
import java.util.concurrent.Future;
import java.util.concurrent.TimeUnit;
import java.util.concurrent.TimeoutException;

import static com.launchdarkly.client.DataModel.DataKinds.FEATURES;
import static com.launchdarkly.client.DataModel.DataKinds.SEGMENTS;
import static com.launchdarkly.client.ModelBuilders.flagBuilder;
import static com.launchdarkly.client.ModelBuilders.flagWithValue;
import static com.launchdarkly.client.ModelBuilders.prerequisite;
import static com.launchdarkly.client.ModelBuilders.segmentBuilder;
import static com.launchdarkly.client.TestUtil.dataSourceWithData;
import static com.launchdarkly.client.TestUtil.failedDataSource;
import static com.launchdarkly.client.TestUtil.initedDataStore;
import static com.launchdarkly.client.TestUtil.specificDataStore;
import static org.easymock.EasyMock.anyObject;
import static org.easymock.EasyMock.capture;
import static org.easymock.EasyMock.eq;
import static org.easymock.EasyMock.expect;
import static org.easymock.EasyMock.expectLastCall;
import static org.easymock.EasyMock.isA;
import static org.easymock.EasyMock.isNull;
import static org.easymock.EasyMock.replay;
import static org.junit.Assert.assertEquals;
import static org.junit.Assert.assertFalse;
import static org.junit.Assert.assertNotNull;
import static org.junit.Assert.assertTrue;
import static org.junit.Assert.fail;

import junit.framework.AssertionFailedError;

/**
 * See also LDClientEvaluationTest, etc. This file contains mostly tests for the startup logic.
 */
@SuppressWarnings("javadoc")
public class LDClientTest extends EasyMockSupport {
  private final static String SDK_KEY = "SDK_KEY";

  private DataSource dataSource;
  private EventProcessor eventProcessor;
  private Future<Void> initFuture;
  private LDClientInterface client;

  @SuppressWarnings("unchecked")
  @Before
  public void before() {
    dataSource = createStrictMock(DataSource.class);
    eventProcessor = createStrictMock(EventProcessor.class);
    initFuture = createStrictMock(Future.class);
  }

  @Test
  public void constructorThrowsExceptionForNullSdkKey() throws Exception {
    try (LDClient client = new LDClient(null)) {
      fail("expected exception");
    } catch (NullPointerException e) {
      assertEquals("sdkKey must not be null", e.getMessage());
    }
  }

  @Test
  public void constructorWithConfigThrowsExceptionForNullSdkKey() throws Exception {
    try (LDClient client = new LDClient(null, new LDConfig.Builder().build())) {
      fail("expected exception");
    } catch (NullPointerException e) {
      assertEquals("sdkKey must not be null", e.getMessage());
    }
  }

  @Test
  public void constructorThrowsExceptionForNullConfig() throws Exception {
    try (LDClient client = new LDClient(SDK_KEY, null)) {
      fail("expected exception");
    } catch (NullPointerException e) {
      assertEquals("config must not be null", e.getMessage());
    }
  }
  
  @Test
  public void clientHasDefaultEventProcessorWithDefaultConfig() throws Exception {
    LDConfig config = new LDConfig.Builder()
        .dataSource(Components.externalUpdatesOnly())
        .startWaitMillis(0)
        .build();
    try (LDClient client = new LDClient("SDK_KEY", config)) {
      assertEquals(DefaultEventProcessor.class, client.eventProcessor.getClass());
    }
  }

  @Test
  public void clientHasDefaultEventProcessorWithSendEvents() throws Exception {
    LDConfig config = new LDConfig.Builder()
        .dataSource(Components.externalUpdatesOnly())
        .events(Components.sendEvents())
        .startWaitMillis(0)
        .build();
    try (LDClient client = new LDClient("SDK_KEY", config)) {
      assertEquals(DefaultEventProcessor.class, client.eventProcessor.getClass());
    }
  }

  @Test
  public void clientHasNullEventProcessorWithNoEvents() throws Exception {
    LDConfig config = new LDConfig.Builder()
        .dataSource(Components.externalUpdatesOnly())
        .events(Components.noEvents())
        .startWaitMillis(0)
        .build();
    try (LDClient client = new LDClient("SDK_KEY", config)) {
      assertEquals(Components.NullEventProcessor.class, client.eventProcessor.getClass());
    }
  }
  
  @SuppressWarnings("deprecation")
  @Test
  public void clientHasDefaultEventProcessorIfSendEventsIsTrue() throws Exception {
    LDConfig config = new LDConfig.Builder()
<<<<<<< HEAD
        .stream(false)
        .baseURI(URI.create("/fake"))
        .startWait(Duration.ZERO)
=======
        .dataSource(Components.externalUpdatesOnly())
        .startWaitMillis(0)
>>>>>>> fba97c3e
        .sendEvents(true)
        .build();
    try (LDClient client = new LDClient(SDK_KEY, config)) {
      assertEquals(DefaultEventProcessor.class, client.eventProcessor.getClass());
    }
  }

  @SuppressWarnings("deprecation")
  @Test
  public void clientHasNullEventProcessorIfSendEventsIsFalse() throws IOException {
    LDConfig config = new LDConfig.Builder()
<<<<<<< HEAD
        .stream(false)
        .baseURI(URI.create("/fake"))
        .startWait(Duration.ZERO)
=======
        .dataSource(Components.externalUpdatesOnly())
        .startWaitMillis(0)
>>>>>>> fba97c3e
        .sendEvents(false)
        .build();
    try (LDClient client = new LDClient(SDK_KEY, config)) {
      assertEquals(Components.NullEventProcessor.class, client.eventProcessor.getClass());
    }
  }
  
  @Test
  public void streamingClientHasStreamProcessor() throws Exception {
    LDConfig config = new LDConfig.Builder()
<<<<<<< HEAD
        .stream(true)
        .streamURI(URI.create("http://fake"))
        .startWait(Duration.ZERO)
=======
        .dataSource(Components.streamingDataSource().baseURI(URI.create("http://fake")))
        .startWaitMillis(0)
>>>>>>> fba97c3e
        .build();
    try (LDClient client = new LDClient(SDK_KEY, config)) {
      assertEquals(StreamProcessor.class, client.dataSource.getClass());
    }
  }

  @Test
  public void pollingClientHasPollingProcessor() throws IOException {
    LDConfig config = new LDConfig.Builder()
<<<<<<< HEAD
        .stream(false)
        .baseURI(URI.create("http://fake"))
        .startWait(Duration.ZERO)
=======
        .dataSource(Components.pollingDataSource().baseURI(URI.create("http://fake")))
        .startWaitMillis(0)
>>>>>>> fba97c3e
        .build();
    try (LDClient client = new LDClient(SDK_KEY, config)) {
      assertEquals(PollingProcessor.class, client.dataSource.getClass());
    }
  }

  @Test
  public void sameDiagnosticAccumulatorPassedToFactoriesWhenSupported() throws IOException {
    EventProcessorFactoryWithDiagnostics mockEventProcessorFactory = createStrictMock(EventProcessorFactoryWithDiagnostics.class);
    DataSourceFactoryWithDiagnostics mockDataSourceFactory = createStrictMock(DataSourceFactoryWithDiagnostics.class);

    LDConfig config = new LDConfig.Builder()
<<<<<<< HEAD
            .stream(false)
            .baseURI(URI.create("http://fake"))
            .startWait(Duration.ZERO)
            .eventProcessor(mockEventProcessorFactory)
            .dataSource(mockDataSourceFactory)
=======
            .startWaitMillis(0)
            .events(mockEventProcessorFactory)
            .dataSource(mockUpdateProcessorFactory)
>>>>>>> fba97c3e
            .build();

    Capture<DiagnosticAccumulator> capturedEventAccumulator = Capture.newInstance();
    Capture<DiagnosticAccumulator> capturedUpdateAccumulator = Capture.newInstance();
    expect(mockEventProcessorFactory.createEventProcessor(eq(SDK_KEY), isA(LDConfig.class), capture(capturedEventAccumulator))).andReturn(niceMock(EventProcessor.class));
    expect(mockDataSourceFactory.createDataSource(eq(SDK_KEY), isA(LDConfig.class), isA(DataStore.class), capture(capturedUpdateAccumulator))).andReturn(failedDataSource());

    replayAll();

    try (LDClient client = new LDClient(SDK_KEY, config)) {
      verifyAll();
      assertNotNull(capturedEventAccumulator.getValue());
      assertEquals(capturedEventAccumulator.getValue(), capturedUpdateAccumulator.getValue());
    }
  }

  @Test
  public void nullDiagnosticAccumulatorPassedToFactoriesWhenOptedOut() throws IOException {
    EventProcessorFactoryWithDiagnostics mockEventProcessorFactory = createStrictMock(EventProcessorFactoryWithDiagnostics.class);
    DataSourceFactoryWithDiagnostics mockDataSourceFactory = createStrictMock(DataSourceFactoryWithDiagnostics.class);

    LDConfig config = new LDConfig.Builder()
<<<<<<< HEAD
            .stream(false)
            .baseURI(URI.create("http://fake"))
            .startWait(Duration.ZERO)
            .eventProcessor(mockEventProcessorFactory)
            .dataSource(mockDataSourceFactory)
=======
            .startWaitMillis(0)
            .events(mockEventProcessorFactory)
            .dataSource(mockUpdateProcessorFactory)
>>>>>>> fba97c3e
            .diagnosticOptOut(true)
            .build();

    expect(mockEventProcessorFactory.createEventProcessor(eq(SDK_KEY), isA(LDConfig.class), isNull(DiagnosticAccumulator.class))).andReturn(niceMock(EventProcessor.class));
    expect(mockDataSourceFactory.createDataSource(eq(SDK_KEY), isA(LDConfig.class), isA(DataStore.class), isNull(DiagnosticAccumulator.class))).andReturn(failedDataSource());

    replayAll();

    try (LDClient client = new LDClient(SDK_KEY, config)) {
      verifyAll();
    }
  }

  @Test
  public void nullDiagnosticAccumulatorPassedToUpdateFactoryWhenEventProcessorDoesNotSupportDiagnostics() throws IOException {
    EventProcessorFactory mockEventProcessorFactory = createStrictMock(EventProcessorFactory.class);
    DataSourceFactoryWithDiagnostics mockDataSourceFactory = createStrictMock(DataSourceFactoryWithDiagnostics.class);

    LDConfig config = new LDConfig.Builder()
<<<<<<< HEAD
            .stream(false)
            .baseURI(URI.create("http://fake"))
            .startWait(Duration.ZERO)
            .eventProcessor(mockEventProcessorFactory)
            .dataSource(mockDataSourceFactory)
=======
            .startWaitMillis(0)
            .events(mockEventProcessorFactory)
            .dataSource(mockUpdateProcessorFactory)
>>>>>>> fba97c3e
            .build();

    expect(mockEventProcessorFactory.createEventProcessor(eq(SDK_KEY), isA(LDConfig.class))).andReturn(niceMock(EventProcessor.class));
    expect(mockDataSourceFactory.createDataSource(eq(SDK_KEY), isA(LDConfig.class), isA(DataStore.class), isNull(DiagnosticAccumulator.class))).andReturn(failedDataSource());

    replayAll();

    try (LDClient client = new LDClient(SDK_KEY, config)) {
      verifyAll();
    }
  }

  @Test
  public void noWaitForDataSourceIfWaitMillisIsZero() throws Exception {
    LDConfig.Builder config = new LDConfig.Builder()
        .startWait(Duration.ZERO);

    expect(dataSource.start()).andReturn(initFuture);
    expect(dataSource.initialized()).andReturn(false);
    replayAll();

    client = createMockClient(config);
    assertFalse(client.initialized());

    verifyAll();
  }

  @Test
  public void willWaitForDataSourceIfWaitMillisIsNonZero() throws Exception {
    LDConfig.Builder config = new LDConfig.Builder()
        .startWait(Duration.ofMillis(10));

    expect(dataSource.start()).andReturn(initFuture);
    expect(initFuture.get(10L, TimeUnit.MILLISECONDS)).andReturn(null);
    expect(dataSource.initialized()).andReturn(false).anyTimes();
    replayAll();

    client = createMockClient(config);
    assertFalse(client.initialized());

    verifyAll();
  }

  @Test
  public void dataSourceCanTimeOut() throws Exception {
    LDConfig.Builder config = new LDConfig.Builder()
        .startWait(Duration.ofMillis(10));

    expect(dataSource.start()).andReturn(initFuture);
    expect(initFuture.get(10L, TimeUnit.MILLISECONDS)).andThrow(new TimeoutException());
    expect(dataSource.initialized()).andReturn(false).anyTimes();
    replayAll();

    client = createMockClient(config);
    assertFalse(client.initialized());

    verifyAll();
  }
  
  @Test
  public void clientCatchesRuntimeExceptionFromDataSource() throws Exception {
    LDConfig.Builder config = new LDConfig.Builder()
        .startWait(Duration.ofMillis(10));

    expect(dataSource.start()).andReturn(initFuture);
    expect(initFuture.get(10L, TimeUnit.MILLISECONDS)).andThrow(new RuntimeException());
    expect(dataSource.initialized()).andReturn(false).anyTimes();
    replayAll();

    client = createMockClient(config);
    assertFalse(client.initialized());

    verifyAll();
  }

  @Test
  public void isFlagKnownReturnsTrueForExistingFlag() throws Exception {
    DataStore testDataStore = initedDataStore();
    LDConfig.Builder config = new LDConfig.Builder()
            .startWait(Duration.ZERO)
            .dataStore(specificDataStore(testDataStore));
    expect(dataSource.start()).andReturn(initFuture);
    expect(dataSource.initialized()).andReturn(true).times(1);
    replayAll();

    client = createMockClient(config);

    testDataStore.upsert(FEATURES, flagWithValue("key", LDValue.of(1)));
    assertTrue(client.isFlagKnown("key"));
    verifyAll();
  }

  @Test
  public void isFlagKnownReturnsFalseForUnknownFlag() throws Exception {
    DataStore testDataStore = initedDataStore();
    LDConfig.Builder config = new LDConfig.Builder()
            .startWait(Duration.ZERO)
            .dataStore(specificDataStore(testDataStore));
    expect(dataSource.start()).andReturn(initFuture);
    expect(dataSource.initialized()).andReturn(true).times(1);
    replayAll();

    client = createMockClient(config);

    assertFalse(client.isFlagKnown("key"));
    verifyAll();
  }

  @Test
  public void isFlagKnownReturnsFalseIfStoreAndClientAreNotInitialized() throws Exception {
    DataStore testDataStore = new InMemoryDataStore();
    LDConfig.Builder config = new LDConfig.Builder()
            .startWait(Duration.ZERO)
            .dataStore(specificDataStore(testDataStore));
    expect(dataSource.start()).andReturn(initFuture);
    expect(dataSource.initialized()).andReturn(false).times(1);
    replayAll();

    client = createMockClient(config);

    testDataStore.upsert(FEATURES, flagWithValue("key", LDValue.of(1)));
    assertFalse(client.isFlagKnown("key"));
    verifyAll();
  }

  @Test
  public void isFlagKnownUsesStoreIfStoreIsInitializedButClientIsNot() throws Exception {
    DataStore testDataStore = initedDataStore();
    LDConfig.Builder config = new LDConfig.Builder()
            .startWait(Duration.ZERO)
            .dataStore(specificDataStore(testDataStore));
    expect(dataSource.start()).andReturn(initFuture);
    expect(dataSource.initialized()).andReturn(false).times(1);
    replayAll();

    client = createMockClient(config);

    testDataStore.upsert(FEATURES, flagWithValue("key", LDValue.of(1)));
    assertTrue(client.isFlagKnown("key"));
    verifyAll();
  }
  
  @Test
  public void evaluationUsesStoreIfStoreIsInitializedButClientIsNot() throws Exception {
    DataStore testDataStore = initedDataStore();
    LDConfig.Builder config = new LDConfig.Builder()
        .dataStore(specificDataStore(testDataStore))
        .startWait(Duration.ZERO);
    expect(dataSource.start()).andReturn(initFuture);
    expect(dataSource.initialized()).andReturn(false);
    expectEventsSent(1);
    replayAll();

    client = createMockClient(config);
    
    testDataStore.upsert(FEATURES, flagWithValue("key", LDValue.of(1)));
    assertEquals(new Integer(1), client.intVariation("key", new LDUser("user"), 0));
    
    verifyAll();
  }

  @Test
  public void dataSetIsPassedToDataStoreInCorrectOrder() throws Exception {
    // This verifies that the client is using DataStoreClientWrapper and that it is applying the
    // correct ordering for flag prerequisites, etc. This should work regardless of what kind of
    // DataSource we're using.
    
    Capture<Map<VersionedDataKind<?>, Map<String, ? extends VersionedData>>> captureData = Capture.newInstance();
    DataStore store = createStrictMock(DataStore.class);
    store.init(EasyMock.capture(captureData));
    replay(store);
    
    LDConfig.Builder config = new LDConfig.Builder()
<<<<<<< HEAD
        .dataSource(dataSourceWithData(DEPENDENCY_ORDERING_TEST_DATA))
        .dataStore(specificDataStore(store))
        .sendEvents(false);
=======
        .dataSource(updateProcessorWithData(DEPENDENCY_ORDERING_TEST_DATA))
        .dataStore(specificFeatureStore(store))
        .events(Components.noEvents());
>>>>>>> fba97c3e
    client = new LDClient(SDK_KEY, config.build());
    
    Map<VersionedDataKind<?>, Map<String, ? extends VersionedData>> dataMap = captureData.getValue();
    assertEquals(2, dataMap.size());
    
    // Segments should always come first
    assertEquals(SEGMENTS, Iterables.get(dataMap.keySet(), 0));
    assertEquals(DEPENDENCY_ORDERING_TEST_DATA.get(SEGMENTS).size(), Iterables.get(dataMap.values(), 0).size());
    
    // Features should be ordered so that a flag always appears after its prerequisites, if any
    assertEquals(FEATURES, Iterables.get(dataMap.keySet(), 1));
    Map<String, ? extends VersionedData> map1 = Iterables.get(dataMap.values(), 1);
    List<VersionedData> list1 = ImmutableList.copyOf(map1.values());
    assertEquals(DEPENDENCY_ORDERING_TEST_DATA.get(FEATURES).size(), map1.size());
    for (int itemIndex = 0; itemIndex < list1.size(); itemIndex++) {
      DataModel.FeatureFlag item = (DataModel.FeatureFlag)list1.get(itemIndex);
      for (DataModel.Prerequisite prereq: item.getPrerequisites()) {
        DataModel.FeatureFlag depFlag = (DataModel.FeatureFlag)map1.get(prereq.getKey());
        int depIndex = list1.indexOf(depFlag);
        if (depIndex > itemIndex) {
          Iterable<String> allKeys = Iterables.transform(list1, d -> d.getKey());
          fail(String.format("%s depends on %s, but %s was listed first; keys in order are [%s]",
              item.getKey(), prereq.getKey(), item.getKey(),
              Joiner.on(", ").join(allKeys)));
        }
      }
    }
  }

  private void expectEventsSent(int count) {
    eventProcessor.sendEvent(anyObject(Event.class));
    if (count > 0) {
      expectLastCall().times(count);
    } else {
      expectLastCall().andThrow(new AssertionFailedError("should not have queued an event")).anyTimes();
    }
  }
  
  private LDClientInterface createMockClient(LDConfig.Builder config) {
<<<<<<< HEAD
    config.dataSource(TestUtil.specificDataSource(dataSource));
    config.eventProcessor(TestUtil.specificEventProcessor(eventProcessor));
=======
    config.dataSource(TestUtil.specificUpdateProcessor(updateProcessor));
    config.events(TestUtil.specificEventProcessor(eventProcessor));
>>>>>>> fba97c3e
    return new LDClient(SDK_KEY, config.build());
  }
  
  private static Map<VersionedDataKind<?>, Map<String, ? extends VersionedData>> DEPENDENCY_ORDERING_TEST_DATA =
      ImmutableMap.<VersionedDataKind<?>, Map<String, ? extends VersionedData>>of(
          FEATURES,
          ImmutableMap.<String, VersionedData>builder()
              .put("a", flagBuilder("a")
                  .prerequisites(prerequisite("b", 0), prerequisite("c", 0)).build())
              .put("b", flagBuilder("b")
                  .prerequisites(prerequisite("c", 0), prerequisite("e", 0)).build())
              .put("c", flagBuilder("c").build())
              .put("d", flagBuilder("d").build())
              .put("e", flagBuilder("e").build())
              .put("f", flagBuilder("f").build())
              .build(),
          SEGMENTS,
          ImmutableMap.<String, VersionedData>of(
              "o", segmentBuilder("o").build()
          )
      );
}<|MERGE_RESOLUTION|>--- conflicted
+++ resolved
@@ -105,7 +105,6 @@
   public void clientHasDefaultEventProcessorWithDefaultConfig() throws Exception {
     LDConfig config = new LDConfig.Builder()
         .dataSource(Components.externalUpdatesOnly())
-        .startWaitMillis(0)
         .build();
     try (LDClient client = new LDClient("SDK_KEY", config)) {
       assertEquals(DefaultEventProcessor.class, client.eventProcessor.getClass());
@@ -117,7 +116,6 @@
     LDConfig config = new LDConfig.Builder()
         .dataSource(Components.externalUpdatesOnly())
         .events(Components.sendEvents())
-        .startWaitMillis(0)
         .build();
     try (LDClient client = new LDClient("SDK_KEY", config)) {
       assertEquals(DefaultEventProcessor.class, client.eventProcessor.getClass());
@@ -129,62 +127,17 @@
     LDConfig config = new LDConfig.Builder()
         .dataSource(Components.externalUpdatesOnly())
         .events(Components.noEvents())
-        .startWaitMillis(0)
         .build();
     try (LDClient client = new LDClient("SDK_KEY", config)) {
       assertEquals(Components.NullEventProcessor.class, client.eventProcessor.getClass());
     }
   }
-  
-  @SuppressWarnings("deprecation")
-  @Test
-  public void clientHasDefaultEventProcessorIfSendEventsIsTrue() throws Exception {
-    LDConfig config = new LDConfig.Builder()
-<<<<<<< HEAD
-        .stream(false)
-        .baseURI(URI.create("/fake"))
+
+  @Test
+  public void streamingClientHasStreamProcessor() throws Exception {
+    LDConfig config = new LDConfig.Builder()
+        .dataSource(Components.streamingDataSource().baseURI(URI.create("http://fake")))
         .startWait(Duration.ZERO)
-=======
-        .dataSource(Components.externalUpdatesOnly())
-        .startWaitMillis(0)
->>>>>>> fba97c3e
-        .sendEvents(true)
-        .build();
-    try (LDClient client = new LDClient(SDK_KEY, config)) {
-      assertEquals(DefaultEventProcessor.class, client.eventProcessor.getClass());
-    }
-  }
-
-  @SuppressWarnings("deprecation")
-  @Test
-  public void clientHasNullEventProcessorIfSendEventsIsFalse() throws IOException {
-    LDConfig config = new LDConfig.Builder()
-<<<<<<< HEAD
-        .stream(false)
-        .baseURI(URI.create("/fake"))
-        .startWait(Duration.ZERO)
-=======
-        .dataSource(Components.externalUpdatesOnly())
-        .startWaitMillis(0)
->>>>>>> fba97c3e
-        .sendEvents(false)
-        .build();
-    try (LDClient client = new LDClient(SDK_KEY, config)) {
-      assertEquals(Components.NullEventProcessor.class, client.eventProcessor.getClass());
-    }
-  }
-  
-  @Test
-  public void streamingClientHasStreamProcessor() throws Exception {
-    LDConfig config = new LDConfig.Builder()
-<<<<<<< HEAD
-        .stream(true)
-        .streamURI(URI.create("http://fake"))
-        .startWait(Duration.ZERO)
-=======
-        .dataSource(Components.streamingDataSource().baseURI(URI.create("http://fake")))
-        .startWaitMillis(0)
->>>>>>> fba97c3e
         .build();
     try (LDClient client = new LDClient(SDK_KEY, config)) {
       assertEquals(StreamProcessor.class, client.dataSource.getClass());
@@ -194,14 +147,8 @@
   @Test
   public void pollingClientHasPollingProcessor() throws IOException {
     LDConfig config = new LDConfig.Builder()
-<<<<<<< HEAD
-        .stream(false)
-        .baseURI(URI.create("http://fake"))
+        .dataSource(Components.pollingDataSource().baseURI(URI.create("http://fake")))
         .startWait(Duration.ZERO)
-=======
-        .dataSource(Components.pollingDataSource().baseURI(URI.create("http://fake")))
-        .startWaitMillis(0)
->>>>>>> fba97c3e
         .build();
     try (LDClient client = new LDClient(SDK_KEY, config)) {
       assertEquals(PollingProcessor.class, client.dataSource.getClass());
@@ -214,17 +161,9 @@
     DataSourceFactoryWithDiagnostics mockDataSourceFactory = createStrictMock(DataSourceFactoryWithDiagnostics.class);
 
     LDConfig config = new LDConfig.Builder()
-<<<<<<< HEAD
-            .stream(false)
-            .baseURI(URI.create("http://fake"))
-            .startWait(Duration.ZERO)
-            .eventProcessor(mockEventProcessorFactory)
+            .events(mockEventProcessorFactory)
             .dataSource(mockDataSourceFactory)
-=======
-            .startWaitMillis(0)
-            .events(mockEventProcessorFactory)
-            .dataSource(mockUpdateProcessorFactory)
->>>>>>> fba97c3e
+            .startWait(Duration.ZERO)
             .build();
 
     Capture<DiagnosticAccumulator> capturedEventAccumulator = Capture.newInstance();
@@ -247,18 +186,10 @@
     DataSourceFactoryWithDiagnostics mockDataSourceFactory = createStrictMock(DataSourceFactoryWithDiagnostics.class);
 
     LDConfig config = new LDConfig.Builder()
-<<<<<<< HEAD
-            .stream(false)
-            .baseURI(URI.create("http://fake"))
-            .startWait(Duration.ZERO)
-            .eventProcessor(mockEventProcessorFactory)
+            .events(mockEventProcessorFactory)
             .dataSource(mockDataSourceFactory)
-=======
-            .startWaitMillis(0)
-            .events(mockEventProcessorFactory)
-            .dataSource(mockUpdateProcessorFactory)
->>>>>>> fba97c3e
             .diagnosticOptOut(true)
+            .startWait(Duration.ZERO)
             .build();
 
     expect(mockEventProcessorFactory.createEventProcessor(eq(SDK_KEY), isA(LDConfig.class), isNull(DiagnosticAccumulator.class))).andReturn(niceMock(EventProcessor.class));
@@ -277,17 +208,9 @@
     DataSourceFactoryWithDiagnostics mockDataSourceFactory = createStrictMock(DataSourceFactoryWithDiagnostics.class);
 
     LDConfig config = new LDConfig.Builder()
-<<<<<<< HEAD
-            .stream(false)
-            .baseURI(URI.create("http://fake"))
-            .startWait(Duration.ZERO)
-            .eventProcessor(mockEventProcessorFactory)
+            .events(mockEventProcessorFactory)
             .dataSource(mockDataSourceFactory)
-=======
-            .startWaitMillis(0)
-            .events(mockEventProcessorFactory)
-            .dataSource(mockUpdateProcessorFactory)
->>>>>>> fba97c3e
+            .startWait(Duration.ZERO)
             .build();
 
     expect(mockEventProcessorFactory.createEventProcessor(eq(SDK_KEY), isA(LDConfig.class))).andReturn(niceMock(EventProcessor.class));
@@ -461,15 +384,9 @@
     replay(store);
     
     LDConfig.Builder config = new LDConfig.Builder()
-<<<<<<< HEAD
         .dataSource(dataSourceWithData(DEPENDENCY_ORDERING_TEST_DATA))
         .dataStore(specificDataStore(store))
-        .sendEvents(false);
-=======
-        .dataSource(updateProcessorWithData(DEPENDENCY_ORDERING_TEST_DATA))
-        .dataStore(specificFeatureStore(store))
         .events(Components.noEvents());
->>>>>>> fba97c3e
     client = new LDClient(SDK_KEY, config.build());
     
     Map<VersionedDataKind<?>, Map<String, ? extends VersionedData>> dataMap = captureData.getValue();
@@ -509,13 +426,8 @@
   }
   
   private LDClientInterface createMockClient(LDConfig.Builder config) {
-<<<<<<< HEAD
     config.dataSource(TestUtil.specificDataSource(dataSource));
-    config.eventProcessor(TestUtil.specificEventProcessor(eventProcessor));
-=======
-    config.dataSource(TestUtil.specificUpdateProcessor(updateProcessor));
     config.events(TestUtil.specificEventProcessor(eventProcessor));
->>>>>>> fba97c3e
     return new LDClient(SDK_KEY, config.build());
   }
   
