--- conflicted
+++ resolved
@@ -22,10 +22,6 @@
 import static org.hamcrest.Matchers.allOf;
 import static org.hamcrest.Matchers.contains;
 import static org.hamcrest.Matchers.equalTo;
-<<<<<<< HEAD
-import static org.hamcrest.Matchers.hasItems;
-=======
->>>>>>> fdf8ea63
 import static org.hamcrest.Matchers.notNullValue;
 import static org.hamcrest.Matchers.nullValue;
 import static org.junit.Assert.assertEquals;
@@ -47,41 +43,12 @@
       gson.fromJson("{\"key\":\"userkey\",\"privateAttrs\":[\"name\"]}", JsonElement.class);
   private static final SimpleDateFormat httpDateFormat = new SimpleDateFormat("EEE, dd MMM yyyy HH:mm:ss zzz");
 
-<<<<<<< HEAD
-  private final LDConfig.Builder configBuilder = new LDConfig.Builder().diagnosticOptOut(true);
-  private final LDConfig.Builder diagConfigBuilder = new LDConfig.Builder();
-  private final MockWebServer server = new MockWebServer();
-  private DefaultEventProcessor ep;
-  
-  @Before
-  public void setup() throws Exception {
-    server.start();
-    configBuilder.eventsURI(server.url("/").uri());
-    diagConfigBuilder.eventsURI(server.url("/").uri());
-  }
-  
-  @After
-  public void teardown() throws Exception {
-    if (ep != null) {
-      ep.close();
-    }
-    server.shutdown();
-  }
-  
-=======
   // Note that all of these events depend on the fact that DefaultEventProcessor does a synchronous
   // flush when it is closed; in this case, it's closed implicitly by the try-with-resources block.
   
->>>>>>> fdf8ea63
   @Test
   public void identifyEventIsQueued() throws Exception {
     Event e = EventFactory.DEFAULT.newIdentifyEvent(user);
-<<<<<<< HEAD
-    ep.sendEvent(e);
-
-    JsonArray output = flushAndGetEvents(new MockResponse());
-    assertThat(output, contains(isIdentifyEvent(e, userJson)));
-=======
 
     try (MockWebServer server = makeStartedServer(eventsSuccessResponse())) {
       try (DefaultEventProcessor ep = new DefaultEventProcessor(SDK_KEY, baseConfig(server).build())) {
@@ -92,18 +59,11 @@
         isIdentifyEvent(e, userJson)
       ));
     }
->>>>>>> fdf8ea63
   }
   
   @Test
   public void userIsFilteredInIdentifyEvent() throws Exception {
     Event e = EventFactory.DEFAULT.newIdentifyEvent(user);
-<<<<<<< HEAD
-    ep.sendEvent(e);
-    
-    JsonArray output = flushAndGetEvents(new MockResponse());
-    assertThat(output, contains(isIdentifyEvent(e, filteredUserJson)));
-=======
 
     try (MockWebServer server = makeStartedServer(eventsSuccessResponse())) {
       LDConfig config = baseConfig(server).allAttributesPrivate(true).build();
@@ -116,7 +76,6 @@
           isIdentifyEvent(e, filteredUserJson)
       ));
     }
->>>>>>> fdf8ea63
   }
   
   @SuppressWarnings("unchecked")
@@ -131,21 +90,12 @@
         ep.sendEvent(fe);
       }
     
-<<<<<<< HEAD
-    JsonArray output = flushAndGetEvents(new MockResponse());
-    assertThat(output, contains(
-        isIndexEvent(fe, userJson),
-        isFeatureEvent(fe, flag, false, null),
-        isSummaryEvent()
-    ));
-=======
       assertThat(getEventsFromLastRequest(server), contains(
           isIndexEvent(fe, userJson),
           isFeatureEvent(fe, flag, false, null),
           isSummaryEvent()
       ));
     }
->>>>>>> fdf8ea63
   }
 
   @SuppressWarnings("unchecked")
@@ -162,21 +112,12 @@
         ep.sendEvent(fe);
       }
     
-<<<<<<< HEAD
-    JsonArray output = flushAndGetEvents(new MockResponse());
-    assertThat(output, contains(
-        isIndexEvent(fe, filteredUserJson),
-        isFeatureEvent(fe, flag, false, null),
-        isSummaryEvent()
-    ));
-=======
       assertThat(getEventsFromLastRequest(server), contains(
           isIndexEvent(fe, filteredUserJson),
           isFeatureEvent(fe, flag, false, null),
           isSummaryEvent()
       ));
     }
->>>>>>> fdf8ea63
   }
   
   @SuppressWarnings("unchecked")
@@ -186,13 +127,6 @@
     Event.FeatureRequest fe = EventFactory.DEFAULT.newFeatureRequestEvent(flag, user,
         simpleEvaluation(1, LDValue.of("value")), LDValue.ofNull());
     
-<<<<<<< HEAD
-    JsonArray output = flushAndGetEvents(new MockResponse());
-    assertThat(output, contains(
-        isFeatureEvent(fe, flag, false, userJson),
-        isSummaryEvent()
-    ));
-=======
     try (MockWebServer server = makeStartedServer(eventsSuccessResponse())) {
       LDConfig config = baseConfig(server).inlineUsersInEvents(true).build();
       
@@ -205,7 +139,6 @@
           isSummaryEvent()
       ));
     }
->>>>>>> fdf8ea63
   }
   
   @SuppressWarnings("unchecked")
@@ -213,16 +146,6 @@
   public void userIsFilteredInFeatureEvent() throws Exception {
     FeatureFlag flag = new FeatureFlagBuilder("flagkey").version(11).trackEvents(true).build();
     Event.FeatureRequest fe = EventFactory.DEFAULT.newFeatureRequestEvent(flag, user,
-<<<<<<< HEAD
-        simpleEvaluation(1, new JsonPrimitive("value")), null);
-    ep.sendEvent(fe);
-    
-    JsonArray output = flushAndGetEvents(new MockResponse());
-    assertThat(output, contains(
-        isFeatureEvent(fe, flag, false, filteredUserJson),
-        isSummaryEvent()
-    ));
-=======
         simpleEvaluation(1, LDValue.of("value")), LDValue.ofNull());
 
     try (MockWebServer server = makeStartedServer(eventsSuccessResponse())) {
@@ -237,7 +160,6 @@
           isSummaryEvent()
       ));
     }
->>>>>>> fdf8ea63
   }
   
   @SuppressWarnings("unchecked")
@@ -246,17 +168,6 @@
     FeatureFlag flag = new FeatureFlagBuilder("flagkey").version(11).trackEvents(true).build();
     EvaluationReason reason = EvaluationReason.ruleMatch(1, null);
     Event.FeatureRequest fe = EventFactory.DEFAULT_WITH_REASONS.newFeatureRequestEvent(flag, user,
-<<<<<<< HEAD
-        new EvaluationDetail<JsonElement>(reason, 1, new JsonPrimitive("value")), null);
-    ep.sendEvent(fe);
-    
-    JsonArray output = flushAndGetEvents(new MockResponse());
-    assertThat(output, contains(
-        isIndexEvent(fe, userJson),
-        isFeatureEvent(fe, flag, false, null, reason),
-        isSummaryEvent()
-    ));
-=======
           EvaluationDetail.fromValue(LDValue.of("value"), 1, reason), LDValue.ofNull());
 
     try (MockWebServer server = makeStartedServer(eventsSuccessResponse())) {
@@ -270,7 +181,6 @@
           isSummaryEvent()
       ));
     }
->>>>>>> fdf8ea63
   }
   
   @SuppressWarnings("unchecked")
@@ -278,16 +188,6 @@
   public void indexEventIsStillGeneratedIfInlineUsersIsTrueButFeatureEventIsNotTracked() throws Exception {
     FeatureFlag flag = new FeatureFlagBuilder("flagkey").version(11).trackEvents(false).build();
     Event.FeatureRequest fe = EventFactory.DEFAULT.newFeatureRequestEvent(flag, user,
-<<<<<<< HEAD
-        simpleEvaluation(1, new JsonPrimitive("value")), null);
-    ep.sendEvent(fe);
-    
-    JsonArray output = flushAndGetEvents(new MockResponse());
-    assertThat(output, contains(
-        isIndexEvent(fe, userJson),
-        isSummaryEvent()
-    ));    
-=======
         simpleEvaluation(1, LDValue.of("value")), null);
 
     try (MockWebServer server = makeStartedServer(eventsSuccessResponse())) {
@@ -302,7 +202,6 @@
           isSummaryEvent()
       ));
     }
->>>>>>> fdf8ea63
   }
   
   @SuppressWarnings("unchecked")
@@ -318,21 +217,12 @@
         ep.sendEvent(fe);
       }
     
-<<<<<<< HEAD
-    JsonArray output = flushAndGetEvents(new MockResponse());
-    assertThat(output, contains(
-        isIndexEvent(fe, userJson),
-        isFeatureEvent(fe, flag, true, userJson),
-        isSummaryEvent()
-    ));
-=======
       assertThat(getEventsFromLastRequest(server), contains(
           isIndexEvent(fe, userJson),
           isFeatureEvent(fe, flag, true, userJson),
           isSummaryEvent()
       ));
     }
->>>>>>> fdf8ea63
   }
   
   @SuppressWarnings("unchecked")
@@ -342,18 +232,6 @@
     FeatureFlag flag = new FeatureFlagBuilder("flagkey").version(11).trackEvents(true)
         .debugEventsUntilDate(futureTime).build();
     Event.FeatureRequest fe = EventFactory.DEFAULT.newFeatureRequestEvent(flag, user,
-<<<<<<< HEAD
-        simpleEvaluation(1, new JsonPrimitive("value")), null);
-    ep.sendEvent(fe);
-    
-    JsonArray output = flushAndGetEvents(new MockResponse());
-    assertThat(output, contains(
-        isIndexEvent(fe, userJson),
-        isFeatureEvent(fe, flag, false, null),
-        isFeatureEvent(fe, flag, true, userJson),
-        isSummaryEvent()
-    ));
-=======
         simpleEvaluation(1, LDValue.of("value")), LDValue.ofNull());
 
     try (MockWebServer server = makeStartedServer(eventsSuccessResponse())) {
@@ -368,7 +246,6 @@
           isSummaryEvent()
       ));
     }
->>>>>>> fdf8ea63
   }
   
   @SuppressWarnings("unchecked")
@@ -382,17 +259,6 @@
     long debugUntil = serverTime + 1000;
     FeatureFlag flag = new FeatureFlagBuilder("flagkey").version(11).debugEventsUntilDate(debugUntil).build();
     Event.FeatureRequest fe = EventFactory.DEFAULT.newFeatureRequestEvent(flag, user,
-<<<<<<< HEAD
-        simpleEvaluation(1, new JsonPrimitive("value")), null);
-    ep.sendEvent(fe);
-    
-    // Should get a summary event only, not a full feature event
-    JsonArray output = flushAndGetEvents(new MockResponse());
-    assertThat(output, contains(
-        isIndexEvent(fe, userJson),
-        isSummaryEvent(fe.creationDate, fe.creationDate)
-    ));
-=======
         simpleEvaluation(1, LDValue.of("value")), LDValue.ofNull());
 
     try (MockWebServer server = makeStartedServer(resp1, resp2)) {
@@ -413,7 +279,6 @@
           isSummaryEvent(fe.creationDate, fe.creationDate)
       ));
     }
->>>>>>> fdf8ea63
   }
 
   @SuppressWarnings("unchecked")
@@ -427,17 +292,6 @@
     long debugUntil = serverTime - 1000;
     FeatureFlag flag = new FeatureFlagBuilder("flagkey").version(11).debugEventsUntilDate(debugUntil).build();
     Event.FeatureRequest fe = EventFactory.DEFAULT.newFeatureRequestEvent(flag, user,
-<<<<<<< HEAD
-        simpleEvaluation(1, new JsonPrimitive("value")), null);
-    ep.sendEvent(fe);
-    
-    // Should get a summary event only, not a full feature event
-    JsonArray output = flushAndGetEvents(new MockResponse());
-    assertThat(output, contains(
-        isIndexEvent(fe, userJson),
-        isSummaryEvent(fe.creationDate, fe.creationDate)
-    ));
-=======
         simpleEvaluation(1, LDValue.of("value")), LDValue.ofNull());
 
     try (MockWebServer server = makeStartedServer(resp1, resp2)) {
@@ -460,7 +314,6 @@
           isSummaryEvent(fe.creationDate, fe.creationDate)
       ));
     }
->>>>>>> fdf8ea63
   }
   
   @SuppressWarnings("unchecked")
@@ -472,26 +325,6 @@
     Event.FeatureRequest fe1 = EventFactory.DEFAULT.newFeatureRequestEvent(flag1, user,
         simpleEvaluation(1, value), LDValue.ofNull());
     Event.FeatureRequest fe2 = EventFactory.DEFAULT.newFeatureRequestEvent(flag2, user,
-<<<<<<< HEAD
-        simpleEvaluation(1, value), null);
-    ep.sendEvent(fe1);
-    ep.sendEvent(fe2);
-    
-    JsonArray output = flushAndGetEvents(new MockResponse());
-    assertThat(output, contains(
-        isIndexEvent(fe1, userJson),
-        isFeatureEvent(fe1, flag1, false, null),
-        isFeatureEvent(fe2, flag2, false, null),
-        allOf(
-            isSummaryEvent(fe1.creationDate, fe2.creationDate),
-            hasSummaryFlag(flag1.getKey(), null,
-                contains(isSummaryEventCounter(flag1, 1, value, 1))),
-            hasSummaryFlag(flag2.getKey(), null,
-                contains(isSummaryEventCounter(flag2, 1, value, 1))
-            )
-        )
-    ));
-=======
         simpleEvaluation(1, value), LDValue.ofNull());
 
     try (MockWebServer server = makeStartedServer(eventsSuccessResponse())) {
@@ -507,26 +340,28 @@
           isSummaryEvent(fe1.creationDate, fe2.creationDate)
       ));
     }
->>>>>>> fdf8ea63
   }
 
   @SuppressWarnings("unchecked")
   @Test
   public void identifyEventMakesIndexEventUnnecessary() throws Exception {
-    ep = new DefaultEventProcessor(SDK_KEY, configBuilder.build());
     Event ie = EventFactory.DEFAULT.newIdentifyEvent(user);
-    ep.sendEvent(ie);
     FeatureFlag flag = new FeatureFlagBuilder("flagkey").version(11).trackEvents(true).build();
     Event.FeatureRequest fe = EventFactory.DEFAULT.newFeatureRequestEvent(flag, user,
-        simpleEvaluation(1, new JsonPrimitive("value")), null);
-    ep.sendEvent(fe);
-
-    JsonArray output = flushAndGetEvents(new MockResponse());
-    assertThat(output, hasItems(
-        isIdentifyEvent(ie, userJson),
-        isFeatureEvent(fe, flag, false, null),
-        isSummaryEvent()
-    ));
+        simpleEvaluation(1, LDValue.of("value")), null);
+
+    try (MockWebServer server = makeStartedServer(eventsSuccessResponse())) {
+      try (DefaultEventProcessor ep = new DefaultEventProcessor(SDK_KEY, baseConfig(server).build())) {
+        ep.sendEvent(ie);
+        ep.sendEvent(fe); 
+      }
+      
+      assertThat(getEventsFromLastRequest(server), contains(
+          isIdentifyEvent(ie, userJson),
+          isFeatureEvent(fe, flag, false, null),
+          isSummaryEvent()
+      ));
+    }
   }
 
   @SuppressWarnings("unchecked")
@@ -545,23 +380,6 @@
     Event fe1c = EventFactory.DEFAULT.newFeatureRequestEvent(flag1, user,
         simpleEvaluation(2, value2), default1);
     Event fe2 = EventFactory.DEFAULT.newFeatureRequestEvent(flag2, user,
-<<<<<<< HEAD
-        simpleEvaluation(2, value), default2);
-    ep.sendEvent(fe1);
-    ep.sendEvent(fe2);
-    
-    JsonArray output = flushAndGetEvents(new MockResponse());
-    assertThat(output, hasItems(
-        isIndexEvent(fe1, userJson),
-        allOf(
-            isSummaryEvent(fe1.creationDate, fe2.creationDate),
-            hasSummaryFlag(flag1.getKey(), default1,
-                contains(isSummaryEventCounter(flag1, 2, value, 1))),
-            hasSummaryFlag(flag2.getKey(), default2,
-                contains(isSummaryEventCounter(flag2, 2, value, 1)))
-        )
-    ));
-=======
         simpleEvaluation(2, value2), default2);
 
     try (MockWebServer server = makeStartedServer(eventsSuccessResponse())) {
@@ -586,7 +404,6 @@
           )
       ));
     }
->>>>>>> fdf8ea63
   }
 
   @SuppressWarnings("unchecked")
@@ -596,13 +413,6 @@
     double metric = 1.5;
     Event.Custom ce = EventFactory.DEFAULT.newCustomEvent("eventkey", user, data, metric);
 
-<<<<<<< HEAD
-    JsonArray output = flushAndGetEvents(new MockResponse());
-    assertThat(output, contains(
-        isIndexEvent(ce, userJson),
-        isCustomEvent(ce, null)
-    ));
-=======
     try (MockWebServer server = makeStartedServer(eventsSuccessResponse())) {
       try (DefaultEventProcessor ep = new DefaultEventProcessor(SDK_KEY, baseConfig(server).build())) {
         ep.sendEvent(ce);
@@ -613,7 +423,6 @@
           isCustomEvent(ce, null)
       ));
     }
->>>>>>> fdf8ea63
   }
 
   @Test
@@ -621,10 +430,6 @@
     LDValue data = LDValue.buildObject().put("thing", LDValue.of("stuff")).build();
     Event.Custom ce = EventFactory.DEFAULT.newCustomEvent("eventkey", user, data, null);
 
-<<<<<<< HEAD
-    JsonArray output = flushAndGetEvents(new MockResponse());
-    assertThat(output, contains(isCustomEvent(ce, userJson)));
-=======
     try (MockWebServer server = makeStartedServer(eventsSuccessResponse())) {
       LDConfig config = baseConfig(server).inlineUsersInEvents(true).build();
 
@@ -634,7 +439,6 @@
       
       assertThat(getEventsFromLastRequest(server), contains(isCustomEvent(ce, userJson)));
     }
->>>>>>> fdf8ea63
   }
   
   @Test
@@ -642,10 +446,6 @@
     LDValue data = LDValue.buildObject().put("thing", LDValue.of("stuff")).build();
     Event.Custom ce = EventFactory.DEFAULT.newCustomEvent("eventkey", user, data, null);
 
-<<<<<<< HEAD
-    JsonArray output = flushAndGetEvents(new MockResponse());
-    assertThat(output, contains(isCustomEvent(ce, filteredUserJson)));
-=======
     try (MockWebServer server = makeStartedServer(eventsSuccessResponse())) {
       LDConfig config = baseConfig(server).inlineUsersInEvents(true).allAttributesPrivate(true).build();
 
@@ -655,20 +455,11 @@
       
       assertThat(getEventsFromLastRequest(server), contains(isCustomEvent(ce, filteredUserJson)));
     }
->>>>>>> fdf8ea63
   }
   
   @Test
   public void closingEventProcessorForcesSynchronousFlush() throws Exception {
     Event e = EventFactory.DEFAULT.newIdentifyEvent(user);
-<<<<<<< HEAD
-    ep.sendEvent(e);
-
-    server.enqueue(new MockResponse());
-    ep.close();
-    JsonArray output = getEventsFromLastRequest();
-    assertThat(output, contains(isIdentifyEvent(e, userJson)));
-=======
     
     try (MockWebServer server = makeStartedServer(eventsSuccessResponse())) {
       try (DefaultEventProcessor ep = new DefaultEventProcessor(SDK_KEY, baseConfig(server).build())) {
@@ -677,7 +468,6 @@
       
       assertThat(getEventsFromLastRequest(server), contains(isIdentifyEvent(e, userJson)));
     }
->>>>>>> fdf8ea63
   }
   
   @Test
@@ -692,50 +482,55 @@
 
   @Test
   public void initialDiagnosticEventSentToDiagnosticEndpoint() throws Exception {
-    server.enqueue(new MockResponse());
-    ep = new DefaultEventProcessor(SDK_KEY, diagConfigBuilder.build());
-    ep.close();
-    RecordedRequest req = server.takeRequest(100, TimeUnit.MILLISECONDS);
-
-    assertNotNull(req);
-    assertThat(req.getPath(), equalTo("//diagnostic"));
+    try (MockWebServer server = makeStartedServer(eventsSuccessResponse())) {
+      DefaultEventProcessor ep = new DefaultEventProcessor(SDK_KEY, baseDiagConfig(server).build());
+      ep.close();       
+
+      RecordedRequest req = server.takeRequest(100, TimeUnit.MILLISECONDS);
+
+      assertNotNull(req);
+      assertThat(req.getPath(), equalTo("//diagnostic"));
+    }
   }
 
   @Test
   public void initialDiagnosticEventHasInitBody() throws Exception {
-    server.enqueue(new MockResponse());
-    ep = new DefaultEventProcessor(SDK_KEY, diagConfigBuilder.build());
-    ep.close();
-    RecordedRequest req = server.takeRequest(100, TimeUnit.MILLISECONDS);
-    assertNotNull(req);
-
-    DiagnosticEvent.Init initEvent = gson.fromJson(req.getBody().readUtf8(), DiagnosticEvent.Init.class);
-
-    assertNotNull(initEvent);
-    assertThat(initEvent.kind, equalTo("diagnostic-init"));
-    assertNotNull(initEvent.configuration);
-    assertNotNull(initEvent.sdk);
-    assertNotNull(initEvent.platform);
-    assertNotNull(initEvent.id);
+    try (MockWebServer server = makeStartedServer(eventsSuccessResponse())) {
+      DefaultEventProcessor ep = new DefaultEventProcessor(SDK_KEY, baseDiagConfig(server).build());
+      ep.close();
+      
+      RecordedRequest req = server.takeRequest(100, TimeUnit.MILLISECONDS);
+      assertNotNull(req);
+
+      DiagnosticEvent.Init initEvent = gson.fromJson(req.getBody().readUtf8(), DiagnosticEvent.Init.class);
+
+      assertNotNull(initEvent);
+      assertThat(initEvent.kind, equalTo("diagnostic-init"));
+      assertNotNull(initEvent.configuration);
+      assertNotNull(initEvent.sdk);
+      assertNotNull(initEvent.platform);
+      assertNotNull(initEvent.id);
+    }
   }
 
   @Test
   public void periodicDiagnosticEventHasStatisticsBody() throws Exception {
-    server.enqueue(new MockResponse());
-    server.enqueue(new MockResponse());
-    ep = new DefaultEventProcessor(SDK_KEY, diagConfigBuilder.build());
-    ep.postDiagnostic();
-    ep.close();
-    // Ignore the initial diagnostic event
-    server.takeRequest(100, TimeUnit.MILLISECONDS);
-    RecordedRequest periodReq = server.takeRequest(100, TimeUnit.MILLISECONDS);
-    assertNotNull(periodReq);
-
-    DiagnosticEvent.Statistics statsEvent = gson.fromJson(periodReq.getBody().readUtf8(), DiagnosticEvent.Statistics.class);
-
-    assertNotNull(statsEvent);
-    assertThat(statsEvent.kind, equalTo("diagnostic"));
-    assertNotNull(statsEvent.id);
+    try (MockWebServer server = makeStartedServer(eventsSuccessResponse(), eventsSuccessResponse())) {
+      try (DefaultEventProcessor ep = new DefaultEventProcessor(SDK_KEY, baseDiagConfig(server).build())) {
+        ep.postDiagnostic();
+      }
+      
+      // Ignore the initial diagnostic event
+      server.takeRequest(100, TimeUnit.MILLISECONDS);
+      RecordedRequest periodReq = server.takeRequest(100, TimeUnit.MILLISECONDS);
+      assertNotNull(periodReq);
+
+      DiagnosticEvent.Statistics statsEvent = gson.fromJson(periodReq.getBody().readUtf8(), DiagnosticEvent.Statistics.class);
+
+      assertNotNull(statsEvent);
+      assertThat(statsEvent.kind, equalTo("diagnostic"));
+      assertNotNull(statsEvent.id);
+    }
   }
 
   @Test
@@ -754,12 +549,14 @@
 
   @Test
   public void sdkKeyIsSentOnDiagnosticEvents() throws Exception {
-    server.enqueue(new MockResponse());
-    ep = new DefaultEventProcessor(SDK_KEY, diagConfigBuilder.build());
-    ep.close();
-    RecordedRequest req = server.takeRequest(100, TimeUnit.MILLISECONDS);
-    assertNotNull(req);
-    assertThat(req.getHeader("Authorization"), equalTo(SDK_KEY));
+    try (MockWebServer server = makeStartedServer(eventsSuccessResponse())) {
+      DefaultEventProcessor ep = new DefaultEventProcessor(SDK_KEY, baseDiagConfig(server).build());
+      ep.close();
+      
+      RecordedRequest req = server.takeRequest(100, TimeUnit.MILLISECONDS);
+      assertNotNull(req);
+      assertThat(req.getHeader("Authorization"), equalTo(SDK_KEY));
+    }
   }
 
   @Test
@@ -778,47 +575,48 @@
 
   @Test
   public void eventSchemaNotSetOnDiagnosticEvents() throws Exception {
-    server.enqueue(new MockResponse());
-    ep = new DefaultEventProcessor(SDK_KEY, diagConfigBuilder.build());
-    ep.close();
-    RecordedRequest req = server.takeRequest(100, TimeUnit.MILLISECONDS);
-    assertNotNull(req);
-    assertNull(req.getHeader("X-LaunchDarkly-Event-Schema"));
+    try (MockWebServer server = makeStartedServer(eventsSuccessResponse())) {
+      DefaultEventProcessor ep = new DefaultEventProcessor(SDK_KEY, baseDiagConfig(server).build());
+      ep.close();
+
+      RecordedRequest req = server.takeRequest(100, TimeUnit.MILLISECONDS);
+      assertNotNull(req);
+      assertNull(req.getHeader("X-LaunchDarkly-Event-Schema"));
+    }
   }
 
   @Test
   public void wrapperHeaderSentWhenSet() throws Exception {
-      LDConfig config = configBuilder
+    try (MockWebServer server = makeStartedServer(eventsSuccessResponse())) {
+      LDConfig config = baseConfig(server)
               .wrapperName("Scala")
               .wrapperVersion("0.1.0")
               .build();
-
-      ep = new DefaultEventProcessor(SDK_KEY, config);
-      Event e = EventFactory.DEFAULT.newIdentifyEvent(user);
-      ep.sendEvent(e);
-
-      server.enqueue(new MockResponse());
-      ep.close();
+      try (DefaultEventProcessor ep = new DefaultEventProcessor(SDK_KEY, config)) {
+        Event e = EventFactory.DEFAULT.newIdentifyEvent(user);
+        ep.sendEvent(e);
+      }
+
       RecordedRequest req = server.takeRequest();
-
       assertThat(req.getHeader("X-LaunchDarkly-Wrapper"), equalTo("Scala/0.1.0"));
+    }
   }
 
   @Test
   public void wrapperHeaderSentWithoutVersion() throws Exception {
-    LDConfig config = configBuilder
-        .wrapperName("Scala")
-        .build();
-
-    ep = new DefaultEventProcessor(SDK_KEY, config);
-    Event e = EventFactory.DEFAULT.newIdentifyEvent(user);
-    ep.sendEvent(e);
-
-    server.enqueue(new MockResponse());
-    ep.close();
-    RecordedRequest req = server.takeRequest();
-
-    assertThat(req.getHeader("X-LaunchDarkly-Wrapper"), equalTo("Scala"));
+    try (MockWebServer server = makeStartedServer(eventsSuccessResponse())) {
+      LDConfig config = baseConfig(server)
+          .wrapperName("Scala")
+          .build();
+
+      try (DefaultEventProcessor ep = new DefaultEventProcessor(SDK_KEY, config)) {
+        Event e = EventFactory.DEFAULT.newIdentifyEvent(user);
+        ep.sendEvent(e);
+      }
+
+      RecordedRequest req = server.takeRequest();
+      assertThat(req.getHeader("X-LaunchDarkly-Wrapper"), equalTo("Scala"));
+    }
   }
 
   @Test
@@ -882,6 +680,7 @@
       LDConfig config = new LDConfig.Builder()
           .eventsURI(serverWithCert.uri())
           .sslSocketFactory(serverWithCert.sslClient.socketFactory, serverWithCert.sslClient.trustManager) // allows us to trust the self-signed cert
+          .diagnosticOptOut(true)
           .build();
       
       try (DefaultEventProcessor ep = new DefaultEventProcessor("sdk-key", config)) {
@@ -932,7 +731,11 @@
   }
 
   private LDConfig.Builder baseConfig(MockWebServer server) {
-    return new LDConfig.Builder().eventsURI(server.url("/").uri());
+    return new LDConfig.Builder().eventsURI(server.url("/").uri()).diagnosticOptOut(true);
+  }
+
+  private LDConfig.Builder baseDiagConfig(MockWebServer server) {
+    return baseConfig(server).diagnosticOptOut(false);
   }
   
   private MockResponse eventsSuccessResponse() {
@@ -1016,11 +819,7 @@
     );
   }
   
-<<<<<<< HEAD
-  private Matcher<JsonElement> hasSummaryFlag(String key, JsonElement defaultVal, Matcher<Iterable<? extends JsonElement>> counters) {
-=======
   private Matcher<JsonElement> hasSummaryFlag(String key, LDValue defaultVal, Matcher<Iterable<? extends JsonElement>> counters) {
->>>>>>> fdf8ea63
     return hasJsonProperty("features",
         hasJsonProperty(key, allOf(
           hasJsonProperty("default", defaultVal),
