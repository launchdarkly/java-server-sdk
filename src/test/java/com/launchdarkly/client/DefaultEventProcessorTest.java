--- conflicted
+++ resolved
@@ -376,13 +376,8 @@
   public void customEventIsQueuedWithUser() throws Exception {
     JsonObject data = new JsonObject();
     data.addProperty("thing", "stuff");
-<<<<<<< HEAD
     double metric = 1.5;
     Event.Custom ce = EventFactory.DEFAULT.newCustomEvent("eventkey", user, data, metric);
-    ep.sendEvent(ce);
-=======
-    Event.Custom ce = EventFactory.DEFAULT.newCustomEvent("eventkey", user, data);
->>>>>>> 0ffa58ff
 
     try (MockWebServer server = makeStartedServer(eventsSuccessResponse())) {
       try (DefaultEventProcessor ep = new DefaultEventProcessor(SDK_KEY, baseConfig(server).build())) {
@@ -400,12 +395,7 @@
   public void customEventCanContainInlineUser() throws Exception {
     JsonObject data = new JsonObject();
     data.addProperty("thing", "stuff");
-<<<<<<< HEAD
     Event.Custom ce = EventFactory.DEFAULT.newCustomEvent("eventkey", user, data, null);
-    ep.sendEvent(ce);
-=======
-    Event.Custom ce = EventFactory.DEFAULT.newCustomEvent("eventkey", user, data);
->>>>>>> 0ffa58ff
 
     try (MockWebServer server = makeStartedServer(eventsSuccessResponse())) {
       LDConfig config = baseConfig(server).inlineUsersInEvents(true).build();
@@ -422,12 +412,7 @@
   public void userIsFilteredInCustomEvent() throws Exception {
     JsonObject data = new JsonObject();
     data.addProperty("thing", "stuff");
-<<<<<<< HEAD
     Event.Custom ce = EventFactory.DEFAULT.newCustomEvent("eventkey", user, data, null);
-    ep.sendEvent(ce);
-=======
-    Event.Custom ce = EventFactory.DEFAULT.newCustomEvent("eventkey", user, data);
->>>>>>> 0ffa58ff
 
     try (MockWebServer server = makeStartedServer(eventsSuccessResponse())) {
       LDConfig config = baseConfig(server).inlineUsersInEvents(true).allAttributesPrivate(true).build();
