package com.launchdarkly.client;

import com.google.common.collect.ImmutableSet;
import com.google.gson.Gson;
<<<<<<< HEAD
import com.launchdarkly.client.interfaces.Event;
=======
import com.google.gson.JsonArray;
import com.google.gson.JsonElement;
import com.launchdarkly.client.integrations.EventProcessorBuilder;
>>>>>>> fba97c3e
import com.launchdarkly.client.value.LDValue;

import org.hamcrest.Matcher;
import org.hamcrest.Matchers;
import org.junit.Test;

import java.net.URI;
import java.text.SimpleDateFormat;
import java.util.Date;
import java.util.UUID;
import java.util.concurrent.TimeUnit;

<<<<<<< HEAD
import static com.launchdarkly.client.ModelBuilders.flagBuilder;
=======
import static com.launchdarkly.client.Components.sendEvents;
>>>>>>> fba97c3e
import static com.launchdarkly.client.TestHttpUtil.httpsServerWithSelfSignedCert;
import static com.launchdarkly.client.TestHttpUtil.makeStartedServer;
import static com.launchdarkly.client.TestUtil.hasJsonProperty;
import static com.launchdarkly.client.TestUtil.isJsonArray;
import static com.launchdarkly.client.TestUtil.simpleEvaluation;
import static org.hamcrest.MatcherAssert.assertThat;
import static org.hamcrest.Matchers.allOf;
import static org.hamcrest.Matchers.contains;
import static org.hamcrest.Matchers.equalTo;
import static org.hamcrest.Matchers.is;
import static org.hamcrest.Matchers.not;
import static org.hamcrest.Matchers.notNullValue;
import static org.hamcrest.Matchers.nullValue;
import static org.hamcrest.Matchers.samePropertyValuesAs;
import static org.junit.Assert.assertEquals;
import static org.junit.Assert.assertNotNull;
import static org.junit.Assert.assertNull;

import okhttp3.mockwebserver.MockResponse;
import okhttp3.mockwebserver.MockWebServer;
import okhttp3.mockwebserver.RecordedRequest;

@SuppressWarnings("javadoc")
public class DefaultEventProcessorTest {
  private static final String SDK_KEY = "SDK_KEY";
  private static final LDUser user = new LDUser.Builder("userkey").name("Red").build();
  private static final Gson gson = new Gson();
  private static final LDValue userJson = LDValue.buildObject().put("key", "userkey").put("name", "Red").build();
  private static final LDValue filteredUserJson = LDValue.buildObject().put("key", "userkey")
      .put("privateAttrs", LDValue.buildArray().add("name").build()).build();
  private static final SimpleDateFormat httpDateFormat = new SimpleDateFormat("EEE, dd MMM yyyy HH:mm:ss zzz");
  private static final LDConfig baseLDConfig = new LDConfig.Builder().diagnosticOptOut(true).build();
  private static final LDConfig diagLDConfig = new LDConfig.Builder().diagnosticOptOut(false).build();
  
  // Note that all of these events depend on the fact that DefaultEventProcessor does a synchronous
  // flush when it is closed; in this case, it's closed implicitly by the try-with-resources block.

  private EventProcessorBuilder baseConfig(MockWebServer server) {
    return sendEvents().baseURI(server.url("").uri());
  }

  private DefaultEventProcessor makeEventProcessor(EventProcessorBuilder ec) {
    return makeEventProcessor(ec, baseLDConfig);
  }
  
  private DefaultEventProcessor makeEventProcessor(EventProcessorBuilder ec, LDConfig config) {
    return (DefaultEventProcessor)ec.createEventProcessor(SDK_KEY, config);
  }

  private DefaultEventProcessor makeEventProcessor(EventProcessorBuilder ec, DiagnosticAccumulator diagnosticAccumulator) {
    return (DefaultEventProcessor)((EventProcessorFactoryWithDiagnostics)ec).createEventProcessor(SDK_KEY,
        diagLDConfig, diagnosticAccumulator);
  }
  
  @Test
  public void builderHasDefaultConfiguration() throws Exception {
    EventProcessorFactory epf = Components.sendEvents();
    try (DefaultEventProcessor ep = (DefaultEventProcessor)epf.createEventProcessor(SDK_KEY, LDConfig.DEFAULT)) {
      EventsConfiguration ec = ep.dispatcher.eventsConfig;
      assertThat(ec.allAttributesPrivate, is(false));
      assertThat(ec.capacity, equalTo(EventProcessorBuilder.DEFAULT_CAPACITY));
      assertThat(ec.diagnosticRecordingIntervalSeconds, equalTo(EventProcessorBuilder.DEFAULT_DIAGNOSTIC_RECORDING_INTERVAL_SECONDS));
      assertThat(ec.eventsUri, equalTo(LDConfig.DEFAULT_EVENTS_URI));
      assertThat(ec.flushIntervalSeconds, equalTo(EventProcessorBuilder.DEFAULT_FLUSH_INTERVAL_SECONDS));
      assertThat(ec.inlineUsersInEvents, is(false));
      assertThat(ec.privateAttrNames, equalTo(ImmutableSet.<String>of()));
      assertThat(ec.samplingInterval, equalTo(0));
      assertThat(ec.userKeysCapacity, equalTo(EventProcessorBuilder.DEFAULT_USER_KEYS_CAPACITY));
      assertThat(ec.userKeysFlushIntervalSeconds, equalTo(EventProcessorBuilder.DEFAULT_USER_KEYS_FLUSH_INTERVAL_SECONDS));
    }
  }
  
  @Test
  public void builderCanSpecifyConfiguration() throws Exception {
    URI uri = URI.create("http://fake");
    EventProcessorFactory epf = Components.sendEvents()
        .allAttributesPrivate(true)
        .baseURI(uri)
        .capacity(3333)
        .diagnosticRecordingIntervalSeconds(480)
        .flushIntervalSeconds(99)
        .privateAttributeNames("cats", "dogs")
        .userKeysCapacity(555)
        .userKeysFlushIntervalSeconds(101);
    try (DefaultEventProcessor ep = (DefaultEventProcessor)epf.createEventProcessor(SDK_KEY, LDConfig.DEFAULT)) {
      EventsConfiguration ec = ep.dispatcher.eventsConfig;
      assertThat(ec.allAttributesPrivate, is(true));
      assertThat(ec.capacity, equalTo(3333));
      assertThat(ec.diagnosticRecordingIntervalSeconds, equalTo(480));
      assertThat(ec.eventsUri, equalTo(uri));
      assertThat(ec.flushIntervalSeconds, equalTo(99));
      assertThat(ec.inlineUsersInEvents, is(false)); // will test this separately below
      assertThat(ec.privateAttrNames, equalTo(ImmutableSet.of("cats", "dogs")));
      assertThat(ec.samplingInterval, equalTo(0)); // can only set this with the deprecated config API
      assertThat(ec.userKeysCapacity, equalTo(555));
      assertThat(ec.userKeysFlushIntervalSeconds, equalTo(101));
    }
    // Test inlineUsersInEvents separately to make sure it and the other boolean property (allAttributesPrivate)
    // are really independently settable, since there's no way to distinguish between two true values
    EventProcessorFactory epf1 = Components.sendEvents().inlineUsersInEvents(true);
    try (DefaultEventProcessor ep = (DefaultEventProcessor)epf1.createEventProcessor(SDK_KEY, LDConfig.DEFAULT)) {
      EventsConfiguration ec = ep.dispatcher.eventsConfig;
      assertThat(ec.allAttributesPrivate, is(false));
      assertThat(ec.inlineUsersInEvents, is(true));
    }
  }

  @Test
  @SuppressWarnings("deprecation")
  public void deprecatedConfigurationIsUsedWhenBuilderIsNotUsed() throws Exception {
    URI uri = URI.create("http://fake");
    LDConfig config = new LDConfig.Builder()
        .allAttributesPrivate(true)
        .capacity(3333)
        .eventsURI(uri)
        .flushInterval(99)
        .privateAttributeNames("cats", "dogs")
        .samplingInterval(7)
        .userKeysCapacity(555)
        .userKeysFlushInterval(101)
        .build();
    EventProcessorFactory epf = Components.defaultEventProcessor();
    try (DefaultEventProcessor ep = (DefaultEventProcessor)epf.createEventProcessor(SDK_KEY, config)) {
      EventsConfiguration ec = ep.dispatcher.eventsConfig;
      assertThat(ec.allAttributesPrivate, is(true));
      assertThat(ec.capacity, equalTo(3333));
      assertThat(ec.diagnosticRecordingIntervalSeconds, equalTo(EventProcessorBuilder.DEFAULT_DIAGNOSTIC_RECORDING_INTERVAL_SECONDS));
      // can't set diagnosticRecordingIntervalSeconds with deprecated API, must use builder
      assertThat(ec.eventsUri, equalTo(uri));
      assertThat(ec.flushIntervalSeconds, equalTo(99));
      assertThat(ec.inlineUsersInEvents, is(false)); // will test this separately below
      assertThat(ec.privateAttrNames, equalTo(ImmutableSet.of("cats", "dogs")));
      assertThat(ec.samplingInterval, equalTo(7));
      assertThat(ec.userKeysCapacity, equalTo(555));
      assertThat(ec.userKeysFlushIntervalSeconds, equalTo(101));
    }
    // Test inlineUsersInEvents separately to make sure it and the other boolean property (allAttributesPrivate)
    // are really independently settable, since there's no way to distinguish between two true values
    LDConfig config1 = new LDConfig.Builder().inlineUsersInEvents(true).build();
    try (DefaultEventProcessor ep = (DefaultEventProcessor)epf.createEventProcessor(SDK_KEY, config1)) {
      EventsConfiguration ec = ep.dispatcher.eventsConfig;
      assertThat(ec.allAttributesPrivate, is(false));
      assertThat(ec.inlineUsersInEvents, is(true));
    }
  }

  @Test
  @SuppressWarnings("deprecation")
  public void deprecatedConfigurationHasSameDefaultsAsBuilder() throws Exception {
    EventProcessorFactory epf0 = Components.sendEvents();
    EventProcessorFactory epf1 = Components.defaultEventProcessor();
    try (DefaultEventProcessor ep0 = (DefaultEventProcessor)epf0.createEventProcessor(SDK_KEY, LDConfig.DEFAULT)) {
      try (DefaultEventProcessor ep1 = (DefaultEventProcessor)epf1.createEventProcessor(SDK_KEY, LDConfig.DEFAULT)) {
        EventsConfiguration ec0 = ep0.dispatcher.eventsConfig;
        EventsConfiguration ec1 = ep1.dispatcher.eventsConfig;
        assertThat(ec1.allAttributesPrivate, equalTo(ec0.allAttributesPrivate));
        assertThat(ec1.capacity, equalTo(ec0.capacity));
        assertThat(ec1.diagnosticRecordingIntervalSeconds, equalTo(ec1.diagnosticRecordingIntervalSeconds));
        assertThat(ec1.eventsUri, equalTo(ec0.eventsUri));
        assertThat(ec1.flushIntervalSeconds, equalTo(ec1.flushIntervalSeconds));
        assertThat(ec1.inlineUsersInEvents, equalTo(ec1.inlineUsersInEvents));
        assertThat(ec1.privateAttrNames, equalTo(ec1.privateAttrNames));
        assertThat(ec1.samplingInterval, equalTo(ec1.samplingInterval));
        assertThat(ec1.userKeysCapacity, equalTo(ec1.userKeysCapacity));
        assertThat(ec1.userKeysFlushIntervalSeconds, equalTo(ec1.userKeysFlushIntervalSeconds));
      }
    }
  }
  
  @Test
  public void identifyEventIsQueued() throws Exception {
    Event e = EventFactory.DEFAULT.newIdentifyEvent(user);

    try (MockWebServer server = makeStartedServer(eventsSuccessResponse())) {
      try (DefaultEventProcessor ep = makeEventProcessor(baseConfig(server))) {
        ep.sendEvent(e);
      }

      assertThat(getEventsFromLastRequest(server), contains(
        isIdentifyEvent(e, userJson)
      ));
    }
  }
  
  @Test
  public void userIsFilteredInIdentifyEvent() throws Exception {
    Event e = EventFactory.DEFAULT.newIdentifyEvent(user);

    try (MockWebServer server = makeStartedServer(eventsSuccessResponse())) {
      try (DefaultEventProcessor ep = makeEventProcessor(baseConfig(server).allAttributesPrivate(true))) {
        ep.sendEvent(e);
      }
  
      assertThat(getEventsFromLastRequest(server), contains(
          isIdentifyEvent(e, filteredUserJson)
      ));
    }
  }
  
  @SuppressWarnings("unchecked")
  @Test
  public void individualFeatureEventIsQueuedWithIndexEvent() throws Exception {
    DataModel.FeatureFlag flag = flagBuilder("flagkey").version(11).trackEvents(true).build();
    Event.FeatureRequest fe = EventFactory.DEFAULT.newFeatureRequestEvent(flag, user,
        simpleEvaluation(1, LDValue.of("value")), LDValue.ofNull());

    try (MockWebServer server = makeStartedServer(eventsSuccessResponse())) {
      try (DefaultEventProcessor ep = makeEventProcessor(baseConfig(server))) {
        ep.sendEvent(fe);
      }
    
      assertThat(getEventsFromLastRequest(server), contains(
          isIndexEvent(fe, userJson),
          isFeatureEvent(fe, flag, false, null),
          isSummaryEvent()
      ));
    }
  }

  @SuppressWarnings("unchecked")
  @Test
  public void userIsFilteredInIndexEvent() throws Exception {
    DataModel.FeatureFlag flag = flagBuilder("flagkey").version(11).trackEvents(true).build();
    Event.FeatureRequest fe = EventFactory.DEFAULT.newFeatureRequestEvent(flag, user,
        simpleEvaluation(1, LDValue.of("value")), LDValue.ofNull());

    try (MockWebServer server = makeStartedServer(eventsSuccessResponse())) {
      try (DefaultEventProcessor ep = makeEventProcessor(baseConfig(server).allAttributesPrivate(true))) {
        ep.sendEvent(fe);
      }
    
      assertThat(getEventsFromLastRequest(server), contains(
          isIndexEvent(fe, filteredUserJson),
          isFeatureEvent(fe, flag, false, null),
          isSummaryEvent()
      ));
    }
  }
  
  @SuppressWarnings("unchecked")
  @Test
  public void featureEventCanContainInlineUser() throws Exception {
    DataModel.FeatureFlag flag = flagBuilder("flagkey").version(11).trackEvents(true).build();
    Event.FeatureRequest fe = EventFactory.DEFAULT.newFeatureRequestEvent(flag, user,
        simpleEvaluation(1, LDValue.of("value")), LDValue.ofNull());
    
    try (MockWebServer server = makeStartedServer(eventsSuccessResponse())) {
      try (DefaultEventProcessor ep = makeEventProcessor(baseConfig(server).inlineUsersInEvents(true))) {
        ep.sendEvent(fe);
      }
      
      assertThat(getEventsFromLastRequest(server), contains(
          isFeatureEvent(fe, flag, false, userJson),
          isSummaryEvent()
      ));
    }
  }
  
  @SuppressWarnings("unchecked")
  @Test
  public void userIsFilteredInFeatureEvent() throws Exception {
    DataModel.FeatureFlag flag = flagBuilder("flagkey").version(11).trackEvents(true).build();
    Event.FeatureRequest fe = EventFactory.DEFAULT.newFeatureRequestEvent(flag, user,
        simpleEvaluation(1, LDValue.of("value")), LDValue.ofNull());

    try (MockWebServer server = makeStartedServer(eventsSuccessResponse())) {
      try (DefaultEventProcessor ep = makeEventProcessor(baseConfig(server)
          .inlineUsersInEvents(true).allAttributesPrivate(true))) {
        ep.sendEvent(fe);
      }
      
      assertThat(getEventsFromLastRequest(server), contains(
          isFeatureEvent(fe, flag, false, filteredUserJson),
          isSummaryEvent()
      ));
    }
  }
  
  @SuppressWarnings("unchecked")
  @Test
  public void featureEventCanContainReason() throws Exception {
    DataModel.FeatureFlag flag = flagBuilder("flagkey").version(11).trackEvents(true).build();
    EvaluationReason reason = EvaluationReason.ruleMatch(1, null);
    Event.FeatureRequest fe = EventFactory.DEFAULT_WITH_REASONS.newFeatureRequestEvent(flag, user,
          new Evaluator.EvalResult(LDValue.of("value"), 1, reason), LDValue.ofNull());

    try (MockWebServer server = makeStartedServer(eventsSuccessResponse())) {
      try (DefaultEventProcessor ep = makeEventProcessor(baseConfig(server))) {
        ep.sendEvent(fe);
      }
  
      assertThat(getEventsFromLastRequest(server), contains(
          isIndexEvent(fe, userJson),
          isFeatureEvent(fe, flag, false, null, reason),
          isSummaryEvent()
      ));
    }
  }
  
  @SuppressWarnings("unchecked")
  @Test
  public void indexEventIsStillGeneratedIfInlineUsersIsTrueButFeatureEventIsNotTracked() throws Exception {
    DataModel.FeatureFlag flag = flagBuilder("flagkey").version(11).trackEvents(false).build();
    Event.FeatureRequest fe = EventFactory.DEFAULT.newFeatureRequestEvent(flag, user,
        simpleEvaluation(1, LDValue.of("value")), null);

    try (MockWebServer server = makeStartedServer(eventsSuccessResponse())) {
      try (DefaultEventProcessor ep = makeEventProcessor(baseConfig(server).inlineUsersInEvents(true))) {
        ep.sendEvent(fe);
      }
  
      assertThat(getEventsFromLastRequest(server), contains(
          isIndexEvent(fe, userJson),
          isSummaryEvent()
      ));
    }
  }
  
  @SuppressWarnings("unchecked")
  @Test
  public void eventKindIsDebugIfFlagIsTemporarilyInDebugMode() throws Exception {
    long futureTime = System.currentTimeMillis() + 1000000;
    DataModel.FeatureFlag flag = flagBuilder("flagkey").version(11).debugEventsUntilDate(futureTime).build();
    Event.FeatureRequest fe = EventFactory.DEFAULT.newFeatureRequestEvent(flag, user,
        simpleEvaluation(1, LDValue.of("value")), LDValue.ofNull());

    try (MockWebServer server = makeStartedServer(eventsSuccessResponse())) {
      try (DefaultEventProcessor ep = makeEventProcessor(baseConfig(server))) {
        ep.sendEvent(fe);
      }
    
      assertThat(getEventsFromLastRequest(server), contains(
          isIndexEvent(fe, userJson),
          isFeatureEvent(fe, flag, true, userJson),
          isSummaryEvent()
      ));
    }
  }
  
  @SuppressWarnings("unchecked")
  @Test
  public void eventCanBeBothTrackedAndDebugged() throws Exception {
    long futureTime = System.currentTimeMillis() + 1000000;
    DataModel.FeatureFlag flag = flagBuilder("flagkey").version(11).trackEvents(true)
        .debugEventsUntilDate(futureTime).build();
    Event.FeatureRequest fe = EventFactory.DEFAULT.newFeatureRequestEvent(flag, user,
        simpleEvaluation(1, LDValue.of("value")), LDValue.ofNull());

    try (MockWebServer server = makeStartedServer(eventsSuccessResponse())) {
      try (DefaultEventProcessor ep = makeEventProcessor(baseConfig(server))) {
        ep.sendEvent(fe);
      }
  
      assertThat(getEventsFromLastRequest(server), contains(
          isIndexEvent(fe, userJson),
          isFeatureEvent(fe, flag, false, null),
          isFeatureEvent(fe, flag, true, userJson),
          isSummaryEvent()
      ));
    }
  }
  
  @SuppressWarnings("unchecked")
  @Test
  public void debugModeExpiresBasedOnClientTimeIfClientTimeIsLaterThanServerTime() throws Exception {
    // Pick a server time that is somewhat behind the client time
    long serverTime = System.currentTimeMillis() - 20000;
    MockResponse resp1 = addDateHeader(eventsSuccessResponse(), serverTime);
    MockResponse resp2 = eventsSuccessResponse();
    
    long debugUntil = serverTime + 1000;
    DataModel.FeatureFlag flag = flagBuilder("flagkey").version(11).debugEventsUntilDate(debugUntil).build();
    Event.FeatureRequest fe = EventFactory.DEFAULT.newFeatureRequestEvent(flag, user,
        simpleEvaluation(1, LDValue.of("value")), LDValue.ofNull());

    try (MockWebServer server = makeStartedServer(resp1, resp2)) {
      try (DefaultEventProcessor ep = makeEventProcessor(baseConfig(server))) {
        // Send and flush an event we don't care about, just so we'll receive "resp1" which sets the last server time
        ep.sendEvent(EventFactory.DEFAULT.newIdentifyEvent(new LDUser.Builder("otherUser").build()));
        ep.flush();
        ep.waitUntilInactive(); // this ensures that it has received the server response (resp1)
        server.takeRequest(); // discard the first request
        
        // Now send an event with debug mode on, with a "debug until" time that is further in
        // the future than the server time, but in the past compared to the client.
        ep.sendEvent(fe);
      }
  
      assertThat(getEventsFromLastRequest(server), contains(
          isIndexEvent(fe, userJson),
          isSummaryEvent(fe.getCreationDate(), fe.getCreationDate())
      ));
    }
  }

  @SuppressWarnings("unchecked")
  @Test
  public void debugModeExpiresBasedOnServerTimeIfServerTimeIsLaterThanClientTime() throws Exception {
    // Pick a server time that is somewhat ahead of the client time
    long serverTime = System.currentTimeMillis() + 20000;
    MockResponse resp1 = addDateHeader(eventsSuccessResponse(), serverTime);
    MockResponse resp2 = eventsSuccessResponse();
    
    long debugUntil = serverTime - 1000;
    DataModel.FeatureFlag flag = flagBuilder("flagkey").version(11).debugEventsUntilDate(debugUntil).build();
    Event.FeatureRequest fe = EventFactory.DEFAULT.newFeatureRequestEvent(flag, user,
        simpleEvaluation(1, LDValue.of("value")), LDValue.ofNull());

    try (MockWebServer server = makeStartedServer(resp1, resp2)) {
      try (DefaultEventProcessor ep = makeEventProcessor(baseConfig(server))) {
        // Send and flush an event we don't care about, just to set the last server time
        ep.sendEvent(EventFactory.DEFAULT.newIdentifyEvent(new LDUser.Builder("otherUser").build()));
        ep.flush();
        ep.waitUntilInactive(); // this ensures that it has received the server response (resp1)
        server.takeRequest();
        
        // Now send an event with debug mode on, with a "debug until" time that is further in
        // the future than the client time, but in the past compared to the server.
        ep.sendEvent(fe);
      }
      
      // Should get a summary event only, not a full feature event
      assertThat(getEventsFromLastRequest(server), contains(
          isIndexEvent(fe, userJson),
          isSummaryEvent(fe.getCreationDate(), fe.getCreationDate())
      ));
    }
  }
  
  @SuppressWarnings("unchecked")
  @Test
  public void twoFeatureEventsForSameUserGenerateOnlyOneIndexEvent() throws Exception {
    DataModel.FeatureFlag flag1 = flagBuilder("flagkey1").version(11).trackEvents(true).build();
    DataModel.FeatureFlag flag2 = flagBuilder("flagkey2").version(22).trackEvents(true).build();
    LDValue value = LDValue.of("value");
    Event.FeatureRequest fe1 = EventFactory.DEFAULT.newFeatureRequestEvent(flag1, user,
        simpleEvaluation(1, value), LDValue.ofNull());
    Event.FeatureRequest fe2 = EventFactory.DEFAULT.newFeatureRequestEvent(flag2, user,
        simpleEvaluation(1, value), LDValue.ofNull());

    try (MockWebServer server = makeStartedServer(eventsSuccessResponse())) {
      try (DefaultEventProcessor ep = makeEventProcessor(baseConfig(server))) {
        ep.sendEvent(fe1);
        ep.sendEvent(fe2);
      }
      
      assertThat(getEventsFromLastRequest(server), contains(
          isIndexEvent(fe1, userJson),
          isFeatureEvent(fe1, flag1, false, null),
          isFeatureEvent(fe2, flag2, false, null),
          isSummaryEvent(fe1.getCreationDate(), fe2.getCreationDate())
      ));
    }
  }

  @SuppressWarnings("unchecked")
  @Test
  public void identifyEventMakesIndexEventUnnecessary() throws Exception {
    Event ie = EventFactory.DEFAULT.newIdentifyEvent(user);
    DataModel.FeatureFlag flag = flagBuilder("flagkey").version(11).trackEvents(true).build();
    Event.FeatureRequest fe = EventFactory.DEFAULT.newFeatureRequestEvent(flag, user,
        simpleEvaluation(1, LDValue.of("value")), null);

    try (MockWebServer server = makeStartedServer(eventsSuccessResponse())) {
      try (DefaultEventProcessor ep = makeEventProcessor(baseConfig(server))) {
        ep.sendEvent(ie);
        ep.sendEvent(fe); 
      }
      
      assertThat(getEventsFromLastRequest(server), contains(
          isIdentifyEvent(ie, userJson),
          isFeatureEvent(fe, flag, false, null),
          isSummaryEvent()
      ));
    }
  }

  
  @SuppressWarnings("unchecked")
  @Test
  public void nonTrackedEventsAreSummarized() throws Exception {
    DataModel.FeatureFlag flag1 = flagBuilder("flagkey1").version(11).build();
    DataModel.FeatureFlag flag2 = flagBuilder("flagkey2").version(22).build();
    LDValue value1 = LDValue.of("value1");
    LDValue value2 = LDValue.of("value2");
    LDValue default1 = LDValue.of("default1");
    LDValue default2 = LDValue.of("default2");
    Event fe1a = EventFactory.DEFAULT.newFeatureRequestEvent(flag1, user,
        simpleEvaluation(1, value1), default1);
    Event fe1b = EventFactory.DEFAULT.newFeatureRequestEvent(flag1, user,
        simpleEvaluation(1, value1), default1);
    Event fe1c = EventFactory.DEFAULT.newFeatureRequestEvent(flag1, user,
        simpleEvaluation(2, value2), default1);
    Event fe2 = EventFactory.DEFAULT.newFeatureRequestEvent(flag2, user,
        simpleEvaluation(2, value2), default2);

    try (MockWebServer server = makeStartedServer(eventsSuccessResponse())) {
      try (DefaultEventProcessor ep = makeEventProcessor(baseConfig(server))) {
        ep.sendEvent(fe1a);
        ep.sendEvent(fe1b);
        ep.sendEvent(fe1c);
        ep.sendEvent(fe2);
      }
      
      assertThat(getEventsFromLastRequest(server), contains(
          isIndexEvent(fe1a, userJson),
          allOf(
              isSummaryEvent(fe1a.getCreationDate(), fe2.getCreationDate()),
              hasSummaryFlag(flag1.getKey(), default1,
                  Matchers.containsInAnyOrder(
                      isSummaryEventCounter(flag1, 1, value1, 2),
                      isSummaryEventCounter(flag1, 2, value2, 1)
                  )),
              hasSummaryFlag(flag2.getKey(), default2,
                  contains(isSummaryEventCounter(flag2, 2, value2, 1)))
          )
      ));
    }
  }
  
  @SuppressWarnings("unchecked")
  @Test
  public void customEventIsQueuedWithUser() throws Exception {
    LDValue data = LDValue.buildObject().put("thing", LDValue.of("stuff")).build();
    double metric = 1.5;
    Event.Custom ce = EventFactory.DEFAULT.newCustomEvent("eventkey", user, data, metric);

    try (MockWebServer server = makeStartedServer(eventsSuccessResponse())) {
      try (DefaultEventProcessor ep = makeEventProcessor(baseConfig(server))) {
        ep.sendEvent(ce);
      }
      
      assertThat(getEventsFromLastRequest(server), contains(
          isIndexEvent(ce, userJson),
          isCustomEvent(ce, null)
      ));
    }
  }

  @Test
  public void customEventCanContainInlineUser() throws Exception {
    LDValue data = LDValue.buildObject().put("thing", LDValue.of("stuff")).build();
    Event.Custom ce = EventFactory.DEFAULT.newCustomEvent("eventkey", user, data, null);

    try (MockWebServer server = makeStartedServer(eventsSuccessResponse())) {
      try (DefaultEventProcessor ep = makeEventProcessor(baseConfig(server).inlineUsersInEvents(true))) {
        ep.sendEvent(ce);
      }
      
      assertThat(getEventsFromLastRequest(server), contains(isCustomEvent(ce, userJson)));
    }
  }
  
  @Test
  public void userIsFilteredInCustomEvent() throws Exception {
    LDValue data = LDValue.buildObject().put("thing", LDValue.of("stuff")).build();
    Event.Custom ce = EventFactory.DEFAULT.newCustomEvent("eventkey", user, data, null);

    try (MockWebServer server = makeStartedServer(eventsSuccessResponse())) {
      try (DefaultEventProcessor ep = makeEventProcessor(baseConfig(server)
          .inlineUsersInEvents(true).allAttributesPrivate(true))) {
        ep.sendEvent(ce);
      }
      
      assertThat(getEventsFromLastRequest(server), contains(isCustomEvent(ce, filteredUserJson)));
    }
  }
  
  @Test
  public void closingEventProcessorForcesSynchronousFlush() throws Exception {
    Event e = EventFactory.DEFAULT.newIdentifyEvent(user);
    
    try (MockWebServer server = makeStartedServer(eventsSuccessResponse())) {
      try (DefaultEventProcessor ep = makeEventProcessor(baseConfig(server))) {
        ep.sendEvent(e);
      }
      
      assertThat(getEventsFromLastRequest(server), contains(isIdentifyEvent(e, userJson)));
    }
  }
  
  @Test
  public void nothingIsSentIfThereAreNoEvents() throws Exception {
    try (MockWebServer server = makeStartedServer(eventsSuccessResponse())) {
      DefaultEventProcessor ep = makeEventProcessor(baseConfig(server));
      ep.close();
    
      assertEquals(0, server.getRequestCount());
    }
  }

  @Test
  public void diagnosticEventsSentToDiagnosticEndpoint() throws Exception {
    try (MockWebServer server = makeStartedServer(eventsSuccessResponse())) {
      DiagnosticAccumulator diagnosticAccumulator = new DiagnosticAccumulator(new DiagnosticId(SDK_KEY));
      try (DefaultEventProcessor ep = makeEventProcessor(baseConfig(server), diagnosticAccumulator)) {
          RecordedRequest initReq = server.takeRequest();
          ep.postDiagnostic();
          RecordedRequest periodicReq = server.takeRequest();

          assertThat(initReq.getPath(), equalTo("//diagnostic"));
          assertThat(periodicReq.getPath(), equalTo("//diagnostic"));
      }
    }
  }

  @Test
  public void initialDiagnosticEventHasInitBody() throws Exception {
    try (MockWebServer server = makeStartedServer(eventsSuccessResponse())) {
      DiagnosticId diagnosticId = new DiagnosticId(SDK_KEY);
      DiagnosticAccumulator diagnosticAccumulator = new DiagnosticAccumulator(diagnosticId);
      try (DefaultEventProcessor ep = makeEventProcessor(baseConfig(server), diagnosticAccumulator)) {
        RecordedRequest req = server.takeRequest();

        assertNotNull(req);

        DiagnosticEvent.Init initEvent = gson.fromJson(req.getBody().readUtf8(), DiagnosticEvent.Init.class);

        assertNotNull(initEvent);
        assertThat(initEvent.kind, equalTo("diagnostic-init"));
        assertThat(initEvent.id, samePropertyValuesAs(diagnosticId));
        assertNotNull(initEvent.configuration);
        assertNotNull(initEvent.sdk);
        assertNotNull(initEvent.platform);
      }
    }
  }

  @Test
  public void periodicDiagnosticEventHasStatisticsBody() throws Exception {
    try (MockWebServer server = makeStartedServer(eventsSuccessResponse(), eventsSuccessResponse())) {
      DiagnosticId diagnosticId = new DiagnosticId(SDK_KEY);
      DiagnosticAccumulator diagnosticAccumulator = new DiagnosticAccumulator(diagnosticId);
      long dataSinceDate = diagnosticAccumulator.dataSinceDate;
      try (DefaultEventProcessor ep = makeEventProcessor(baseConfig(server), diagnosticAccumulator)) {
        // Ignore the initial diagnostic event
        server.takeRequest();
        ep.postDiagnostic();
        RecordedRequest periodicReq = server.takeRequest();

        assertNotNull(periodicReq);
        DiagnosticEvent.Statistics statsEvent = gson.fromJson(periodicReq.getBody().readUtf8(), DiagnosticEvent.Statistics.class);

        assertNotNull(statsEvent);
        assertThat(statsEvent.kind, equalTo("diagnostic"));
        assertThat(statsEvent.id, samePropertyValuesAs(diagnosticId));
        assertThat(statsEvent.dataSinceDate, equalTo(dataSinceDate));
        assertThat(statsEvent.creationDate, equalTo(diagnosticAccumulator.dataSinceDate));
        assertThat(statsEvent.deduplicatedUsers, equalTo(0L));
        assertThat(statsEvent.eventsInLastBatch, equalTo(0L));
        assertThat(statsEvent.droppedEvents, equalTo(0L));
      }
    }
  }

  @Test
  public void periodicDiagnosticEventGetsEventsInLastBatchAndDeduplicatedUsers() throws Exception {
    DataModel.FeatureFlag flag1 = flagBuilder("flagkey1").version(11).trackEvents(true).build();
    DataModel.FeatureFlag flag2 = flagBuilder("flagkey2").version(22).trackEvents(true).build();
    LDValue value = LDValue.of("value");
    Event.FeatureRequest fe1 = EventFactory.DEFAULT.newFeatureRequestEvent(flag1, user,
            simpleEvaluation(1, value), LDValue.ofNull());
    Event.FeatureRequest fe2 = EventFactory.DEFAULT.newFeatureRequestEvent(flag2, user,
            simpleEvaluation(1, value), LDValue.ofNull());

    try (MockWebServer server = makeStartedServer(eventsSuccessResponse(), eventsSuccessResponse())) {
      DiagnosticId diagnosticId = new DiagnosticId(SDK_KEY);
      DiagnosticAccumulator diagnosticAccumulator = new DiagnosticAccumulator(diagnosticId);
      try (DefaultEventProcessor ep = makeEventProcessor(baseConfig(server), diagnosticAccumulator)) {
        // Ignore the initial diagnostic event
        server.takeRequest();

        ep.sendEvent(fe1);
        ep.sendEvent(fe2);
        ep.flush();
        // Ignore normal events
        server.takeRequest();

        ep.postDiagnostic();
        RecordedRequest periodicReq = server.takeRequest();

        assertNotNull(periodicReq);
        DiagnosticEvent.Statistics statsEvent = gson.fromJson(periodicReq.getBody().readUtf8(), DiagnosticEvent.Statistics.class);

        assertNotNull(statsEvent);
        assertThat(statsEvent.deduplicatedUsers, equalTo(1L));
        assertThat(statsEvent.eventsInLastBatch, equalTo(3L));
        assertThat(statsEvent.droppedEvents, equalTo(0L));
      }
    }
  }

  
  @Test
  public void sdkKeyIsSent() throws Exception {
    Event e = EventFactory.DEFAULT.newIdentifyEvent(user);

    try (MockWebServer server = makeStartedServer(eventsSuccessResponse())) {
      try (DefaultEventProcessor ep = makeEventProcessor(baseConfig(server))) {
        ep.sendEvent(e);
      }
      
      RecordedRequest req = server.takeRequest();      
      assertThat(req.getHeader("Authorization"), equalTo(SDK_KEY));
    }
  }

  @Test
  public void sdkKeyIsSentOnDiagnosticEvents() throws Exception {
    try (MockWebServer server = makeStartedServer(eventsSuccessResponse())) {
      DiagnosticAccumulator diagnosticAccumulator = new DiagnosticAccumulator(new DiagnosticId(SDK_KEY));
      try (DefaultEventProcessor ep = makeEventProcessor(baseConfig(server), diagnosticAccumulator)) {
        RecordedRequest initReq = server.takeRequest();
        ep.postDiagnostic();
        RecordedRequest periodicReq = server.takeRequest();

        assertThat(initReq.getHeader("Authorization"), equalTo(SDK_KEY));
        assertThat(periodicReq.getHeader("Authorization"), equalTo(SDK_KEY));
      }
    }
  }

  @Test
  public void eventSchemaIsSent() throws Exception {
    Event e = EventFactory.DEFAULT.newIdentifyEvent(user);

    try (MockWebServer server = makeStartedServer(eventsSuccessResponse())) {
      try (DefaultEventProcessor ep = makeEventProcessor(baseConfig(server))) {
        ep.sendEvent(e);
      }

      RecordedRequest req = server.takeRequest();
      assertThat(req.getHeader("X-LaunchDarkly-Event-Schema"), equalTo("3"));
    }
  }

  @Test
  public void eventPayloadIdIsSent() throws Exception {
    Event e = EventFactory.DEFAULT.newIdentifyEvent(user);

    try (MockWebServer server = makeStartedServer(eventsSuccessResponse())) {
      try (DefaultEventProcessor ep = makeEventProcessor(baseConfig(server))) {
        ep.sendEvent(e);
      }

      RecordedRequest req = server.takeRequest();
      String payloadHeaderValue = req.getHeader("X-LaunchDarkly-Payload-ID");
      assertThat(payloadHeaderValue, notNullValue(String.class));
      assertThat(UUID.fromString(payloadHeaderValue), notNullValue(UUID.class));
    }
  }

  @Test
  public void eventPayloadIdReusedOnRetry() throws Exception {
    MockResponse errorResponse = new MockResponse().setResponseCode(429);
    Event e = EventFactory.DEFAULT.newIdentifyEvent(user);

    try (MockWebServer server = makeStartedServer(errorResponse, eventsSuccessResponse(), eventsSuccessResponse())) {
      try (DefaultEventProcessor ep = makeEventProcessor(baseConfig(server))) {
        ep.sendEvent(e);
        ep.flush();
        // Necessary to ensure the retry occurs before the second request for test assertion ordering
        ep.waitUntilInactive();
        ep.sendEvent(e);
      }

      // Failed response request
      RecordedRequest req = server.takeRequest(0, TimeUnit.SECONDS);
      String payloadId = req.getHeader("X-LaunchDarkly-Payload-ID");
      // Retry request has same payload ID as failed request
      req = server.takeRequest(0, TimeUnit.SECONDS);
      String retryId = req.getHeader("X-LaunchDarkly-Payload-ID");
      assertThat(retryId, equalTo(payloadId));
      // Second request has different payload ID from first request
      req = server.takeRequest(0, TimeUnit.SECONDS);
      payloadId = req.getHeader("X-LaunchDarkly-Payload-ID");
      assertThat(retryId, not(equalTo(payloadId)));
    }
  }
  
  @Test
  public void eventSchemaNotSetOnDiagnosticEvents() throws Exception {
    try (MockWebServer server = makeStartedServer(eventsSuccessResponse())) {
      DiagnosticAccumulator diagnosticAccumulator = new DiagnosticAccumulator(new DiagnosticId(SDK_KEY));
      try (DefaultEventProcessor ep = makeEventProcessor(baseConfig(server), diagnosticAccumulator)) {
        RecordedRequest initReq = server.takeRequest();
        ep.postDiagnostic();
        RecordedRequest periodicReq = server.takeRequest();

        assertNull(initReq.getHeader("X-LaunchDarkly-Event-Schema"));
        assertNull(periodicReq.getHeader("X-LaunchDarkly-Event-Schema"));
      }
    }
  }

  @Test
  public void wrapperHeaderSentWhenSet() throws Exception {
    try (MockWebServer server = makeStartedServer(eventsSuccessResponse())) {
      LDConfig config = new LDConfig.Builder()
              .diagnosticOptOut(true)
              .wrapperName("Scala")
              .wrapperVersion("0.1.0")
              .build();
      try (DefaultEventProcessor ep = makeEventProcessor(baseConfig(server), config)) {
        Event e = EventFactory.DEFAULT.newIdentifyEvent(user);
        ep.sendEvent(e);
      }

      RecordedRequest req = server.takeRequest();
      assertThat(req.getHeader("X-LaunchDarkly-Wrapper"), equalTo("Scala/0.1.0"));
    }
  }

  @Test
  public void wrapperHeaderSentWithoutVersion() throws Exception {
    try (MockWebServer server = makeStartedServer(eventsSuccessResponse())) {
      LDConfig config = new LDConfig.Builder()
          .diagnosticOptOut(true)
          .wrapperName("Scala")
          .build();

      try (DefaultEventProcessor ep = makeEventProcessor(baseConfig(server), config)) {
        Event e = EventFactory.DEFAULT.newIdentifyEvent(user);
        ep.sendEvent(e);
      }

      RecordedRequest req = server.takeRequest();
      assertThat(req.getHeader("X-LaunchDarkly-Wrapper"), equalTo("Scala"));
    }
  }

  @Test
  public void http400ErrorIsRecoverable() throws Exception {
    testRecoverableHttpError(400);
  }

  @Test
  public void http401ErrorIsUnrecoverable() throws Exception {
    testUnrecoverableHttpError(401);
  }

  @Test
  public void http403ErrorIsUnrecoverable() throws Exception {
    testUnrecoverableHttpError(403);
  }

  // Cannot test our retry logic for 408, because OkHttp insists on doing its own retry on 408 so that
  // we never actually see that response status.
//  @Test
//  public void http408ErrorIsRecoverable() throws Exception {
//    testRecoverableHttpError(408);
//  }

  @Test
  public void http429ErrorIsRecoverable() throws Exception {
    testRecoverableHttpError(429);
  }

  @Test
  public void http500ErrorIsRecoverable() throws Exception {
    testRecoverableHttpError(500);
  }
  
  @Test
  public void flushIsRetriedOnceAfter5xxError() throws Exception {
  }

  @Test
  public void httpClientDoesNotAllowSelfSignedCertByDefault() throws Exception {
    try (TestHttpUtil.ServerWithCert serverWithCert = httpsServerWithSelfSignedCert(eventsSuccessResponse())) {
      EventProcessorBuilder ec = sendEvents().baseURI(serverWithCert.uri());
      try (DefaultEventProcessor ep = makeEventProcessor(ec)) {
        Event e = EventFactory.DEFAULT.newIdentifyEvent(user);
        ep.sendEvent(e);
        
        ep.flush();
        ep.waitUntilInactive();
      }
      
      assertEquals(0, serverWithCert.server.getRequestCount());
    }
  }
  
  @Test
  public void httpClientCanUseCustomTlsConfig() throws Exception {
    try (TestHttpUtil.ServerWithCert serverWithCert = httpsServerWithSelfSignedCert(eventsSuccessResponse())) {
      EventProcessorBuilder ec = sendEvents().baseURI(serverWithCert.uri());
      LDConfig config = new LDConfig.Builder()
          .sslSocketFactory(serverWithCert.sslClient.socketFactory, serverWithCert.sslClient.trustManager) // allows us to trust the self-signed cert
          .build();
      
      try (DefaultEventProcessor ep = makeEventProcessor(ec, config)) {
        Event e = EventFactory.DEFAULT.newIdentifyEvent(user);
        ep.sendEvent(e);
        
        ep.flush();
        ep.waitUntilInactive();
      }
      
      assertEquals(1, serverWithCert.server.getRequestCount());
    }
  }
  
  private void testUnrecoverableHttpError(int status) throws Exception {
    Event e = EventFactory.DEFAULT.newIdentifyEvent(user);

    try (MockWebServer server = makeStartedServer(eventsSuccessResponse())) {
      try (DefaultEventProcessor ep = makeEventProcessor(baseConfig(server))) {
        ep.sendEvent(e);
      }

      RecordedRequest req = server.takeRequest(0, TimeUnit.SECONDS);
      assertThat(req, notNullValue(RecordedRequest.class)); // this was the initial request that received the error
      
      // it does not retry after this type of error, so there are no more requests 
      assertThat(server.takeRequest(0, TimeUnit.SECONDS), nullValue(RecordedRequest.class));
    }
  }
  
  private void testRecoverableHttpError(int status) throws Exception {
    MockResponse errorResponse = new MockResponse().setResponseCode(status);
    Event e = EventFactory.DEFAULT.newIdentifyEvent(user);    

    // send two errors in a row, because the flush will be retried one time
    try (MockWebServer server = makeStartedServer(errorResponse, errorResponse, eventsSuccessResponse())) {
      try (DefaultEventProcessor ep = makeEventProcessor(baseConfig(server))) {
        ep.sendEvent(e);
      }

      RecordedRequest req = server.takeRequest(0, TimeUnit.SECONDS);
      assertThat(req, notNullValue(RecordedRequest.class));
      req = server.takeRequest(0, TimeUnit.SECONDS);
      assertThat(req, notNullValue(RecordedRequest.class));
      req = server.takeRequest(0, TimeUnit.SECONDS);
      assertThat(req, nullValue(RecordedRequest.class)); // only 2 requests total
    }
  }

  private MockResponse eventsSuccessResponse() {
    return new MockResponse().setResponseCode(202);
  }

  private MockResponse addDateHeader(MockResponse response, long timestamp) {
    return response.addHeader("Date", httpDateFormat.format(new Date(timestamp)));
  }
  
  private Iterable<LDValue> getEventsFromLastRequest(MockWebServer server) throws Exception {
    RecordedRequest req = server.takeRequest(0, TimeUnit.MILLISECONDS);
    assertNotNull(req);
    return gson.fromJson(req.getBody().readUtf8(), LDValue.class).values();
  }
  
  private Matcher<LDValue> isIdentifyEvent(Event sourceEvent, LDValue user) {
    return allOf(
        hasJsonProperty("kind", "identify"),
        hasJsonProperty("creationDate", (double)sourceEvent.getCreationDate()),
        hasJsonProperty("user", user)
    );
  }

  private Matcher<LDValue> isIndexEvent(Event sourceEvent, LDValue user) {
    return allOf(
        hasJsonProperty("kind", "index"),
        hasJsonProperty("creationDate", (double)sourceEvent.getCreationDate()),
        hasJsonProperty("user", user)
    );
  }

  private Matcher<LDValue> isFeatureEvent(Event.FeatureRequest sourceEvent, DataModel.FeatureFlag flag, boolean debug, LDValue inlineUser) {
    return isFeatureEvent(sourceEvent, flag, debug, inlineUser, null);
  }

  @SuppressWarnings("unchecked")
  private Matcher<LDValue> isFeatureEvent(Event.FeatureRequest sourceEvent, DataModel.FeatureFlag flag, boolean debug, LDValue inlineUser,
      EvaluationReason reason) {
    return allOf(
        hasJsonProperty("kind", debug ? "debug" : "feature"),
        hasJsonProperty("creationDate", (double)sourceEvent.getCreationDate()),
        hasJsonProperty("key", flag.getKey()),
        hasJsonProperty("version", (double)flag.getVersion()),
        hasJsonProperty("variation", sourceEvent.getVariation()),
        hasJsonProperty("value", sourceEvent.getValue()),
        hasJsonProperty("userKey", inlineUser == null ? LDValue.of(sourceEvent.getUser().getKeyAsString()) : LDValue.ofNull()),
        hasJsonProperty("user", inlineUser == null ? LDValue.ofNull() : inlineUser),
        hasJsonProperty("reason", reason == null ? LDValue.ofNull() : LDValue.parse(gson.toJson(reason)))
    );
  }

  @SuppressWarnings("unchecked")
  private Matcher<LDValue> isCustomEvent(Event.Custom sourceEvent, LDValue inlineUser) {
    return allOf(
        hasJsonProperty("kind", "custom"),
        hasJsonProperty("creationDate", (double)sourceEvent.getCreationDate()),
        hasJsonProperty("key", "eventkey"),
        hasJsonProperty("userKey", inlineUser == null ? LDValue.of(sourceEvent.getUser().getKeyAsString()) : LDValue.ofNull()),
        hasJsonProperty("user", inlineUser == null ? LDValue.ofNull() : inlineUser),
        hasJsonProperty("data", sourceEvent.getData()),
        hasJsonProperty("metricValue", sourceEvent.getMetricValue() == null ? LDValue.ofNull() : LDValue.of(sourceEvent.getMetricValue()))              
    );
  }

  private Matcher<LDValue> isSummaryEvent() {
    return hasJsonProperty("kind", "summary");
  }

  private Matcher<LDValue> isSummaryEvent(long startDate, long endDate) {
    return allOf(
        hasJsonProperty("kind", "summary"),
        hasJsonProperty("startDate", (double)startDate),
        hasJsonProperty("endDate", (double)endDate)
    );
  }
  
  private Matcher<LDValue> hasSummaryFlag(String key, LDValue defaultVal, Matcher<Iterable<? extends LDValue>> counters) {
    return hasJsonProperty("features",
        hasJsonProperty(key, allOf(
          hasJsonProperty("default", defaultVal),
          hasJsonProperty("counters", isJsonArray(counters))
    )));
  }
  
  private Matcher<LDValue> isSummaryEventCounter(DataModel.FeatureFlag flag, Integer variation, LDValue value, int count) {
    return allOf(
        hasJsonProperty("variation", variation),
        hasJsonProperty("version", (double)flag.getVersion()),
        hasJsonProperty("value", value),
        hasJsonProperty("count", (double)count)
    );
  }
}<|MERGE_RESOLUTION|>--- conflicted
+++ resolved
@@ -2,13 +2,9 @@
 
 import com.google.common.collect.ImmutableSet;
 import com.google.gson.Gson;
-<<<<<<< HEAD
+import com.launchdarkly.client.integrations.EventProcessorBuilder;
 import com.launchdarkly.client.interfaces.Event;
-=======
-import com.google.gson.JsonArray;
-import com.google.gson.JsonElement;
-import com.launchdarkly.client.integrations.EventProcessorBuilder;
->>>>>>> fba97c3e
+import com.launchdarkly.client.interfaces.EventProcessorFactory;
 import com.launchdarkly.client.value.LDValue;
 
 import org.hamcrest.Matcher;
@@ -17,15 +13,13 @@
 
 import java.net.URI;
 import java.text.SimpleDateFormat;
+import java.time.Duration;
 import java.util.Date;
 import java.util.UUID;
 import java.util.concurrent.TimeUnit;
 
-<<<<<<< HEAD
+import static com.launchdarkly.client.Components.sendEvents;
 import static com.launchdarkly.client.ModelBuilders.flagBuilder;
-=======
-import static com.launchdarkly.client.Components.sendEvents;
->>>>>>> fba97c3e
 import static com.launchdarkly.client.TestHttpUtil.httpsServerWithSelfSignedCert;
 import static com.launchdarkly.client.TestHttpUtil.makeStartedServer;
 import static com.launchdarkly.client.TestUtil.hasJsonProperty;
@@ -87,14 +81,14 @@
       EventsConfiguration ec = ep.dispatcher.eventsConfig;
       assertThat(ec.allAttributesPrivate, is(false));
       assertThat(ec.capacity, equalTo(EventProcessorBuilder.DEFAULT_CAPACITY));
-      assertThat(ec.diagnosticRecordingIntervalSeconds, equalTo(EventProcessorBuilder.DEFAULT_DIAGNOSTIC_RECORDING_INTERVAL_SECONDS));
+      assertThat(ec.diagnosticRecordingInterval, equalTo(EventProcessorBuilder.DEFAULT_DIAGNOSTIC_RECORDING_INTERVAL));
       assertThat(ec.eventsUri, equalTo(LDConfig.DEFAULT_EVENTS_URI));
-      assertThat(ec.flushIntervalSeconds, equalTo(EventProcessorBuilder.DEFAULT_FLUSH_INTERVAL_SECONDS));
+      assertThat(ec.flushInterval, equalTo(EventProcessorBuilder.DEFAULT_FLUSH_INTERVAL));
       assertThat(ec.inlineUsersInEvents, is(false));
       assertThat(ec.privateAttrNames, equalTo(ImmutableSet.<String>of()));
       assertThat(ec.samplingInterval, equalTo(0));
       assertThat(ec.userKeysCapacity, equalTo(EventProcessorBuilder.DEFAULT_USER_KEYS_CAPACITY));
-      assertThat(ec.userKeysFlushIntervalSeconds, equalTo(EventProcessorBuilder.DEFAULT_USER_KEYS_FLUSH_INTERVAL_SECONDS));
+      assertThat(ec.userKeysFlushInterval, equalTo(EventProcessorBuilder.DEFAULT_USER_KEYS_FLUSH_INTERVAL));
     }
   }
   
@@ -105,23 +99,23 @@
         .allAttributesPrivate(true)
         .baseURI(uri)
         .capacity(3333)
-        .diagnosticRecordingIntervalSeconds(480)
-        .flushIntervalSeconds(99)
+        .diagnosticRecordingInterval(Duration.ofSeconds(480))
+        .flushInterval(Duration.ofSeconds(99))
         .privateAttributeNames("cats", "dogs")
         .userKeysCapacity(555)
-        .userKeysFlushIntervalSeconds(101);
+        .userKeysFlushInterval(Duration.ofSeconds(101));
     try (DefaultEventProcessor ep = (DefaultEventProcessor)epf.createEventProcessor(SDK_KEY, LDConfig.DEFAULT)) {
       EventsConfiguration ec = ep.dispatcher.eventsConfig;
       assertThat(ec.allAttributesPrivate, is(true));
       assertThat(ec.capacity, equalTo(3333));
-      assertThat(ec.diagnosticRecordingIntervalSeconds, equalTo(480));
+      assertThat(ec.diagnosticRecordingInterval, equalTo(Duration.ofSeconds(480)));
       assertThat(ec.eventsUri, equalTo(uri));
-      assertThat(ec.flushIntervalSeconds, equalTo(99));
+      assertThat(ec.flushInterval, equalTo(Duration.ofSeconds(99)));
       assertThat(ec.inlineUsersInEvents, is(false)); // will test this separately below
       assertThat(ec.privateAttrNames, equalTo(ImmutableSet.of("cats", "dogs")));
       assertThat(ec.samplingInterval, equalTo(0)); // can only set this with the deprecated config API
       assertThat(ec.userKeysCapacity, equalTo(555));
-      assertThat(ec.userKeysFlushIntervalSeconds, equalTo(101));
+      assertThat(ec.userKeysFlushInterval, equalTo(Duration.ofSeconds(101)));
     }
     // Test inlineUsersInEvents separately to make sure it and the other boolean property (allAttributesPrivate)
     // are really independently settable, since there's no way to distinguish between two true values
@@ -133,68 +127,6 @@
     }
   }
 
-  @Test
-  @SuppressWarnings("deprecation")
-  public void deprecatedConfigurationIsUsedWhenBuilderIsNotUsed() throws Exception {
-    URI uri = URI.create("http://fake");
-    LDConfig config = new LDConfig.Builder()
-        .allAttributesPrivate(true)
-        .capacity(3333)
-        .eventsURI(uri)
-        .flushInterval(99)
-        .privateAttributeNames("cats", "dogs")
-        .samplingInterval(7)
-        .userKeysCapacity(555)
-        .userKeysFlushInterval(101)
-        .build();
-    EventProcessorFactory epf = Components.defaultEventProcessor();
-    try (DefaultEventProcessor ep = (DefaultEventProcessor)epf.createEventProcessor(SDK_KEY, config)) {
-      EventsConfiguration ec = ep.dispatcher.eventsConfig;
-      assertThat(ec.allAttributesPrivate, is(true));
-      assertThat(ec.capacity, equalTo(3333));
-      assertThat(ec.diagnosticRecordingIntervalSeconds, equalTo(EventProcessorBuilder.DEFAULT_DIAGNOSTIC_RECORDING_INTERVAL_SECONDS));
-      // can't set diagnosticRecordingIntervalSeconds with deprecated API, must use builder
-      assertThat(ec.eventsUri, equalTo(uri));
-      assertThat(ec.flushIntervalSeconds, equalTo(99));
-      assertThat(ec.inlineUsersInEvents, is(false)); // will test this separately below
-      assertThat(ec.privateAttrNames, equalTo(ImmutableSet.of("cats", "dogs")));
-      assertThat(ec.samplingInterval, equalTo(7));
-      assertThat(ec.userKeysCapacity, equalTo(555));
-      assertThat(ec.userKeysFlushIntervalSeconds, equalTo(101));
-    }
-    // Test inlineUsersInEvents separately to make sure it and the other boolean property (allAttributesPrivate)
-    // are really independently settable, since there's no way to distinguish between two true values
-    LDConfig config1 = new LDConfig.Builder().inlineUsersInEvents(true).build();
-    try (DefaultEventProcessor ep = (DefaultEventProcessor)epf.createEventProcessor(SDK_KEY, config1)) {
-      EventsConfiguration ec = ep.dispatcher.eventsConfig;
-      assertThat(ec.allAttributesPrivate, is(false));
-      assertThat(ec.inlineUsersInEvents, is(true));
-    }
-  }
-
-  @Test
-  @SuppressWarnings("deprecation")
-  public void deprecatedConfigurationHasSameDefaultsAsBuilder() throws Exception {
-    EventProcessorFactory epf0 = Components.sendEvents();
-    EventProcessorFactory epf1 = Components.defaultEventProcessor();
-    try (DefaultEventProcessor ep0 = (DefaultEventProcessor)epf0.createEventProcessor(SDK_KEY, LDConfig.DEFAULT)) {
-      try (DefaultEventProcessor ep1 = (DefaultEventProcessor)epf1.createEventProcessor(SDK_KEY, LDConfig.DEFAULT)) {
-        EventsConfiguration ec0 = ep0.dispatcher.eventsConfig;
-        EventsConfiguration ec1 = ep1.dispatcher.eventsConfig;
-        assertThat(ec1.allAttributesPrivate, equalTo(ec0.allAttributesPrivate));
-        assertThat(ec1.capacity, equalTo(ec0.capacity));
-        assertThat(ec1.diagnosticRecordingIntervalSeconds, equalTo(ec1.diagnosticRecordingIntervalSeconds));
-        assertThat(ec1.eventsUri, equalTo(ec0.eventsUri));
-        assertThat(ec1.flushIntervalSeconds, equalTo(ec1.flushIntervalSeconds));
-        assertThat(ec1.inlineUsersInEvents, equalTo(ec1.inlineUsersInEvents));
-        assertThat(ec1.privateAttrNames, equalTo(ec1.privateAttrNames));
-        assertThat(ec1.samplingInterval, equalTo(ec1.samplingInterval));
-        assertThat(ec1.userKeysCapacity, equalTo(ec1.userKeysCapacity));
-        assertThat(ec1.userKeysFlushIntervalSeconds, equalTo(ec1.userKeysFlushIntervalSeconds));
-      }
-    }
-  }
-  
   @Test
   public void identifyEventIsQueued() throws Exception {
     Event e = EventFactory.DEFAULT.newIdentifyEvent(user);
