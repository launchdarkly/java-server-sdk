package com.launchdarkly.sdk.server;

import com.launchdarkly.sdk.server.subsystems.HttpConfiguration;
import com.launchdarkly.testhelpers.httptest.Handler;
import com.launchdarkly.testhelpers.httptest.Handlers;
import com.launchdarkly.testhelpers.httptest.HttpServer;
import com.launchdarkly.testhelpers.httptest.RequestInfo;

import org.junit.Test;

import java.net.URI;
import java.nio.charset.Charset;
import java.text.SimpleDateFormat;
import java.time.Duration;
import java.util.Date;
import java.util.Locale;
import java.util.Map;
import java.util.UUID;

import static com.launchdarkly.sdk.server.TestComponents.clientContext;
import static com.launchdarkly.sdk.server.TestComponents.defaultHttpProperties;
import static org.hamcrest.MatcherAssert.assertThat;
import static org.hamcrest.Matchers.equalTo;
import static org.hamcrest.Matchers.equalToIgnoringCase;
import static org.hamcrest.Matchers.not;
import static org.hamcrest.Matchers.notNullValue;
import static org.junit.Assert.assertEquals;
import static org.junit.Assert.assertFalse;
import static org.junit.Assert.assertNotNull;
import static org.junit.Assert.assertNull;
import static org.junit.Assert.assertTrue;

@SuppressWarnings("javadoc")
public class DefaultEventSenderTest extends BaseTest {
  private static final String SDK_KEY = "SDK_KEY";
  private static final String FAKE_DATA = "some data";
  private static final byte[] FAKE_DATA_BYTES = FAKE_DATA.getBytes(Charset.forName("UTF-8"));
  private static final SimpleDateFormat httpDateFormat = new SimpleDateFormat("EEE, dd MMM yyyy HH:mm:ss zzz",
      Locale.US);
  private static final long BRIEF_RETRY_DELAY_MILLIS = 50;
  
  private EventSender makeEventSender() {
    return makeEventSender(defaultHttpProperties());
  }

<<<<<<< HEAD
  private static EventSender makeEventSender(HttpProperties httpProperties) {
    return new DefaultEventSender(httpProperties, BRIEF_RETRY_DELAY_MILLIS);
=======
  private EventSender makeEventSender(HttpProperties httpProperties) {
    return new DefaultEventSender(httpProperties, BRIEF_RETRY_DELAY, testLogger);
>>>>>>> 758a1c38
  }
  
  @Test
  public void analyticsDataIsDelivered() throws Exception {
    try (HttpServer server = HttpServer.start(eventsSuccessResponse())) {
      try (EventSender es = makeEventSender()) {
        EventSender.Result result = es.sendAnalyticsEvents(FAKE_DATA_BYTES, 1, server.getUri());
        
        assertTrue(result.isSuccess());
        assertFalse(result.isMustShutDown());
      }
      
      RequestInfo req = server.getRecorder().requireRequest();   
      assertEquals("/bulk", req.getPath());
      assertThat(req.getHeader("content-type"), equalToIgnoringCase("application/json; charset=utf-8"));
      assertEquals(FAKE_DATA, req.getBody());
    }
  }

  @Test
  public void diagnosticDataIsDelivered() throws Exception {
    try (HttpServer server = HttpServer.start(eventsSuccessResponse())) {
      try (EventSender es = makeEventSender()) {
        EventSender.Result result = es.sendDiagnosticEvent(FAKE_DATA_BYTES, server.getUri());
        
        assertTrue(result.isSuccess());
        assertFalse(result.isMustShutDown());
      }
      
      RequestInfo req = server.getRecorder().requireRequest();      
      assertEquals("/diagnostic", req.getPath());
      assertThat(req.getHeader("content-type"), equalToIgnoringCase("application/json; charset=utf-8"));
      assertEquals(FAKE_DATA, req.getBody());
    }
  }

  @Test
  public void headersAreSentForAnalytics() throws Exception {
    HttpConfiguration httpConfig = clientContext(SDK_KEY, LDConfig.DEFAULT).getHttp();
    HttpProperties httpProperties = ComponentsImpl.toHttpProperties(httpConfig);
    
    try (HttpServer server = HttpServer.start(eventsSuccessResponse())) {
      try (EventSender es = makeEventSender(httpProperties)) {
        es.sendAnalyticsEvents(FAKE_DATA_BYTES, 1, server.getUri());
      }
      
      RequestInfo req = server.getRecorder().requireRequest();
      for (Map.Entry<String, String> kv: httpConfig.getDefaultHeaders()) {
        assertThat(req.getHeader(kv.getKey()), equalTo(kv.getValue()));
      }
    }
  }

  @Test
  public void defaultHeadersAreSentForDiagnostics() throws Exception {
    HttpConfiguration httpConfig = clientContext(SDK_KEY, LDConfig.DEFAULT).getHttp();
    HttpProperties httpProperties = ComponentsImpl.toHttpProperties(httpConfig);
    
    try (HttpServer server = HttpServer.start(eventsSuccessResponse())) {
      try (EventSender es = makeEventSender(httpProperties)) {
        es.sendDiagnosticEvent(FAKE_DATA_BYTES, server.getUri());
      }
      
      RequestInfo req = server.getRecorder().requireRequest();      
      for (Map.Entry<String, String> kv: httpConfig.getDefaultHeaders()) {
        assertThat(req.getHeader(kv.getKey()), equalTo(kv.getValue()));
      }
    }
  }

  @Test
  public void eventSchemaIsSentForAnalytics() throws Exception {
    try (HttpServer server = HttpServer.start(eventsSuccessResponse())) {
      try (EventSender es = makeEventSender()) {
        es.sendAnalyticsEvents(FAKE_DATA_BYTES, 1, server.getUri());
      }

      RequestInfo req = server.getRecorder().requireRequest();
      assertThat(req.getHeader("X-LaunchDarkly-Event-Schema"), equalTo("4"));
    }
  }

  @Test
  public void eventPayloadIdIsSentForAnalytics() throws Exception {
    try (HttpServer server = HttpServer.start(eventsSuccessResponse())) {
      try (EventSender es = makeEventSender()) {
        es.sendAnalyticsEvents(FAKE_DATA_BYTES, 1, server.getUri());
      }

      RequestInfo req = server.getRecorder().requireRequest();
      String payloadHeaderValue = req.getHeader("X-LaunchDarkly-Payload-ID");
      assertThat(payloadHeaderValue, notNullValue(String.class));
      assertThat(UUID.fromString(payloadHeaderValue), notNullValue(UUID.class));
    }
  }

  @Test
  public void eventPayloadIdReusedOnRetry() throws Exception {
    Handler errorResponse = Handlers.status(429);
    Handler errorThenSuccess = Handlers.sequential(errorResponse, eventsSuccessResponse(), eventsSuccessResponse());

    try (HttpServer server = HttpServer.start(errorThenSuccess)) {
      try (EventSender es = makeEventSender()) {
        es.sendAnalyticsEvents(FAKE_DATA_BYTES, 1, server.getUri());
        es.sendAnalyticsEvents(FAKE_DATA_BYTES, 1, server.getUri());
      }

      // Failed response request
      RequestInfo req = server.getRecorder().requireRequest();
      String payloadId = req.getHeader("X-LaunchDarkly-Payload-ID");
      // Retry request has same payload ID as failed request
      req = server.getRecorder().requireRequest();
      String retryId = req.getHeader("X-LaunchDarkly-Payload-ID");
      assertThat(retryId, equalTo(payloadId));
      // Second request has different payload ID from first request
      req = server.getRecorder().requireRequest();
      payloadId = req.getHeader("X-LaunchDarkly-Payload-ID");
      assertThat(retryId, not(equalTo(payloadId)));
    }
  }
  
  @Test
  public void eventSchemaNotSetOnDiagnosticEvents() throws Exception {
    try (HttpServer server = HttpServer.start(eventsSuccessResponse())) {
      try (EventSender es = makeEventSender()) {
        es.sendDiagnosticEvent(FAKE_DATA_BYTES, server.getUri());
      }

      RequestInfo req = server.getRecorder().requireRequest();
      assertNull(req.getHeader("X-LaunchDarkly-Event-Schema"));
    }
  }

  @Test
  public void http400ErrorIsRecoverable() throws Exception {
    testRecoverableHttpError(400);
  }

  @Test
  public void http401ErrorIsUnrecoverable() throws Exception {
    testUnrecoverableHttpError(401);
  }

  @Test
  public void http403ErrorIsUnrecoverable() throws Exception {
    testUnrecoverableHttpError(403);
  }

  // Cannot test our retry logic for 408, because OkHttp insists on doing its own retry on 408 so that
  // we never actually see that response status.
//  @Test
//  public void http408ErrorIsRecoverable() throws Exception {
//    testRecoverableHttpError(408);
//  }

  @Test
  public void http429ErrorIsRecoverable() throws Exception {
    testRecoverableHttpError(429);
  }

  @Test
  public void http500ErrorIsRecoverable() throws Exception {
    testRecoverableHttpError(500);
  }
 
  @Test
  public void serverDateIsParsed() throws Exception {
    long fakeTime = ((new Date().getTime() - 100000) / 1000) * 1000; // don't expect millisecond precision
    Handler resp = Handlers.all(eventsSuccessResponse(), addDateHeader(new Date(fakeTime)));

    try (HttpServer server = HttpServer.start(resp)) {
      try (EventSender es = makeEventSender()) {
        EventSender.Result result = es.sendAnalyticsEvents(FAKE_DATA_BYTES, 1, server.getUri());
        
        assertNotNull(result.getTimeFromServer());
        assertEquals(fakeTime, result.getTimeFromServer().getTime());
      }
    }
  }

  @Test
  public void invalidServerDateIsIgnored() throws Exception {
    Handler resp = Handlers.all(eventsSuccessResponse(), Handlers.header("Date", "not a date"));

    try (HttpServer server = HttpServer.start(resp)) {
      try (EventSender es = makeEventSender()) {
        EventSender.Result result = es.sendAnalyticsEvents(FAKE_DATA_BYTES, 1, server.getUri());
        
        assertTrue(result.isSuccess());
        assertNull(result.getTimeFromServer());
      }
    }
  }

  @Test
  public void testSpecialHttpConfigurations() throws Exception {
    Handler handler = eventsSuccessResponse();
    
    TestHttpUtil.testWithSpecialHttpConfigurations(handler,
        (targetUri, goodHttpConfig) -> {
          HttpConfiguration config = goodHttpConfig.createHttpConfiguration(clientContext("", LDConfig.DEFAULT));
          
          try (EventSender es = makeEventSender(ComponentsImpl.toHttpProperties(config))) {
            EventSender.Result result = es.sendAnalyticsEvents(FAKE_DATA_BYTES, 1, targetUri);
            
            assertTrue(result.isSuccess());
            assertFalse(result.isMustShutDown());
          }
        },
        
        (targetUri, badHttpConfig) -> {
          HttpConfiguration config = badHttpConfig.createHttpConfiguration(clientContext("", LDConfig.DEFAULT));
 
          try (EventSender es = makeEventSender(ComponentsImpl.toHttpProperties(config))) {
            EventSender.Result result = es.sendAnalyticsEvents(FAKE_DATA_BYTES, 1, targetUri);
            
            assertFalse(result.isSuccess());
            assertFalse(result.isMustShutDown());
          }
        }
        );
  }
  
  @Test
  public void baseUriDoesNotNeedTrailingSlash() throws Exception {
    try (HttpServer server = HttpServer.start(eventsSuccessResponse())) {
      try (EventSender es = makeEventSender()) {
        URI uriWithoutSlash = URI.create(server.getUri().toString().replaceAll("/$", ""));
        EventSender.Result result = es.sendAnalyticsEvents(FAKE_DATA_BYTES, 1, uriWithoutSlash);
        
        assertTrue(result.isSuccess());
        assertFalse(result.isMustShutDown());
      }
      
      RequestInfo req = server.getRecorder().requireRequest();   
      assertEquals("/bulk", req.getPath());
      assertThat(req.getHeader("content-type"), equalToIgnoringCase("application/json; charset=utf-8"));
      assertEquals(FAKE_DATA, req.getBody());
    }
  }

  @Test
  public void baseUriCanHaveContextPath() throws Exception {
    try (HttpServer server = HttpServer.start(eventsSuccessResponse())) {
      try (EventSender es = makeEventSender()) {
        URI baseUri = server.getUri().resolve("/context/path");
        EventSender.Result result = es.sendAnalyticsEvents(FAKE_DATA_BYTES, 1, baseUri);
        
        assertTrue(result.isSuccess());
        assertFalse(result.isMustShutDown());
      }
      
      RequestInfo req = server.getRecorder().requireRequest();   
      assertEquals("/context/path/bulk", req.getPath());
      assertThat(req.getHeader("content-type"), equalToIgnoringCase("application/json; charset=utf-8"));
      assertEquals(FAKE_DATA, req.getBody());
    }
  }

  @Test
  public void nothingIsSentForNullData() throws Exception {
    try (HttpServer server = HttpServer.start(eventsSuccessResponse())) {
      try (EventSender es = makeEventSender()) {
        EventSender.Result result1 = es.sendAnalyticsEvents(null, 0, server.getUri());
        EventSender.Result result2 = es.sendDiagnosticEvent(null, server.getUri());
        
        assertTrue(result1.isSuccess());
        assertTrue(result2.isSuccess());
        assertEquals(0, server.getRecorder().count());
      }
    }
  }

  @Test
  public void nothingIsSentForEmptyData() throws Exception {
    try (HttpServer server = HttpServer.start(eventsSuccessResponse())) {
      try (EventSender es = makeEventSender()) {
        EventSender.Result result1 = es.sendAnalyticsEvents(new byte[0], 0, server.getUri());
        EventSender.Result result2 = es.sendDiagnosticEvent(new byte[0], server.getUri());
        
        assertTrue(result1.isSuccess());
        assertTrue(result2.isSuccess());
        assertEquals(0, server.getRecorder().count());
      }
    }
  }
  
  private void testUnrecoverableHttpError(int status) throws Exception {
    Handler errorResponse = Handlers.status(status);
    
    try (HttpServer server = HttpServer.start(errorResponse)) {
      try (EventSender es = makeEventSender()) {
        EventSender.Result result = es.sendAnalyticsEvents(FAKE_DATA_BYTES, 1, server.getUri());
        
        assertFalse(result.isSuccess());
        assertTrue(result.isMustShutDown());
      }

      server.getRecorder().requireRequest();
      
      // it does not retry after this type of error, so there are no more requests
      server.getRecorder().requireNoRequests(Duration.ofMillis(100));
    }
  }
  
  private void testRecoverableHttpError(int status) throws Exception {
    Handler errorResponse = Handlers.status(status);
    Handler errorsThenSuccess = Handlers.sequential(errorResponse, errorResponse, eventsSuccessResponse());
    // send two errors in a row, because the flush will be retried one time
    
    try (HttpServer server = HttpServer.start(errorsThenSuccess)) {
      try (EventSender es = makeEventSender()) {
        EventSender.Result result = es.sendAnalyticsEvents(FAKE_DATA_BYTES, 1, server.getUri());
        
        assertFalse(result.isSuccess());
        assertFalse(result.isMustShutDown());
      }

      server.getRecorder().requireRequest();
      server.getRecorder().requireRequest();
      server.getRecorder().requireNoRequests(Duration.ofMillis(100)); // only 2 requests total
    }
  }

  private Handler eventsSuccessResponse() {
    return Handlers.status(202);
  }
  
  private Handler addDateHeader(Date date) {
    return Handlers.header("Date", httpDateFormat.format(date));
  }
}<|MERGE_RESOLUTION|>--- conflicted
+++ resolved
@@ -43,13 +43,8 @@
     return makeEventSender(defaultHttpProperties());
   }
 
-<<<<<<< HEAD
-  private static EventSender makeEventSender(HttpProperties httpProperties) {
-    return new DefaultEventSender(httpProperties, BRIEF_RETRY_DELAY_MILLIS);
-=======
   private EventSender makeEventSender(HttpProperties httpProperties) {
-    return new DefaultEventSender(httpProperties, BRIEF_RETRY_DELAY, testLogger);
->>>>>>> 758a1c38
+    return new DefaultEventSender(httpProperties, BRIEF_RETRY_DELAY_MILLIS, testLogger);
   }
   
   @Test
