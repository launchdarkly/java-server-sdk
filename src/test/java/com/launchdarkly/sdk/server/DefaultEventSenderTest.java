--- conflicted
+++ resolved
@@ -39,43 +39,12 @@
       Locale.US);
   private static final Duration BRIEF_RETRY_DELAY = Duration.ofMillis(50);
   
-<<<<<<< HEAD
-  private static EventSender makeEventSender() {
+  private EventSender makeEventSender() {
     return makeEventSender(defaultHttpProperties());
   }
 
-  private static EventSender makeEventSender(HttpProperties httpProperties) {
-    return new DefaultEventSender(httpProperties, BRIEF_RETRY_DELAY);
-=======
-  private EventSender makeEventSender() {
-    return makeEventSender(LDConfig.DEFAULT);
-  }
-
-  private EventSender makeEventSender(LDConfig config) {
-    return new DefaultEventSender(
-        clientContext(SDK_KEY, config).getHttp(),
-        BRIEF_RETRY_DELAY,
-        testLogger
-        );
-  }
-
-  @Test
-  public void factoryCreatesDefaultSenderWithDefaultRetryDelay() throws Exception {
-    EventSenderFactory f = new DefaultEventSender.Factory();
-    ClientContext context = clientContext(SDK_KEY, LDConfig.DEFAULT);
-    try (EventSender es = f.createEventSender(context)) {
-      assertThat(es, isA(EventSender.class));
-      assertThat(((DefaultEventSender)es).retryDelay, equalTo(DefaultEventSender.DEFAULT_RETRY_DELAY));
-    }
-  }
-
-  @Test
-  public void constructorUsesDefaultRetryDelayIfNotSpecified() throws Exception {
-    ClientContext context = clientContext(SDK_KEY, LDConfig.DEFAULT);
-    try (EventSender es = new DefaultEventSender(context.getHttp(), null, testLogger)) {
-      assertThat(((DefaultEventSender)es).retryDelay, equalTo(DefaultEventSender.DEFAULT_RETRY_DELAY));
-    }
->>>>>>> 421c8c88
+  private EventSender makeEventSender(HttpProperties httpProperties) {
+    return new DefaultEventSender(httpProperties, BRIEF_RETRY_DELAY, testLogger);
   }
   
   @Test
