package com.launchdarkly.sdk.server;

import com.launchdarkly.testhelpers.httptest.Handler;
import com.launchdarkly.testhelpers.httptest.Handlers;
import com.launchdarkly.testhelpers.httptest.HttpServer;
import com.launchdarkly.testhelpers.httptest.RequestInfo;

import org.junit.Test;

import java.net.URI;
import java.nio.charset.Charset;
import java.text.SimpleDateFormat;
import java.time.Duration;
import java.util.Date;
import java.util.HashMap;
import java.util.Locale;
import java.util.Map;
import java.util.UUID;

import static org.hamcrest.MatcherAssert.assertThat;
import static org.hamcrest.Matchers.equalTo;
import static org.hamcrest.Matchers.equalToIgnoringCase;
import static org.hamcrest.Matchers.not;
import static org.hamcrest.Matchers.notNullValue;
import static org.junit.Assert.assertEquals;
import static org.junit.Assert.assertFalse;
import static org.junit.Assert.assertNotNull;
import static org.junit.Assert.assertNull;
import static org.junit.Assert.assertTrue;

@SuppressWarnings("javadoc")
public class DefaultEventSenderTest extends BaseEventTest {
  private static final String FAKE_DATA = "some data";
  private static final byte[] FAKE_DATA_BYTES = FAKE_DATA.getBytes(Charset.forName("UTF-8"));
  private static final SimpleDateFormat httpDateFormat = new SimpleDateFormat("EEE, dd MMM yyyy HH:mm:ss zzz",
      Locale.US);
  private static final long BRIEF_RETRY_DELAY_MILLIS = 50;
  
  private EventSender makeEventSender() {
    return makeEventSender(defaultHttpProperties());
  }

  private EventSender makeEventSender(HttpProperties httpProperties) {
    return new DefaultEventSender(httpProperties, BRIEF_RETRY_DELAY_MILLIS, testLogger);
  }
  
  @Test
  public void analyticsDataIsDelivered() throws Exception {
    try (HttpServer server = HttpServer.start(eventsSuccessResponse())) {
      try (EventSender es = makeEventSender()) {
        EventSender.Result result = es.sendAnalyticsEvents(FAKE_DATA_BYTES, 1, server.getUri());
        
        assertTrue(result.isSuccess());
        assertFalse(result.isMustShutDown());
      }
      
      RequestInfo req = server.getRecorder().requireRequest();   
      assertEquals("/bulk", req.getPath());
      assertThat(req.getHeader("content-type"), equalToIgnoringCase("application/json; charset=utf-8"));
      assertEquals(FAKE_DATA, req.getBody());
    }
  }

  @Test
  public void diagnosticDataIsDelivered() throws Exception {
    try (HttpServer server = HttpServer.start(eventsSuccessResponse())) {
      try (EventSender es = makeEventSender()) {
        EventSender.Result result = es.sendDiagnosticEvent(FAKE_DATA_BYTES, server.getUri());
        
        assertTrue(result.isSuccess());
        assertFalse(result.isMustShutDown());
      }
      
      RequestInfo req = server.getRecorder().requireRequest();      
      assertEquals("/diagnostic", req.getPath());
      assertThat(req.getHeader("content-type"), equalToIgnoringCase("application/json; charset=utf-8"));
      assertEquals(FAKE_DATA, req.getBody());
    }
  }

  @Test
  public void headersAreSentForAnalytics() throws Exception {
    Map<String, String> headers = new HashMap<>();
    headers.put("name1", "value1");
    headers.put("name2", "value2");
    HttpProperties httpProperties = new HttpProperties(0, headers, null, null, null, 0, null, null);
    
    try (HttpServer server = HttpServer.start(eventsSuccessResponse())) {
      try (EventSender es = makeEventSender(httpProperties)) {
        es.sendAnalyticsEvents(FAKE_DATA_BYTES, 1, server.getUri());
      }
      
      RequestInfo req = server.getRecorder().requireRequest();
      for (Map.Entry<String, String> kv: headers.entrySet()) {
        assertThat(req.getHeader(kv.getKey()), equalTo(kv.getValue()));
      }
    }
  }

  @Test
  public void headersAreSentForDiagnostics() throws Exception {
    Map<String, String> headers = new HashMap<>();
    headers.put("name1", "value1");
    headers.put("name2", "value2");
    HttpProperties httpProperties = new HttpProperties(0, headers, null, null, null, 0, null, null);
    
    try (HttpServer server = HttpServer.start(eventsSuccessResponse())) {
      try (EventSender es = makeEventSender(httpProperties)) {
        es.sendDiagnosticEvent(FAKE_DATA_BYTES, server.getUri());
      }
      
      RequestInfo req = server.getRecorder().requireRequest();      
      for (Map.Entry<String, String> kv: headers.entrySet()) {
        assertThat(req.getHeader(kv.getKey()), equalTo(kv.getValue()));
      }
    }
  }

  @Test
  public void eventSchemaIsSentForAnalytics() throws Exception {
    try (HttpServer server = HttpServer.start(eventsSuccessResponse())) {
      try (EventSender es = makeEventSender()) {
        es.sendAnalyticsEvents(FAKE_DATA_BYTES, 1, server.getUri());
      }

      RequestInfo req = server.getRecorder().requireRequest();
      assertThat(req.getHeader("X-LaunchDarkly-Event-Schema"), equalTo("4"));
    }
  }

  @Test
  public void eventPayloadIdIsSentForAnalytics() throws Exception {
    try (HttpServer server = HttpServer.start(eventsSuccessResponse())) {
      try (EventSender es = makeEventSender()) {
        es.sendAnalyticsEvents(FAKE_DATA_BYTES, 1, server.getUri());
      }

      RequestInfo req = server.getRecorder().requireRequest();
      String payloadHeaderValue = req.getHeader("X-LaunchDarkly-Payload-ID");
      assertThat(payloadHeaderValue, notNullValue(String.class));
      assertThat(UUID.fromString(payloadHeaderValue), notNullValue(UUID.class));
    }
  }

  @Test
  public void eventPayloadIdReusedOnRetry() throws Exception {
    Handler errorResponse = Handlers.status(429);
    Handler errorThenSuccess = Handlers.sequential(errorResponse, eventsSuccessResponse(), eventsSuccessResponse());

    try (HttpServer server = HttpServer.start(errorThenSuccess)) {
      try (EventSender es = makeEventSender()) {
        es.sendAnalyticsEvents(FAKE_DATA_BYTES, 1, server.getUri());
        es.sendAnalyticsEvents(FAKE_DATA_BYTES, 1, server.getUri());
      }

      // Failed response request
      RequestInfo req = server.getRecorder().requireRequest();
      String payloadId = req.getHeader("X-LaunchDarkly-Payload-ID");
      // Retry request has same payload ID as failed request
      req = server.getRecorder().requireRequest();
      String retryId = req.getHeader("X-LaunchDarkly-Payload-ID");
      assertThat(retryId, equalTo(payloadId));
      // Second request has different payload ID from first request
      req = server.getRecorder().requireRequest();
      payloadId = req.getHeader("X-LaunchDarkly-Payload-ID");
      assertThat(retryId, not(equalTo(payloadId)));
    }
  }
  
  @Test
  public void eventSchemaNotSetOnDiagnosticEvents() throws Exception {
    try (HttpServer server = HttpServer.start(eventsSuccessResponse())) {
      try (EventSender es = makeEventSender()) {
        es.sendDiagnosticEvent(FAKE_DATA_BYTES, server.getUri());
      }

      RequestInfo req = server.getRecorder().requireRequest();
      assertNull(req.getHeader("X-LaunchDarkly-Event-Schema"));
    }
  }

  @Test
  public void http400ErrorIsRecoverable() throws Exception {
    testRecoverableHttpError(400);
  }

  @Test
  public void http401ErrorIsUnrecoverable() throws Exception {
    testUnrecoverableHttpError(401);
  }

  @Test
  public void http403ErrorIsUnrecoverable() throws Exception {
    testUnrecoverableHttpError(403);
  }

  // Cannot test our retry logic for 408, because OkHttp insists on doing its own retry on 408 so that
  // we never actually see that response status.
//  @Test
//  public void http408ErrorIsRecoverable() throws Exception {
//    testRecoverableHttpError(408);
//  }

  @Test
  public void http429ErrorIsRecoverable() throws Exception {
    testRecoverableHttpError(429);
  }

  @Test
  public void http500ErrorIsRecoverable() throws Exception {
    testRecoverableHttpError(500);
  }
 
  @Test
  public void serverDateIsParsed() throws Exception {
    long fakeTime = ((new Date().getTime() - 100000) / 1000) * 1000; // don't expect millisecond precision
    Handler resp = Handlers.all(eventsSuccessResponse(), addDateHeader(new Date(fakeTime)));

    try (HttpServer server = HttpServer.start(resp)) {
      try (EventSender es = makeEventSender()) {
        EventSender.Result result = es.sendAnalyticsEvents(FAKE_DATA_BYTES, 1, server.getUri());
        
        assertNotNull(result.getTimeFromServer());
        assertEquals(fakeTime, result.getTimeFromServer().getTime());
      }
    }
  }

  @Test
  public void invalidServerDateIsIgnored() throws Exception {
    Handler resp = Handlers.all(eventsSuccessResponse(), Handlers.header("Date", "not a date"));

    try (HttpServer server = HttpServer.start(resp)) {
      try (EventSender es = makeEventSender()) {
        EventSender.Result result = es.sendAnalyticsEvents(FAKE_DATA_BYTES, 1, server.getUri());
        
        assertTrue(result.isSuccess());
        assertNull(result.getTimeFromServer());
      }
    }
  }

<<<<<<< HEAD
//  @Test
//  public void testSpecialHttpConfigurations() throws Exception {
//    Handler handler = eventsSuccessResponse();
//    
//    TestHttpUtil.testWithSpecialHttpConfigurations(handler,
//        (targetUri, goodHttpConfig) -> {
//          HttpConfiguration config = goodHttpConfig.createHttpConfiguration(clientContext("", LDConfig.DEFAULT));
//          
//          try (EventSender es = makeEventSender(ComponentsImpl.toHttpProperties(config))) {
//            EventSender.Result result = es.sendAnalyticsEvents(FAKE_DATA_BYTES, 1, targetUri);
//            
//            assertTrue(result.isSuccess());
//            assertFalse(result.isMustShutDown());
//          }
//        },
//        
//        (targetUri, badHttpConfig) -> {
//          HttpConfiguration config = badHttpConfig.createHttpConfiguration(clientContext("", LDConfig.DEFAULT));
// 
//          try (EventSender es = makeEventSender(ComponentsImpl.toHttpProperties(config))) {
//            EventSender.Result result = es.sendAnalyticsEvents(FAKE_DATA_BYTES, 1, targetUri);
//            
//            assertFalse(result.isSuccess());
//            assertFalse(result.isMustShutDown());
//          }
//        }
//        );
//  }
=======
  @Test
  public void testSpecialHttpConfigurations() throws Exception {
    Handler handler = eventsSuccessResponse();
    
    TestHttpUtil.testWithSpecialHttpConfigurations(handler,
        (targetUri, goodHttpConfig) -> {
          HttpConfiguration config = goodHttpConfig.build(clientContext("", LDConfig.DEFAULT));
          
          try (EventSender es = makeEventSender(ComponentsImpl.toHttpProperties(config))) {
            EventSender.Result result = es.sendAnalyticsEvents(FAKE_DATA_BYTES, 1, targetUri);
            
            assertTrue(result.isSuccess());
            assertFalse(result.isMustShutDown());
          }
        },
        
        (targetUri, badHttpConfig) -> {
          HttpConfiguration config = badHttpConfig.build(clientContext("", LDConfig.DEFAULT));
 
          try (EventSender es = makeEventSender(ComponentsImpl.toHttpProperties(config))) {
            EventSender.Result result = es.sendAnalyticsEvents(FAKE_DATA_BYTES, 1, targetUri);
            
            assertFalse(result.isSuccess());
            assertFalse(result.isMustShutDown());
          }
        }
        );
  }
>>>>>>> 1def6f4b
  
  @Test
  public void baseUriDoesNotNeedTrailingSlash() throws Exception {
    try (HttpServer server = HttpServer.start(eventsSuccessResponse())) {
      try (EventSender es = makeEventSender()) {
        URI uriWithoutSlash = URI.create(server.getUri().toString().replaceAll("/$", ""));
        EventSender.Result result = es.sendAnalyticsEvents(FAKE_DATA_BYTES, 1, uriWithoutSlash);
        
        assertTrue(result.isSuccess());
        assertFalse(result.isMustShutDown());
      }
      
      RequestInfo req = server.getRecorder().requireRequest();   
      assertEquals("/bulk", req.getPath());
      assertThat(req.getHeader("content-type"), equalToIgnoringCase("application/json; charset=utf-8"));
      assertEquals(FAKE_DATA, req.getBody());
    }
  }

  @Test
  public void baseUriCanHaveContextPath() throws Exception {
    try (HttpServer server = HttpServer.start(eventsSuccessResponse())) {
      try (EventSender es = makeEventSender()) {
        URI baseUri = server.getUri().resolve("/context/path");
        EventSender.Result result = es.sendAnalyticsEvents(FAKE_DATA_BYTES, 1, baseUri);
        
        assertTrue(result.isSuccess());
        assertFalse(result.isMustShutDown());
      }
      
      RequestInfo req = server.getRecorder().requireRequest();   
      assertEquals("/context/path/bulk", req.getPath());
      assertThat(req.getHeader("content-type"), equalToIgnoringCase("application/json; charset=utf-8"));
      assertEquals(FAKE_DATA, req.getBody());
    }
  }

  @Test
  public void nothingIsSentForNullData() throws Exception {
    try (HttpServer server = HttpServer.start(eventsSuccessResponse())) {
      try (EventSender es = makeEventSender()) {
        EventSender.Result result1 = es.sendAnalyticsEvents(null, 0, server.getUri());
        EventSender.Result result2 = es.sendDiagnosticEvent(null, server.getUri());
        
        assertTrue(result1.isSuccess());
        assertTrue(result2.isSuccess());
        assertEquals(0, server.getRecorder().count());
      }
    }
  }

  @Test
  public void nothingIsSentForEmptyData() throws Exception {
    try (HttpServer server = HttpServer.start(eventsSuccessResponse())) {
      try (EventSender es = makeEventSender()) {
        EventSender.Result result1 = es.sendAnalyticsEvents(new byte[0], 0, server.getUri());
        EventSender.Result result2 = es.sendDiagnosticEvent(new byte[0], server.getUri());
        
        assertTrue(result1.isSuccess());
        assertTrue(result2.isSuccess());
        assertEquals(0, server.getRecorder().count());
      }
    }
  }
  
  private void testUnrecoverableHttpError(int status) throws Exception {
    Handler errorResponse = Handlers.status(status);
    
    try (HttpServer server = HttpServer.start(errorResponse)) {
      try (EventSender es = makeEventSender()) {
        EventSender.Result result = es.sendAnalyticsEvents(FAKE_DATA_BYTES, 1, server.getUri());
        
        assertFalse(result.isSuccess());
        assertTrue(result.isMustShutDown());
      }

      server.getRecorder().requireRequest();
      
      // it does not retry after this type of error, so there are no more requests
      server.getRecorder().requireNoRequests(Duration.ofMillis(100));
    }
  }
  
  private void testRecoverableHttpError(int status) throws Exception {
    Handler errorResponse = Handlers.status(status);
    Handler errorsThenSuccess = Handlers.sequential(errorResponse, errorResponse, eventsSuccessResponse());
    // send two errors in a row, because the flush will be retried one time
    
    try (HttpServer server = HttpServer.start(errorsThenSuccess)) {
      try (EventSender es = makeEventSender()) {
        EventSender.Result result = es.sendAnalyticsEvents(FAKE_DATA_BYTES, 1, server.getUri());
        
        assertFalse(result.isSuccess());
        assertFalse(result.isMustShutDown());
      }

      server.getRecorder().requireRequest();
      server.getRecorder().requireRequest();
      server.getRecorder().requireNoRequests(Duration.ofMillis(100)); // only 2 requests total
    }
  }

  private Handler eventsSuccessResponse() {
    return Handlers.status(202);
  }
  
  private Handler addDateHeader(Date date) {
    return Handlers.header("Date", httpDateFormat.format(date));
  }
}<|MERGE_RESOLUTION|>--- conflicted
+++ resolved
@@ -240,14 +240,13 @@
     }
   }
 
-<<<<<<< HEAD
 //  @Test
 //  public void testSpecialHttpConfigurations() throws Exception {
 //    Handler handler = eventsSuccessResponse();
 //    
 //    TestHttpUtil.testWithSpecialHttpConfigurations(handler,
 //        (targetUri, goodHttpConfig) -> {
-//          HttpConfiguration config = goodHttpConfig.createHttpConfiguration(clientContext("", LDConfig.DEFAULT));
+//          HttpConfiguration config = goodHttpConfig.build(clientContext("", LDConfig.DEFAULT));
 //          
 //          try (EventSender es = makeEventSender(ComponentsImpl.toHttpProperties(config))) {
 //            EventSender.Result result = es.sendAnalyticsEvents(FAKE_DATA_BYTES, 1, targetUri);
@@ -258,7 +257,7 @@
 //        },
 //        
 //        (targetUri, badHttpConfig) -> {
-//          HttpConfiguration config = badHttpConfig.createHttpConfiguration(clientContext("", LDConfig.DEFAULT));
+//          HttpConfiguration config = badHttpConfig.build(clientContext("", LDConfig.DEFAULT));
 // 
 //          try (EventSender es = makeEventSender(ComponentsImpl.toHttpProperties(config))) {
 //            EventSender.Result result = es.sendAnalyticsEvents(FAKE_DATA_BYTES, 1, targetUri);
@@ -269,36 +268,6 @@
 //        }
 //        );
 //  }
-=======
-  @Test
-  public void testSpecialHttpConfigurations() throws Exception {
-    Handler handler = eventsSuccessResponse();
-    
-    TestHttpUtil.testWithSpecialHttpConfigurations(handler,
-        (targetUri, goodHttpConfig) -> {
-          HttpConfiguration config = goodHttpConfig.build(clientContext("", LDConfig.DEFAULT));
-          
-          try (EventSender es = makeEventSender(ComponentsImpl.toHttpProperties(config))) {
-            EventSender.Result result = es.sendAnalyticsEvents(FAKE_DATA_BYTES, 1, targetUri);
-            
-            assertTrue(result.isSuccess());
-            assertFalse(result.isMustShutDown());
-          }
-        },
-        
-        (targetUri, badHttpConfig) -> {
-          HttpConfiguration config = badHttpConfig.build(clientContext("", LDConfig.DEFAULT));
- 
-          try (EventSender es = makeEventSender(ComponentsImpl.toHttpProperties(config))) {
-            EventSender.Result result = es.sendAnalyticsEvents(FAKE_DATA_BYTES, 1, targetUri);
-            
-            assertFalse(result.isSuccess());
-            assertFalse(result.isMustShutDown());
-          }
-        }
-        );
-  }
->>>>>>> 1def6f4b
   
   @Test
   public void baseUriDoesNotNeedTrailingSlash() throws Exception {
