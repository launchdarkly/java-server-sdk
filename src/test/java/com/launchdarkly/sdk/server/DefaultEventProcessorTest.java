package com.launchdarkly.sdk.server;

import com.google.common.collect.ImmutableList;
import com.google.common.collect.ImmutableSet;
import com.google.common.collect.Iterables;
import com.launchdarkly.sdk.AttributeRef;
import com.launchdarkly.sdk.LDContext;
import com.launchdarkly.sdk.LDValue;
import com.launchdarkly.sdk.server.integrations.EventProcessorBuilder;
import com.launchdarkly.sdk.server.subsystems.Event;
import com.launchdarkly.sdk.server.subsystems.EventProcessorFactory;
import com.launchdarkly.sdk.server.subsystems.EventSender;
import com.launchdarkly.testhelpers.JsonTestValue;

import org.hamcrest.Matchers;
import org.junit.Test;

import java.io.IOException;
import java.net.URI;
import java.time.Duration;
import java.util.concurrent.CountDownLatch;
import java.util.concurrent.Semaphore;
import java.util.concurrent.TimeUnit;

import static com.launchdarkly.sdk.server.ModelBuilders.flagBuilder;
import static com.launchdarkly.sdk.server.TestComponents.clientContext;
import static com.launchdarkly.sdk.server.TestComponents.sharedExecutor;
import static com.launchdarkly.sdk.server.TestUtil.simpleEvaluation;
import static org.hamcrest.MatcherAssert.assertThat;
import static org.hamcrest.Matchers.contains;
import static org.hamcrest.Matchers.equalTo;
import static org.hamcrest.Matchers.instanceOf;
import static org.hamcrest.Matchers.is;
import static org.hamcrest.Matchers.notNullValue;
import static org.hamcrest.Matchers.sameInstance;
import static org.junit.Assert.assertEquals;
import static org.junit.Assert.assertTrue;

/**
 * These tests cover all of the basic DefaultEventProcessor behavior that is not covered by
 * DefaultEventProcessorOutputTest or DefaultEventProcessorDiagnosticTest.
 */
@SuppressWarnings("javadoc")
public class DefaultEventProcessorTest extends DefaultEventProcessorTestBase {
  @Test
  public void builderHasDefaultConfiguration() throws Exception {
    EventProcessorFactory epf = Components.sendEvents();
    try (DefaultEventProcessor ep = (DefaultEventProcessor)epf.createEventProcessor(clientContext(SDK_KEY, LDConfig.DEFAULT))) {
      EventsConfiguration ec = ep.dispatcher.eventsConfig;
      assertThat(ec.allAttributesPrivate, is(false));
      assertThat(ec.capacity, equalTo(EventProcessorBuilder.DEFAULT_CAPACITY));
      assertThat(ec.diagnosticRecordingInterval, equalTo(EventProcessorBuilder.DEFAULT_DIAGNOSTIC_RECORDING_INTERVAL));
      assertThat(ec.contextDeduplicator, notNullValue());
      assertThat(ec.eventSender, instanceOf(DefaultEventSender.class));
      assertThat(ec.eventsUri, equalTo(StandardEndpoints.DEFAULT_EVENTS_BASE_URI));
      assertThat(ec.flushInterval, equalTo(EventProcessorBuilder.DEFAULT_FLUSH_INTERVAL));
      assertThat(ec.privateAttributes, equalTo(ImmutableList.of()));
    }
  }
  
  @Test
  public void builderCanSpecifyConfiguration() throws Exception {
    MockEventSender es = new MockEventSender();
    EventProcessorFactory epf = Components.sendEvents()
        .allAttributesPrivate(true)
        .capacity(3333)
        .diagnosticRecordingInterval(Duration.ofSeconds(480))
        .eventSender(senderFactory(es))
        .flushInterval(Duration.ofSeconds(99))
        .privateAttributes("name", "dogs")
        .userKeysCapacity(555)
        .userKeysFlushInterval(Duration.ofSeconds(101));
    try (DefaultEventProcessor ep = (DefaultEventProcessor)epf.createEventProcessor(clientContext(SDK_KEY, LDConfig.DEFAULT))) {
      EventsConfiguration ec = ep.dispatcher.eventsConfig;
      assertThat(ec.allAttributesPrivate, is(true));
      assertThat(ec.capacity, equalTo(3333));
      assertThat(ec.diagnosticRecordingInterval, equalTo(Duration.ofSeconds(480)));
      assertThat(ec.eventSender, sameInstance((EventSender)es));
      assertThat(ec.flushInterval, equalTo(Duration.ofSeconds(99)));
      assertThat(ec.privateAttributes, equalTo(ImmutableList.of(AttributeRef.fromLiteral("name"), AttributeRef.fromLiteral("dogs"))));
    }
  }

  @SuppressWarnings("unchecked")
  @Test
  public void eventsAreFlushedAutomatically() throws Exception {
    MockEventSender es = new MockEventSender();
    Duration briefFlushInterval = Duration.ofMillis(50);
    
<<<<<<< HEAD
    try (DefaultEventProcessor ep = makeEventProcessor(baseConfig(es).flushInterval(briefFlushInterval))) {
=======
    // Can't use the regular config builder for this, because it will enforce a minimum flush interval
    EventsConfiguration eventsConfig = new EventsConfiguration(
        false,
        100,
        null,
        es,
        FAKE_URI,
        briefFlushInterval,
        ImmutableSet.of(),
        null
        );
    try (DefaultEventProcessor ep = new DefaultEventProcessor(eventsConfig, sharedExecutor, Thread.MAX_PRIORITY,
        null, null, testLogger)) {
>>>>>>> 688100e2
      Event.Custom event1 = EventFactory.DEFAULT.newCustomEvent("event1", user, null, null);
      Event.Custom event2 = EventFactory.DEFAULT.newCustomEvent("event2", user, null, null);
      ep.sendEvent(event1);
      ep.sendEvent(event2);
      
      // getEventsFromLastRequest will block until the MockEventSender receives a payload - we expect
      // both events to be in one payload, but if some unusual delay happened in between the two
      // sendEvent calls, they might be in two
      Iterable<JsonTestValue> payload1 = es.getEventsFromLastRequest();
      if (Iterables.size(payload1) == 1) {
        assertThat(payload1, contains(isCustomEvent(event1)));
        assertThat(es.getEventsFromLastRequest(), contains(isCustomEvent(event2)));
      } else {
        assertThat(payload1, contains(isCustomEvent(event1), isCustomEvent(event2)));
      }
      
      Event.Custom event3 = EventFactory.DEFAULT.newCustomEvent("event3", user, null, null);
      ep.sendEvent(event3);
      assertThat(es.getEventsFromLastRequest(), contains(isCustomEvent(event3)));
    }
    
    LDValue data = LDValue.buildObject().put("thing", LDValue.of("stuff")).build();
    double metric = 1.5;
    Event.Custom ce = EventFactory.DEFAULT.newCustomEvent("eventkey", user, data, metric);

    try (DefaultEventProcessor ep = makeEventProcessor(baseConfig(es))) {
      ep.sendEvent(ce);
    }
    
    assertThat(es.getEventsFromLastRequest(), contains(
        isCustomEvent(ce)
    ));
  }

  @Test
  public void closingEventProcessorForcesSynchronousFlush() throws Exception {
    MockEventSender es = new MockEventSender();
    Event e = EventFactory.DEFAULT.newIdentifyEvent(user);
    
    try (DefaultEventProcessor ep = makeEventProcessor(baseConfig(es))) {
      ep.sendEvent(e);
    }
    
    assertThat(es.getEventsFromLastRequest(), contains(isIdentifyEvent(e, userJson)));
  }
  
  @Test
  public void nothingIsSentIfThereAreNoEvents() throws Exception {
    MockEventSender es = new MockEventSender();
    DefaultEventProcessor ep = makeEventProcessor(baseConfig(es));
    ep.close();
    
    assertEquals(0, es.receivedParams.size());
  }

  @Test
  public void contextKeysAreFlushedAutomatically() throws Exception {
    // This test sets the context key flush interval to a small value and verifies that the
    // context deduplicator receives a flush call.
    MockEventSender es = new MockEventSender();
    long briefContextFlushIntervalMillis = 60;
    Semaphore flushCalled = new Semaphore(0);
    EventContextDeduplicator contextDeduplicator = new EventContextDeduplicator() {
      @Override
      public Long getFlushInterval() {
        return briefContextFlushIntervalMillis;
      }

      @Override
      public boolean processContext(LDContext context) {
        return false;
      }

      @Override
      public void flush() {
        flushCalled.release();
      }
    };
    
<<<<<<< HEAD
    try (DefaultEventProcessor ep = makeEventProcessor(baseConfig(es).contextDeduplicator(contextDeduplicator))) {

=======
    EventsConfigurationBuilder buildConfig = baseConfig(es)
        .contextDeduplicator(contextDeduplicator);
    try (DefaultEventProcessor ep = makeEventProcessor(buildConfig)) {
>>>>>>> 688100e2
      boolean called = flushCalled.tryAcquire(briefContextFlushIntervalMillis * 2, TimeUnit.MILLISECONDS);
      assertTrue("expected context deduplicator flush method to be called, but it was not", called);
    }
  }
  
  @Test
  public void eventSenderIsClosedWithEventProcessor() throws Exception {
    MockEventSender es = new MockEventSender();
    assertThat(es.closed, is(false));
    DefaultEventProcessor ep = makeEventProcessor(baseConfig(es));
    ep.close();
    assertThat(es.closed, is(true));
  }

  @Test
  public void eventProcessorCatchesExceptionWhenClosingEventSender() throws Exception {
    MockEventSender es = new MockEventSender();
    es.fakeErrorOnClose = new IOException("sorry");
    assertThat(es.closed, is(false));
    DefaultEventProcessor ep = makeEventProcessor(baseConfig(es));
    ep.close();
    assertThat(es.closed, is(true));
  }
  
  @Test
  public void customBaseUriIsPassedToEventSenderForAnalyticsEvents() throws Exception {
    MockEventSender es = new MockEventSender();
    Event e = EventFactory.DEFAULT.newIdentifyEvent(user);
    URI uri = URI.create("fake-uri");

    try (DefaultEventProcessor ep = makeEventProcessor(baseConfig(es).eventsUri(uri))) {
      ep.sendEvent(e);
    }

    MockEventSender.Params p = es.awaitRequest();
    assertThat(p.eventsBaseUri, equalTo(uri));
  }
  
  @Test
  public void eventCapacityIsEnforced() throws Exception {
    int capacity = 10;
    MockEventSender es = new MockEventSender();
    EventsConfigurationBuilder config = baseConfig(es).capacity(capacity)
        .flushInterval(Duration.ofSeconds(1));
    // The flush interval setting is a failsafe in case we do get a queue overflow due to the tiny buffer size -
    // that might cause the special message that's generated by ep.flush() to be missed, so we just want to make
    // sure a flush will happen within a few seconds so getEventsFromLastRequest() won't time out.
    
    try (DefaultEventProcessor ep = makeEventProcessor(config)) {
      for (int i = 0; i < capacity + 2; i++) {
        ep.sendEvent(EventFactory.DEFAULT.newIdentifyEvent(user));
        
        // Using such a tiny buffer means there's also a tiny inbox queue, so we'll add a slight
        // delay to keep EventDispatcher from being overwhelmed
        Thread.sleep(10);
      }
      ep.flush();
      assertThat(es.getEventsFromLastRequest(), Matchers.iterableWithSize(capacity));
    }
  }

  @Test
  public void eventCapacityDoesNotPreventSummaryEventFromBeingSent() throws Exception {
    int capacity = 10;
    MockEventSender es = new MockEventSender();
    EventsConfigurationBuilder config = baseConfig(es).capacity(capacity)
        .flushInterval(Duration.ofSeconds(1));
    // The flush interval setting is a failsafe in case we do get a queue overflow due to the tiny buffer size -
    // that might cause the special message that's generated by ep.flush() to be missed, so we just want to make
    // sure a flush will happen within a few seconds so getEventsFromLastRequest() won't time out.

    DataModel.FeatureFlag flag = flagBuilder("flagkey").version(11).trackEvents(true).build();

    try (DefaultEventProcessor ep = makeEventProcessor(config)) {
      Event.FeatureRequest fe = EventFactory.DEFAULT.newFeatureRequestEvent(flag, user,
          simpleEvaluation(1, LDValue.of("value")), LDValue.ofNull());
      ep.sendEvent(fe);
     
      for (int i = 0; i < capacity; i++) {
        Event.Custom ce = EventFactory.DEFAULT.newCustomEvent("event-key", user, LDValue.ofNull(), null);
        ep.sendEvent(ce);
        
        // Using such a tiny buffer means there's also a tiny inbox queue, so we'll add a slight
        // delay to keep EventDispatcher from being overwhelmed
        Thread.sleep(10);
      }
      
      ep.flush();
      Iterable<JsonTestValue> eventsReceived = es.getEventsFromLastRequest(); 
      
      assertThat(eventsReceived, Matchers.iterableWithSize(capacity + 1));
      assertThat(Iterables.get(eventsReceived, capacity), isSummaryEvent());
    }
  }
  
  @Test
  public void noMoreEventsAreProcessedAfterUnrecoverableError() throws Exception {
    MockEventSender es = new MockEventSender();
    es.result = new EventSender.Result(false, true, null); // mustShutdown == true
    
    try (DefaultEventProcessor ep = makeEventProcessor(baseConfig(es))) {
      ep.sendEvent(EventFactory.DEFAULT.newIdentifyEvent(user));
      ep.flush();
      es.awaitRequest();
      
      // allow a little time for the event processor to pass the "must shut down" signal back from the sender
      Thread.sleep(50);
      
      ep.sendEvent(EventFactory.DEFAULT.newIdentifyEvent(user));
      ep.flush();
      es.expectNoRequests(Duration.ofMillis(100));
    }
  }

  @Test
  public void noMoreEventsAreProcessedAfterClosingEventProcessor() throws Exception {
    MockEventSender es = new MockEventSender();
    
    try (DefaultEventProcessor ep = makeEventProcessor(baseConfig(es))) {
      ep.close();
      
      ep.sendEvent(EventFactory.DEFAULT.newIdentifyEvent(user));
      ep.flush();
      
      es.expectNoRequests(Duration.ofMillis(100));
    }
  }

  @Test
  public void uncheckedExceptionFromEventSenderDoesNotStopWorkerThread() throws Exception {
    MockEventSender es = new MockEventSender();
    
    try (DefaultEventProcessor ep = makeEventProcessor(baseConfig(es))) {
      es.fakeError = new RuntimeException("sorry");
      
      ep.sendEvent(EventFactory.DEFAULT.newIdentifyEvent(user));
      ep.flush();
      es.awaitRequest();
      // MockEventSender now throws an unchecked exception up to EventProcessor's flush worker -
      // verify that a subsequent flush still works
      
      es.fakeError = null;
      ep.sendEvent(EventFactory.DEFAULT.newIdentifyEvent(user));
      ep.flush();
      es.awaitRequest();
    }
  }
  
  @SuppressWarnings("unchecked")
  @Test
  public void eventsAreKeptInBufferIfAllFlushWorkersAreBusy() throws Exception {
    // Note that in the current implementation, although the intention was that we would cancel a flush
    // if there's not an available flush worker, instead what happens is that we will queue *one* flush
    // in that case, and then cancel the *next* flush if the workers are still busy. This is because we
    // used a BlockingQueue with a size of 1, rather than a SynchronousQueue. The test below verifies
    // the current behavior.
    
    int numWorkers = 5; // must equal EventDispatcher.MAX_FLUSH_THREADS
    LDContext testUser1 = LDContext.create("me");
    LDValue testUserJson1 = LDValue.buildObject().put("kind", "user").put("key", "me").build();
    LDContext testUser2 = LDContext.create("you");
    LDValue testUserJson2 = LDValue.buildObject().put("kind", "user").put("key", "you").build();
    LDContext testUser3 = LDContext.create("everyone we know");
    LDValue testUserJson3 = LDValue.buildObject().put("kind", "user").put("key", "everyone we know").build();
    
    Object sendersWaitOnThis = new Object();
    CountDownLatch sendersSignalThisWhenWaiting = new CountDownLatch(numWorkers);
    MockEventSender es = new MockEventSender();
    es.waitSignal = sendersWaitOnThis;
    es.receivedCounter = sendersSignalThisWhenWaiting;
    
    try (DefaultEventProcessor ep = makeEventProcessor(baseConfig(es))) {
      for (int i = 0; i < 5; i++) {
        ep.sendEvent(EventFactory.DEFAULT.newIdentifyEvent(user));
        ep.flush();
        es.awaitRequest(); // we don't need to see this payload, just throw it away
      }
      
      // When our CountDownLatch reaches zero, it means all of the worker threads are blocked in MockEventSender
      sendersSignalThisWhenWaiting.await();
      es.waitSignal = null;
      es.receivedCounter = null;
      
      // Now, put an event in the buffer and try to flush again. In the current implementation (see
      // above) this payload gets queued in a holding area, and will be flushed after a worker
      // becomes free.
      Event.Identify event1 = EventFactory.DEFAULT.newIdentifyEvent(testUser1);
      ep.sendEvent(event1);
      ep.flush();
      
      // Do an additional flush with another event. This time, the event processor should see that there's
      // no space available and simply ignore the flush request. There's no way to verify programmatically
      // that this has happened, so just give it a short delay.
      Event.Identify event2 = EventFactory.DEFAULT.newIdentifyEvent(testUser2);
      ep.sendEvent(event2);
      ep.flush();
      Thread.sleep(100);
      
      // Enqueue a third event. The current payload should now be event2 + event3.
      Event.Identify event3 = EventFactory.DEFAULT.newIdentifyEvent(testUser3);
      ep.sendEvent(event3);
      
      // Now allow the workers to unblock
      synchronized (sendersWaitOnThis) {
        sendersWaitOnThis.notifyAll();
      }
      
      // The first unblocked worker should pick up the queued payload with event1.
      assertThat(es.getEventsFromLastRequest(), contains(isIdentifyEvent(event1, testUserJson1)));

      // Now a flush should succeed and send the current payload.
      ep.flush();
      assertThat(es.getEventsFromLastRequest(), contains(
          isIdentifyEvent(event2, testUserJson2),
          isIdentifyEvent(event3, testUserJson3)));
    }
  }
}<|MERGE_RESOLUTION|>--- conflicted
+++ resolved
@@ -1,7 +1,6 @@
 package com.launchdarkly.sdk.server;
 
 import com.google.common.collect.ImmutableList;
-import com.google.common.collect.ImmutableSet;
 import com.google.common.collect.Iterables;
 import com.launchdarkly.sdk.AttributeRef;
 import com.launchdarkly.sdk.LDContext;
@@ -24,7 +23,6 @@
 
 import static com.launchdarkly.sdk.server.ModelBuilders.flagBuilder;
 import static com.launchdarkly.sdk.server.TestComponents.clientContext;
-import static com.launchdarkly.sdk.server.TestComponents.sharedExecutor;
 import static com.launchdarkly.sdk.server.TestUtil.simpleEvaluation;
 import static org.hamcrest.MatcherAssert.assertThat;
 import static org.hamcrest.Matchers.contains;
@@ -87,23 +85,7 @@
     MockEventSender es = new MockEventSender();
     Duration briefFlushInterval = Duration.ofMillis(50);
     
-<<<<<<< HEAD
     try (DefaultEventProcessor ep = makeEventProcessor(baseConfig(es).flushInterval(briefFlushInterval))) {
-=======
-    // Can't use the regular config builder for this, because it will enforce a minimum flush interval
-    EventsConfiguration eventsConfig = new EventsConfiguration(
-        false,
-        100,
-        null,
-        es,
-        FAKE_URI,
-        briefFlushInterval,
-        ImmutableSet.of(),
-        null
-        );
-    try (DefaultEventProcessor ep = new DefaultEventProcessor(eventsConfig, sharedExecutor, Thread.MAX_PRIORITY,
-        null, null, testLogger)) {
->>>>>>> 688100e2
       Event.Custom event1 = EventFactory.DEFAULT.newCustomEvent("event1", user, null, null);
       Event.Custom event2 = EventFactory.DEFAULT.newCustomEvent("event2", user, null, null);
       ep.sendEvent(event1);
@@ -183,14 +165,7 @@
       }
     };
     
-<<<<<<< HEAD
     try (DefaultEventProcessor ep = makeEventProcessor(baseConfig(es).contextDeduplicator(contextDeduplicator))) {
-
-=======
-    EventsConfigurationBuilder buildConfig = baseConfig(es)
-        .contextDeduplicator(contextDeduplicator);
-    try (DefaultEventProcessor ep = makeEventProcessor(buildConfig)) {
->>>>>>> 688100e2
       boolean called = flushCalled.tryAcquire(briefContextFlushIntervalMillis * 2, TimeUnit.MILLISECONDS);
       assertTrue("expected context deduplicator flush method to be called, but it was not", called);
     }
