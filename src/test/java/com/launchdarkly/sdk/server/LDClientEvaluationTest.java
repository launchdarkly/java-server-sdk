package com.launchdarkly.sdk.server;

import com.google.common.collect.ImmutableMap;
import com.google.gson.Gson;
import com.launchdarkly.sdk.EvaluationDetail;
import com.launchdarkly.sdk.EvaluationReason;
import com.launchdarkly.sdk.LDUser;
import com.launchdarkly.sdk.LDValue;
import com.launchdarkly.sdk.server.interfaces.LDClientInterface;
import com.launchdarkly.sdk.server.subsystems.DataStore;
import com.launchdarkly.sdk.server.subsystems.DataStoreTypes.ItemDescriptor;

import org.junit.Test;

import java.time.Duration;
import java.util.Map;

import static com.google.common.collect.Iterables.getFirst;
import static com.launchdarkly.sdk.EvaluationDetail.NO_VARIATION;
import static com.launchdarkly.sdk.server.DataModel.FEATURES;
import static com.launchdarkly.sdk.server.Evaluator.EXPECTED_EXCEPTION_FROM_INVALID_FLAG;
import static com.launchdarkly.sdk.server.Evaluator.INVALID_FLAG_KEY_THAT_THROWS_EXCEPTION;
import static com.launchdarkly.sdk.server.ModelBuilders.booleanFlagWithClauses;
import static com.launchdarkly.sdk.server.ModelBuilders.clause;
import static com.launchdarkly.sdk.server.ModelBuilders.fallthroughVariation;
import static com.launchdarkly.sdk.server.ModelBuilders.flagBuilder;
import static com.launchdarkly.sdk.server.ModelBuilders.flagWithValue;
import static com.launchdarkly.sdk.server.ModelBuilders.segmentBuilder;
import static com.launchdarkly.sdk.server.TestComponents.dataStoreThatThrowsException;
import static com.launchdarkly.sdk.server.TestComponents.failedDataSource;
import static com.launchdarkly.sdk.server.TestComponents.initedDataStore;
import static com.launchdarkly.sdk.server.TestComponents.specificComponent;
import static com.launchdarkly.sdk.server.TestUtil.upsertFlag;
import static com.launchdarkly.sdk.server.TestUtil.upsertSegment;
import static com.launchdarkly.testhelpers.JsonAssertions.assertJsonEquals;
import static org.junit.Assert.assertEquals;
import static org.junit.Assert.assertFalse;
import static org.junit.Assert.assertNull;
import static org.junit.Assert.assertTrue;

@SuppressWarnings("javadoc")
public class LDClientEvaluationTest extends BaseTest {
  private static final LDUser user = new LDUser("userkey");
  private static final LDUser userWithNullKey = new LDUser.Builder((String)null).build();
  private static final Gson gson = new Gson();
  
  private DataStore dataStore = initedDataStore();

<<<<<<< HEAD
  private LDConfig config = new LDConfig.Builder()
      .dataStore(specificComponent(dataStore))
=======
  private LDConfig config = baseConfig()
      .dataStore(specificDataStore(dataStore))
>>>>>>> 74134439
      .events(Components.noEvents())
      .dataSource(Components.externalUpdatesOnly())
      .build();
  private LDClientInterface client = new LDClient("SDK_KEY", config);
  
  @Test
  public void boolVariationReturnsFlagValue() throws Exception {
    upsertFlag(dataStore, flagWithValue("key", LDValue.of(true)));

    assertTrue(client.boolVariation("key", user, false));
  }

  @Test
  public void boolVariationReturnsDefaultValueForUnknownFlag() throws Exception {
    assertFalse(client.boolVariation("key", user, false));

    assertEquals(EvaluationDetail.fromValue(false, NO_VARIATION,
        EvaluationReason.error(EvaluationReason.ErrorKind.FLAG_NOT_FOUND)),
        client.boolVariationDetail("key", user, false));
  }
  
  @Test
  public void boolVariationReturnsDefaultValueForWrongType() throws Exception {
    upsertFlag(dataStore, flagWithValue("key", LDValue.of("wrong")));

    assertFalse(client.boolVariation("key", user, false));

    assertEquals(EvaluationDetail.fromValue(false, NO_VARIATION,
        EvaluationReason.error(EvaluationReason.ErrorKind.WRONG_TYPE)),
        client.boolVariationDetail("key", user, false));
  }
  
  @Test
  public void intVariationReturnsFlagValue() throws Exception {
    upsertFlag(dataStore, flagWithValue("key", LDValue.of(2)));

    assertEquals(2, client.intVariation("key", user, 1));
  }

  @Test
  public void intVariationReturnsFlagValueEvenIfEncodedAsDouble() throws Exception {
    upsertFlag(dataStore, flagWithValue("key", LDValue.of(2.0)));

    assertEquals(2, client.intVariation("key", user, 1));
  }

  @Test
  public void intVariationFromDoubleRoundsTowardZero() throws Exception {
    upsertFlag(dataStore, flagWithValue("flag1", LDValue.of(2.25)));
    upsertFlag(dataStore, flagWithValue("flag2", LDValue.of(2.75)));
    upsertFlag(dataStore, flagWithValue("flag3", LDValue.of(-2.25)));
    upsertFlag(dataStore, flagWithValue("flag4", LDValue.of(-2.75)));

    assertEquals(2, client.intVariation("flag1", user, 1));
    assertEquals(2, client.intVariation("flag2", user, 1));
    assertEquals(-2, client.intVariation("flag3", user, 1));
    assertEquals(-2, client.intVariation("flag4", user, 1));
  }
  
  @Test
  public void intVariationReturnsDefaultValueForUnknownFlag() throws Exception {
    assertEquals(1, client.intVariation("key", user, 1));

    assertEquals(EvaluationDetail.fromValue(1, NO_VARIATION,
        EvaluationReason.error(EvaluationReason.ErrorKind.FLAG_NOT_FOUND)),
        client.intVariationDetail("key", user, 1));
  }

  @Test
  public void intVariationReturnsDefaultValueForWrongType() throws Exception {
    upsertFlag(dataStore, flagWithValue("key", LDValue.of("wrong")));

    assertEquals(1, client.intVariation("key", user, 1));
    
    assertEquals(EvaluationDetail.fromValue(1, NO_VARIATION,
        EvaluationReason.error(EvaluationReason.ErrorKind.WRONG_TYPE)),
        client.intVariationDetail("key", user, 1));
  }
  
  @Test
  public void doubleVariationReturnsFlagValue() throws Exception {
    upsertFlag(dataStore, flagWithValue("key", LDValue.of(2.5d)));

    assertEquals(2.5d, client.doubleVariation("key", user, 1.0d), 0d);
  }

  @Test
  public void doubleVariationReturnsFlagValueEvenIfEncodedAsInt() throws Exception {
    upsertFlag(dataStore, flagWithValue("key", LDValue.of(2)));

    assertEquals(2.0d, client.doubleVariation("key", user, 1.0d), 0d);
  }

  @Test
  public void doubleVariationReturnsDefaultValueForUnknownFlag() throws Exception {
    assertEquals(1.0d, client.doubleVariation("key", user, 1.0d), 0d);

    assertEquals(EvaluationDetail.fromValue(1.0d, NO_VARIATION,
        EvaluationReason.error(EvaluationReason.ErrorKind.FLAG_NOT_FOUND)),
        client.doubleVariationDetail("key", user, 1.0d));
  }

  @Test
  public void doubleVariationReturnsDefaultValueForWrongType() throws Exception {
    upsertFlag(dataStore, flagWithValue("key", LDValue.of("wrong")));

    assertEquals(1.0d, client.doubleVariation("key", user, 1.0d), 0d);
    
    assertEquals(EvaluationDetail.fromValue(1.0d, NO_VARIATION,
        EvaluationReason.error(EvaluationReason.ErrorKind.WRONG_TYPE)),
        client.doubleVariationDetail("key", user, 1.0d));
  }
  
  @Test
  public void stringVariationReturnsFlagValue() throws Exception {
    upsertFlag(dataStore, flagWithValue("key", LDValue.of("b")));

    assertEquals("b", client.stringVariation("key", user, "a"));
  }

  @Test
  public void stringVariationWithNullDefaultReturnsFlagValue() throws Exception {
    upsertFlag(dataStore, flagWithValue("key", LDValue.of("b")));

    assertEquals("b", client.stringVariation("key", user, null));
  }

  @Test
  public void stringVariationReturnsDefaultValueForUnknownFlag() throws Exception {
    assertEquals("a", client.stringVariation("key", user, "a"));
  }

  @Test
  public void stringVariationWithNullDefaultReturnsDefaultValueForUnknownFlag() throws Exception {
    assertNull(client.stringVariation("key", user, null));

    assertEquals(EvaluationDetail.fromValue((String)null, NO_VARIATION,
        EvaluationReason.error(EvaluationReason.ErrorKind.FLAG_NOT_FOUND)),
        client.stringVariationDetail("key", user, null));
  }

  @Test
  public void stringVariationReturnsDefaultValueForWrongType() throws Exception {
    upsertFlag(dataStore, flagWithValue("key", LDValue.of(true)));

    assertEquals("a", client.stringVariation("key", user, "a"));
    
    assertEquals(EvaluationDetail.fromValue("a", NO_VARIATION,
        EvaluationReason.error(EvaluationReason.ErrorKind.WRONG_TYPE)),
        client.stringVariationDetail("key", user, "a"));
  }

  @Test
  public void stringVariationWithNullDefaultReturnsDefaultValueForWrongType() throws Exception {
    upsertFlag(dataStore, flagWithValue("key", LDValue.of(true)));

    assertNull(client.stringVariation("key", user, null));
  
    assertEquals(EvaluationDetail.fromValue((String)null, NO_VARIATION,
        EvaluationReason.error(EvaluationReason.ErrorKind.WRONG_TYPE)),
        client.stringVariationDetail("key", user, null));
  }
  
  @Test
  public void jsonValueVariationReturnsFlagValue() throws Exception {
    LDValue data = LDValue.buildObject().put("thing", LDValue.of("stuff")).build();
    upsertFlag(dataStore, flagWithValue("key", data));
    
    assertEquals(data, client.jsonValueVariation("key", user, LDValue.of(42)));
  }
  
  @Test
  public void jsonValueVariationReturnsDefaultValueForUnknownFlag() throws Exception {
    LDValue defaultVal = LDValue.of(42);
    assertEquals(defaultVal, client.jsonValueVariation("key", user, defaultVal));
  }
  
  @Test
  public void canMatchUserBySegment() throws Exception {
    // This is similar to EvaluatorSegmentMatchTest, but more end-to-end - we're verifying that
    // the client is forwarding the Evaluator's segment queries to the data store
    DataModel.Segment segment = segmentBuilder("segment1")
        .version(1)
        .included(user.getKey())
        .build();
    upsertSegment(dataStore, segment);
    
    DataModel.Clause clause = clause(null, DataModel.Operator.segmentMatch, LDValue.of("segment1"));
    DataModel.FeatureFlag feature = booleanFlagWithClauses("feature", clause);
    upsertFlag(dataStore, feature);
    
    assertTrue(client.boolVariation("feature", user, false));
  }

  @Test
  public void canTryToMatchUserBySegmentWhenSegmentIsNotFound() throws Exception {
    // This is similar to EvaluatorSegmentMatchTest, but more end-to-end - we're verifying that
    // the client is forwarding the Evaluator's segment queries to the data store, and that we
    // don't blow up if the segment is missing.
    DataModel.Clause clause = clause(null, DataModel.Operator.segmentMatch, LDValue.of("segment1"));
    DataModel.FeatureFlag feature = booleanFlagWithClauses("feature", clause);
    upsertFlag(dataStore, feature);
    
    assertFalse(client.boolVariation("feature", user, false));
  }

  @Test
  public void canGetDetailsForSuccessfulEvaluation() throws Exception {
    upsertFlag(dataStore, flagWithValue("key", LDValue.of(true)));

    EvaluationDetail<Boolean> expectedResult = EvaluationDetail.fromValue(true,
        0, EvaluationReason.off());
    assertEquals(expectedResult, client.boolVariationDetail("key", user, false));
  }
  
  @Test
  public void jsonVariationReturnsNullIfFlagEvaluatesToNull() {
    DataModel.FeatureFlag flag = flagBuilder("key").on(false).offVariation(0).variations(LDValue.ofNull()).build();
    upsertFlag(dataStore, flag);
    
    assertEquals(LDValue.ofNull(), client.jsonValueVariation("key", user, LDValue.buildObject().build()));
  }

  @Test
  public void typedVariationReturnsZeroValueForTypeIfFlagEvaluatesToNull() {
    DataModel.FeatureFlag flag = flagBuilder("key").on(false).offVariation(0).variations(LDValue.ofNull()).build();
    upsertFlag(dataStore, flag);
    
    assertEquals(false, client.boolVariation("key", user, true));
    assertEquals(0, client.intVariation("key", user, 1));
    assertEquals(0d, client.doubleVariation("key", user, 1.0d), 0d);
  }
  
  @Test
  public void variationDetailReturnsDefaultIfFlagEvaluatesToNull() {
    DataModel.FeatureFlag flag = flagBuilder("key").on(false).offVariation(null).build();
    upsertFlag(dataStore, flag);
    
    EvaluationDetail<String> expected = EvaluationDetail.fromValue("default",
        NO_VARIATION, EvaluationReason.off());
    EvaluationDetail<String> actual = client.stringVariationDetail("key", user, "default");
    assertEquals(expected, actual);
    assertTrue(actual.isDefaultValue());
  }

  @Test
  public void deletedFlagPlaceholderIsTreatedAsUnknownFlag() {
    DataModel.FeatureFlag flag = flagWithValue("key", LDValue.of("hello"));
    upsertFlag(dataStore, flag);
    dataStore.upsert(DataModel.FEATURES, flag.getKey(), ItemDescriptor.deletedItem(flag.getVersion() + 1));
    
    assertEquals("default", client.stringVariation(flag.getKey(), user, "default"));
  }
  
  @Test
  public void appropriateErrorIfClientNotInitialized() throws Exception {
    DataStore badDataStore = new InMemoryDataStore();
<<<<<<< HEAD
    LDConfig badConfig = new LDConfig.Builder()
        .dataStore(specificComponent(badDataStore))
        .events(Components.noEvents())
        .dataSource(specificComponent(failedDataSource()))
=======
    LDConfig badConfig = baseConfig()
        .dataStore(specificDataStore(badDataStore))
        .dataSource(specificDataSource(failedDataSource()))
>>>>>>> 74134439
        .startWait(Duration.ZERO)
        .build();
    try (LDClientInterface badClient = new LDClient("SDK_KEY", badConfig)) {
      EvaluationDetail<Boolean> expectedResult = EvaluationDetail.fromValue(false, NO_VARIATION,
          EvaluationReason.error(EvaluationReason.ErrorKind.CLIENT_NOT_READY));
      assertEquals(expectedResult, badClient.boolVariationDetail("key", user, false));
    }
  }
  
  @Test
  public void appropriateErrorIfFlagDoesNotExist() throws Exception {
    EvaluationDetail<String> expectedResult = EvaluationDetail.fromValue("default", NO_VARIATION,
        EvaluationReason.error(EvaluationReason.ErrorKind.FLAG_NOT_FOUND));
    assertEquals(expectedResult, client.stringVariationDetail("key", user, "default"));
  }
  
  @Test
  public void appropriateErrorIfUserNotSpecified() throws Exception {
    upsertFlag(dataStore, flagWithValue("key", LDValue.of(true)));

    EvaluationDetail<String> expectedResult = EvaluationDetail.fromValue("default", NO_VARIATION,
        EvaluationReason.error(EvaluationReason.ErrorKind.USER_NOT_SPECIFIED));
    assertEquals(expectedResult, client.stringVariationDetail("key", null, "default"));
  }

  @Test
  public void appropriateErrorIfUserHasNullKey() throws Exception {
    LDUser userWithNullKey = new LDUser(null);
    upsertFlag(dataStore, flagWithValue("key", LDValue.of(true)));

    EvaluationDetail<String> expectedResult = EvaluationDetail.fromValue("default", NO_VARIATION,
        EvaluationReason.error(EvaluationReason.ErrorKind.USER_NOT_SPECIFIED));
    assertEquals(expectedResult, client.stringVariationDetail("key", userWithNullKey, "default"));
  }
  
  @Test
  public void appropriateErrorIfValueWrongType() throws Exception {
    upsertFlag(dataStore, flagWithValue("key", LDValue.of(true)));

    EvaluationDetail<Integer> expectedResult = EvaluationDetail.fromValue(3, NO_VARIATION,
        EvaluationReason.error(EvaluationReason.ErrorKind.WRONG_TYPE));
    assertEquals(expectedResult, client.intVariationDetail("key", user, 3));
  }
  
  @Test
  public void appropriateErrorForUnexpectedExceptionFromDataStore() throws Exception {
    RuntimeException exception = new RuntimeException("sorry");
    DataStore badDataStore = dataStoreThatThrowsException(exception);
<<<<<<< HEAD
    LDConfig badConfig = new LDConfig.Builder()
        .dataStore(specificComponent(badDataStore))
        .events(Components.noEvents())
        .dataSource(Components.externalUpdatesOnly())
=======
    LDConfig badConfig = baseConfig()
        .dataStore(specificDataStore(badDataStore))
>>>>>>> 74134439
        .build();
    try (LDClientInterface badClient = new LDClient("SDK_KEY", badConfig)) {
      EvaluationDetail<Boolean> expectedResult = EvaluationDetail.fromValue(false, NO_VARIATION,
          EvaluationReason.exception(exception));
      assertEquals(expectedResult, badClient.boolVariationDetail("key", user, false));
    }
  }

  @Test
  public void appropriateErrorForUnexpectedExceptionFromFlagEvaluation() throws Exception {
    upsertFlag(dataStore, flagWithValue(INVALID_FLAG_KEY_THAT_THROWS_EXCEPTION, LDValue.of(true)));
    
    EvaluationDetail<Boolean> expectedResult = EvaluationDetail.fromValue(false, NO_VARIATION,
        EvaluationReason.exception(EXPECTED_EXCEPTION_FROM_INVALID_FLAG));
    assertEquals(expectedResult, client.boolVariationDetail(INVALID_FLAG_KEY_THAT_THROWS_EXCEPTION, user, false));
  }
  
  @Test
  public void canEvaluateWithNonNullButEmptyUserKey() throws Exception {
    LDUser userWithEmptyKey = new LDUser("");
    upsertFlag(dataStore, flagWithValue("key", LDValue.of(true)));
    
    assertEquals(true, client.boolVariation("key", userWithEmptyKey, false));
  }

  @Test
  public void evaluationUsesStoreIfStoreIsInitializedButClientIsNot() throws Exception {
    upsertFlag(dataStore, flagWithValue("key", LDValue.of("value")));
<<<<<<< HEAD
    LDConfig customConfig = new LDConfig.Builder()
        .dataStore(specificComponent(dataStore))
        .events(Components.noEvents())
        .dataSource(specificComponent(failedDataSource()))
=======
    LDConfig customConfig = baseConfig()
        .dataStore(specificDataStore(dataStore))
        .dataSource(specificDataSource(failedDataSource()))
>>>>>>> 74134439
        .startWait(Duration.ZERO)
        .build();

    try (LDClient client = new LDClient("SDK_KEY", customConfig)) {
      assertFalse(client.isInitialized());
      
      assertEquals("value", client.stringVariation("key", user, ""));
    }
  }

  @Test
  public void allFlagsStateReturnsState() throws Exception {
    DataModel.FeatureFlag flag1 = flagBuilder("key1")
        .version(100)
        .trackEvents(false)
        .on(false)
        .offVariation(0)
        .variations(LDValue.of("value1"))
        .build();
    DataModel.FeatureFlag flag2 = flagBuilder("key2")
        .version(200)
        .trackEvents(true)
        .debugEventsUntilDate(1000L)
        .on(true)
        .fallthrough(fallthroughVariation(1))
        .variations(LDValue.of("off"), LDValue.of("value2"))
        .build();
    DataModel.FeatureFlag flag3 = flagBuilder("key3")
        .version(300)
        .on(true)
        .fallthroughVariation(1)
        .variations(LDValue.of("x"), LDValue.of("value3"))
        .trackEvents(false)
        .trackEventsFallthrough(true)
        .build();
    upsertFlag(dataStore, flag1);
    upsertFlag(dataStore, flag2);
    upsertFlag(dataStore, flag3);

    FeatureFlagsState state = client.allFlagsState(user);
    assertTrue(state.isValid());
    
    String json = "{\"key1\":\"value1\",\"key2\":\"value2\",\"key3\":\"value3\"," +
        "\"$flagsState\":{" +
          "\"key1\":{" +
            "\"variation\":0,\"version\":100" +
          "},\"key2\":{" +
            "\"variation\":1,\"version\":200,\"trackEvents\":true,\"debugEventsUntilDate\":1000" +
          "},\"key3\":{" +
            "\"variation\":1,\"version\":300,\"trackEvents\":true,\"trackReason\":true,\"reason\":{\"kind\":\"FALLTHROUGH\"}" +
          "}" +
        "}," +
        "\"$valid\":true" +
      "}";
    assertJsonEquals(json, gson.toJson(state));
  }

  @Test
  public void allFlagsStateCanFilterForOnlyClientSideFlags() {
    DataModel.FeatureFlag flag1 = flagBuilder("server-side-1").build();
    DataModel.FeatureFlag flag2 = flagBuilder("server-side-2").build();
    DataModel.FeatureFlag flag3 = flagBuilder("client-side-1").clientSide(true)
        .variations(LDValue.of("value1")).offVariation(0).build();
    DataModel.FeatureFlag flag4 = flagBuilder("client-side-2").clientSide(true)
        .variations(LDValue.of("value2")).offVariation(0).build();
    upsertFlag(dataStore, flag1);
    upsertFlag(dataStore, flag2);
    upsertFlag(dataStore, flag3);
    upsertFlag(dataStore, flag4);

    FeatureFlagsState state = client.allFlagsState(user, FlagsStateOption.CLIENT_SIDE_ONLY);
    assertTrue(state.isValid());
    
    Map<String, LDValue> allValues = state.toValuesMap();
    assertEquals(ImmutableMap.<String, LDValue>of("client-side-1", LDValue.of("value1"), "client-side-2", LDValue.of("value2")), allValues);
  }
  
  @Test
  public void allFlagsStateReturnsStateWithReasons() {
    DataModel.FeatureFlag flag1 = flagBuilder("key1")
        .version(100)
        .trackEvents(false)
        .on(false)
        .offVariation(0)
        .variations(LDValue.of("value1"))
        .build();
    DataModel.FeatureFlag flag2 = flagBuilder("key2")
        .version(200)
        .trackEvents(true)
        .debugEventsUntilDate(1000L)
        .on(true)
        .fallthrough(fallthroughVariation(1))
        .variations(LDValue.of("off"), LDValue.of("value2"))
        .build();
    upsertFlag(dataStore, flag1);
    upsertFlag(dataStore, flag2);

    FeatureFlagsState state = client.allFlagsState(user, FlagsStateOption.WITH_REASONS);
    assertTrue(state.isValid());
    
    String json = "{\"key1\":\"value1\",\"key2\":\"value2\"," +
        "\"$flagsState\":{" +
          "\"key1\":{" +
            "\"variation\":0,\"version\":100,\"reason\":{\"kind\":\"OFF\"}" +
          "},\"key2\":{" +
            "\"variation\":1,\"version\":200,\"reason\":{\"kind\":\"FALLTHROUGH\"},\"trackEvents\":true,\"debugEventsUntilDate\":1000" +
          "}" +
        "}," +
        "\"$valid\":true" +
      "}";
    assertJsonEquals(json, gson.toJson(state));
  }
  
  @Test
  public void allFlagsStateCanOmitDetailsForUntrackedFlags() {
    long futureTime = System.currentTimeMillis() + 1000000;
    DataModel.FeatureFlag flag1 = flagBuilder("key1")
        .version(100)
        .trackEvents(false)
        .on(false)
        .offVariation(0)
        .variations(LDValue.of("value1"))
        .build();
    DataModel.FeatureFlag flag2 = flagBuilder("key2")
        .version(200)
        .trackEvents(true)
        .on(true)
        .fallthrough(fallthroughVariation(1))
        .variations(LDValue.of("off"), LDValue.of("value2"))
        .build();
    DataModel.FeatureFlag flag3 = flagBuilder("key3")
        .version(300)
        .trackEvents(false)
        .debugEventsUntilDate(futureTime)  // event tracking is turned on temporarily even though trackEvents is false 
        .on(false)
        .offVariation(0)
        .variations(LDValue.of("value3"))
        .build();
    upsertFlag(dataStore, flag1);
    upsertFlag(dataStore, flag2);
    upsertFlag(dataStore, flag3);

    FeatureFlagsState state = client.allFlagsState(user, FlagsStateOption.WITH_REASONS, FlagsStateOption.DETAILS_ONLY_FOR_TRACKED_FLAGS);
    assertTrue(state.isValid());
    
    String json = "{\"key1\":\"value1\",\"key2\":\"value2\",\"key3\":\"value3\"," +
        "\"$flagsState\":{" +
          "\"key1\":{" +
            "\"variation\":0" +  // note, version and reason are omitted, and so is trackEvents: false
          "},\"key2\":{" +
            "\"variation\":1,\"version\":200,\"reason\":{\"kind\":\"FALLTHROUGH\"},\"trackEvents\":true" +
          "},\"key3\":{" +
            "\"variation\":0,\"version\":300,\"reason\":{\"kind\":\"OFF\"},\"debugEventsUntilDate\":" + futureTime +
          "}" +
        "}," +
        "\"$valid\":true" +
      "}";
    assertJsonEquals(json, gson.toJson(state));    
  }
  
  @Test
  public void allFlagsStateFiltersOutDeletedFlags() throws Exception {
    DataModel.FeatureFlag flag1 = flagBuilder("key1").version(1).build();
    DataModel.FeatureFlag flag2 = flagBuilder("key2").version(1).build();
    upsertFlag(dataStore, flag1);
    upsertFlag(dataStore, flag2);
    dataStore.upsert(FEATURES, flag2.getKey(), ItemDescriptor.deletedItem(flag2.getVersion() + 1));

    FeatureFlagsState state = client.allFlagsState(user);
    assertTrue(state.isValid());
    
    Map<String, LDValue> valuesMap = state.toValuesMap();
    assertEquals(1, valuesMap.size());
    assertEquals(flag1.getKey(), getFirst(valuesMap.keySet(), null));
  }
  
  @Test
  public void allFlagsStateReturnsEmptyStateForNullUser() throws Exception {
    upsertFlag(dataStore, flagWithValue("key", LDValue.of("value")));

    FeatureFlagsState state = client.allFlagsState(null);
    assertFalse(state.isValid());
    assertEquals(0, state.toValuesMap().size());
  }
  
  @Test
  public void allFlagsStateReturnsEmptyStateForNullUserKey() throws Exception {
    upsertFlag(dataStore, flagWithValue("key", LDValue.of("value")));

    FeatureFlagsState state = client.allFlagsState(userWithNullKey);
    assertFalse(state.isValid());
    assertEquals(0, state.toValuesMap().size());
  }

  @Test
  public void allFlagsStateReturnsEmptyStateIfDataStoreThrowsException() throws Exception {
<<<<<<< HEAD
    LDConfig customConfig = new LDConfig.Builder()
        .dataStore(specificComponent(TestComponents.dataStoreThatThrowsException(new RuntimeException("sorry"))))
        .events(Components.noEvents())
        .dataSource(Components.externalUpdatesOnly())
=======
    LDConfig customConfig = baseConfig()
        .dataStore(specificDataStore(TestComponents.dataStoreThatThrowsException(new RuntimeException("sorry"))))
>>>>>>> 74134439
        .startWait(Duration.ZERO)
        .build();

    try (LDClient client = new LDClient("SDK_KEY", customConfig)) {
      FeatureFlagsState state = client.allFlagsState(user);
      assertFalse(state.isValid());
      assertEquals(0, state.toValuesMap().size());
    }
  }

  @Test
  public void allFlagsStateUsesNullValueForFlagIfEvaluationThrowsException() throws Exception {
    upsertFlag(dataStore, flagWithValue("goodkey", LDValue.of("value")));
    upsertFlag(dataStore, flagWithValue(INVALID_FLAG_KEY_THAT_THROWS_EXCEPTION, LDValue.of("nope")));

    FeatureFlagsState state = client.allFlagsState(user);
    assertTrue(state.isValid());
    assertEquals(2, state.toValuesMap().size());
    assertEquals(LDValue.of("value"), state.getFlagValue("goodkey"));
    assertEquals(LDValue.ofNull(), state.getFlagValue(INVALID_FLAG_KEY_THAT_THROWS_EXCEPTION));
  }
  
  @Test
  public void allFlagsStateUsesStoreDataIfStoreIsInitializedButClientIsNot() throws Exception {
    upsertFlag(dataStore, flagWithValue("key", LDValue.of("value")));
<<<<<<< HEAD
    LDConfig customConfig = new LDConfig.Builder()
        .dataStore(specificComponent(dataStore))
        .events(Components.noEvents())
        .dataSource(specificComponent(failedDataSource()))
=======
    LDConfig customConfig = baseConfig()
        .dataStore(specificDataStore(dataStore))
        .dataSource(specificDataSource(failedDataSource()))
>>>>>>> 74134439
        .startWait(Duration.ZERO)
        .build();
    
    try (LDClient client = new LDClient("SDK_KEY", customConfig)) {
      assertFalse(client.isInitialized());
      
      FeatureFlagsState state = client.allFlagsState(user);
      assertTrue(state.isValid());
      assertEquals(LDValue.of("value"), state.getFlagValue("key"));
    }
  }
  
  @Test
  public void allFlagsStateReturnsEmptyStateIfClientAndStoreAreNotInitialized() throws Exception {
<<<<<<< HEAD
    LDConfig customConfig = new LDConfig.Builder()
        .events(Components.noEvents())
        .dataSource(specificComponent(failedDataSource()))
=======
    LDConfig customConfig = baseConfig()
        .dataSource(specificDataSource(failedDataSource()))
>>>>>>> 74134439
        .startWait(Duration.ZERO)
        .build();
    
    try (LDClient client = new LDClient("SDK_KEY", customConfig)) {
      assertFalse(client.isInitialized());
      
      FeatureFlagsState state = client.allFlagsState(user);
      assertFalse(state.isValid());
    }
  }
}<|MERGE_RESOLUTION|>--- conflicted
+++ resolved
@@ -46,15 +46,8 @@
   
   private DataStore dataStore = initedDataStore();
 
-<<<<<<< HEAD
-  private LDConfig config = new LDConfig.Builder()
+  private LDConfig config = baseConfig()
       .dataStore(specificComponent(dataStore))
-=======
-  private LDConfig config = baseConfig()
-      .dataStore(specificDataStore(dataStore))
->>>>>>> 74134439
-      .events(Components.noEvents())
-      .dataSource(Components.externalUpdatesOnly())
       .build();
   private LDClientInterface client = new LDClient("SDK_KEY", config);
   
@@ -310,16 +303,9 @@
   @Test
   public void appropriateErrorIfClientNotInitialized() throws Exception {
     DataStore badDataStore = new InMemoryDataStore();
-<<<<<<< HEAD
-    LDConfig badConfig = new LDConfig.Builder()
+    LDConfig badConfig = baseConfig()
         .dataStore(specificComponent(badDataStore))
-        .events(Components.noEvents())
         .dataSource(specificComponent(failedDataSource()))
-=======
-    LDConfig badConfig = baseConfig()
-        .dataStore(specificDataStore(badDataStore))
-        .dataSource(specificDataSource(failedDataSource()))
->>>>>>> 74134439
         .startWait(Duration.ZERO)
         .build();
     try (LDClientInterface badClient = new LDClient("SDK_KEY", badConfig)) {
@@ -368,15 +354,8 @@
   public void appropriateErrorForUnexpectedExceptionFromDataStore() throws Exception {
     RuntimeException exception = new RuntimeException("sorry");
     DataStore badDataStore = dataStoreThatThrowsException(exception);
-<<<<<<< HEAD
-    LDConfig badConfig = new LDConfig.Builder()
+    LDConfig badConfig = baseConfig()
         .dataStore(specificComponent(badDataStore))
-        .events(Components.noEvents())
-        .dataSource(Components.externalUpdatesOnly())
-=======
-    LDConfig badConfig = baseConfig()
-        .dataStore(specificDataStore(badDataStore))
->>>>>>> 74134439
         .build();
     try (LDClientInterface badClient = new LDClient("SDK_KEY", badConfig)) {
       EvaluationDetail<Boolean> expectedResult = EvaluationDetail.fromValue(false, NO_VARIATION,
@@ -405,16 +384,9 @@
   @Test
   public void evaluationUsesStoreIfStoreIsInitializedButClientIsNot() throws Exception {
     upsertFlag(dataStore, flagWithValue("key", LDValue.of("value")));
-<<<<<<< HEAD
-    LDConfig customConfig = new LDConfig.Builder()
+    LDConfig customConfig = baseConfig()
         .dataStore(specificComponent(dataStore))
-        .events(Components.noEvents())
         .dataSource(specificComponent(failedDataSource()))
-=======
-    LDConfig customConfig = baseConfig()
-        .dataStore(specificDataStore(dataStore))
-        .dataSource(specificDataSource(failedDataSource()))
->>>>>>> 74134439
         .startWait(Duration.ZERO)
         .build();
 
@@ -611,15 +583,8 @@
 
   @Test
   public void allFlagsStateReturnsEmptyStateIfDataStoreThrowsException() throws Exception {
-<<<<<<< HEAD
-    LDConfig customConfig = new LDConfig.Builder()
+    LDConfig customConfig = baseConfig()
         .dataStore(specificComponent(TestComponents.dataStoreThatThrowsException(new RuntimeException("sorry"))))
-        .events(Components.noEvents())
-        .dataSource(Components.externalUpdatesOnly())
-=======
-    LDConfig customConfig = baseConfig()
-        .dataStore(specificDataStore(TestComponents.dataStoreThatThrowsException(new RuntimeException("sorry"))))
->>>>>>> 74134439
         .startWait(Duration.ZERO)
         .build();
 
@@ -645,16 +610,9 @@
   @Test
   public void allFlagsStateUsesStoreDataIfStoreIsInitializedButClientIsNot() throws Exception {
     upsertFlag(dataStore, flagWithValue("key", LDValue.of("value")));
-<<<<<<< HEAD
-    LDConfig customConfig = new LDConfig.Builder()
+    LDConfig customConfig = baseConfig()
         .dataStore(specificComponent(dataStore))
-        .events(Components.noEvents())
         .dataSource(specificComponent(failedDataSource()))
-=======
-    LDConfig customConfig = baseConfig()
-        .dataStore(specificDataStore(dataStore))
-        .dataSource(specificDataSource(failedDataSource()))
->>>>>>> 74134439
         .startWait(Duration.ZERO)
         .build();
     
@@ -669,14 +627,8 @@
   
   @Test
   public void allFlagsStateReturnsEmptyStateIfClientAndStoreAreNotInitialized() throws Exception {
-<<<<<<< HEAD
-    LDConfig customConfig = new LDConfig.Builder()
-        .events(Components.noEvents())
+    LDConfig customConfig = baseConfig()
         .dataSource(specificComponent(failedDataSource()))
-=======
-    LDConfig customConfig = baseConfig()
-        .dataSource(specificDataSource(failedDataSource()))
->>>>>>> 74134439
         .startWait(Duration.ZERO)
         .build();
     
