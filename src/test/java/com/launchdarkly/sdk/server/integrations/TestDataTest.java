--- conflicted
+++ resolved
@@ -4,11 +4,8 @@
 import com.launchdarkly.sdk.ContextKind;
 import com.launchdarkly.sdk.LDValue;
 import com.launchdarkly.sdk.server.DataModel;
-<<<<<<< HEAD
+import com.launchdarkly.sdk.server.LDConfig;
 import com.launchdarkly.sdk.server.ModelBuilders;
-=======
-import com.launchdarkly.sdk.server.LDConfig;
->>>>>>> 710ce60b
 import com.launchdarkly.sdk.server.interfaces.DataSourceStatusProvider.ErrorInfo;
 import com.launchdarkly.sdk.server.interfaces.DataSourceStatusProvider.State;
 import com.launchdarkly.sdk.server.interfaces.DataStoreStatusProvider;
@@ -17,10 +14,6 @@
 import com.launchdarkly.sdk.server.subsystems.DataStoreTypes.DataKind;
 import com.launchdarkly.sdk.server.subsystems.DataStoreTypes.FullDataSet;
 import com.launchdarkly.sdk.server.subsystems.DataStoreTypes.ItemDescriptor;
-<<<<<<< HEAD
-=======
-import com.launchdarkly.testhelpers.JsonAssertions;
->>>>>>> 710ce60b
 
 import org.junit.Test;
 
@@ -31,11 +24,8 @@
 import java.util.function.Function;
 
 import static com.google.common.collect.Iterables.get;
-<<<<<<< HEAD
 import static com.launchdarkly.sdk.server.ModelBuilders.flagBuilder;
-=======
 import static com.launchdarkly.sdk.server.TestComponents.clientContext;
->>>>>>> 710ce60b
 import static com.launchdarkly.testhelpers.JsonAssertions.assertJsonEquals;
 import static org.hamcrest.MatcherAssert.assertThat;
 import static org.hamcrest.Matchers.emptyIterable;
@@ -136,7 +126,6 @@
     td.update(td.flag("flag1")
       .on(false)
       .variationForUser("a", true)
-<<<<<<< HEAD
       .ifMatch("name", LDValue.of("Lucy")).thenReturn(true));
       // Here we're verifying that the original targets & rules are copied over if we didn't change them
 
@@ -145,12 +134,7 @@
         .addTarget(0, "a").addContextTarget(ContextKind.DEFAULT, 0)
         .addRule("rule0", 0, "{\"contextKind\":\"user\",\"attribute\":\"name\",\"op\":\"in\",\"values\":[\"Lucy\"]}");
 
-    DataSource ds = td.createDataSource(null, updates);
-=======
-      .ifMatch(UserAttribute.NAME, LDValue.of("Lucy")).thenReturn(true));
-    
     DataSource ds = td.build(clientContext("", new LDConfig.Builder().build(), updates));
->>>>>>> 710ce60b
     Future<Void> started = ds.start();
     
     assertThat(started.isDone(), is(true));
@@ -402,13 +386,8 @@
     expectedFlag = configureExpectedFlag.apply(expectedFlag);
 
     TestData td = TestData.dataSource();
-<<<<<<< HEAD
-
-    DataSource ds = td.createDataSource(null, updates);
-=======
     
     DataSource ds = td.build(clientContext("", new LDConfig.Builder().build(), updates));
->>>>>>> 710ce60b
     ds.start();
     
     td.update(configureFlag.apply(td.flag("flagkey")));
