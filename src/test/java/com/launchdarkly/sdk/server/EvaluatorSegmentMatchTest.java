--- conflicted
+++ resolved
@@ -245,14 +245,8 @@
     return segmentBuilder(SEGMENT_KEY).version(1).salt(ARBITRARY_SALT);
   }
   
-<<<<<<< HEAD
-  private static boolean segmentMatchesContext(Segment segment, LDContext context) {
+  private boolean segmentMatchesContext(Segment segment, LDContext context) {
     FeatureFlag flag = booleanFlagWithClauses("flag", clauseMatchingSegment(segment));
-=======
-  private boolean segmentMatchesContext(Segment segment, LDContext context) {
-    Clause clause = clauseMatchingSegment(segment);
-    FeatureFlag flag = booleanFlagWithClauses("flag", clause);
->>>>>>> a267691c
     Evaluator e = evaluatorBuilder().withStoredSegments(segment).build();
     return e.evaluate(flag, context, expectNoPrerequisiteEvals()).getValue().booleanValue();
   }
