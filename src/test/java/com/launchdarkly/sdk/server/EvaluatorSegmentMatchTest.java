--- conflicted
+++ resolved
@@ -111,13 +111,8 @@
     assertFalse(segmentMatchesUser(s, u));
   }
   
-<<<<<<< HEAD
-  private static boolean segmentMatchesUser(DataModel.Segment segment, LDUser user) {
+  private boolean segmentMatchesUser(DataModel.Segment segment, LDUser user) {
     DataModel.Clause clause = clauseMatchingSegment(segment);
-=======
-  private boolean segmentMatchesUser(DataModel.Segment segment, LDUser user) {
-    DataModel.Clause clause = clause(null, DataModel.Operator.segmentMatch, LDValue.of(segment.getKey()));
->>>>>>> 74134439
     DataModel.FeatureFlag flag = booleanFlagWithClauses("flag", clause);
     Evaluator e = evaluatorBuilder().withStoredSegments(segment).build();
     return e.evaluate(flag, user, expectNoPrerequisiteEvals()).getValue().booleanValue();
