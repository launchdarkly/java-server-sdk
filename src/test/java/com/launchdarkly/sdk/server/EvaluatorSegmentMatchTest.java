--- conflicted
+++ resolved
@@ -115,15 +115,9 @@
     assertFalse(segmentMatchesContext(s, c));
   }
   
-<<<<<<< HEAD
-  private static boolean segmentMatchesContext(Segment segment, LDContext context) {
+  private boolean segmentMatchesContext(Segment segment, LDContext context) {
     Clause clause = clauseMatchingSegment(segment);
     FeatureFlag flag = booleanFlagWithClauses("flag", clause);
-=======
-  private boolean segmentMatchesUser(DataModel.Segment segment, LDUser user) {
-    DataModel.Clause clause = clauseMatchingSegment(segment);
-    DataModel.FeatureFlag flag = booleanFlagWithClauses("flag", clause);
->>>>>>> 806646dd
     Evaluator e = evaluatorBuilder().withStoredSegments(segment).build();
     return e.evaluate(flag, context, expectNoPrerequisiteEvals()).getValue().booleanValue();
   }
