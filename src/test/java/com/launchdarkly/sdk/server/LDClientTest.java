package com.launchdarkly.sdk.server;

import com.launchdarkly.sdk.LDContext;
import com.launchdarkly.sdk.LDValue;
import com.launchdarkly.sdk.server.integrations.MockPersistentDataStore;
import com.launchdarkly.sdk.server.interfaces.DataStoreStatusProvider;
import com.launchdarkly.sdk.server.interfaces.LDClientInterface;
import com.launchdarkly.sdk.server.subsystems.ClientContext;
import com.launchdarkly.sdk.server.subsystems.ComponentConfigurer;
import com.launchdarkly.sdk.server.subsystems.DataSource;
import com.launchdarkly.sdk.server.subsystems.DataStore;
import com.launchdarkly.sdk.server.subsystems.EventProcessor;

import org.easymock.Capture;
import org.easymock.EasyMockSupport;
import org.junit.Before;
import org.junit.Test;

import java.io.IOException;
import java.net.URI;
import java.time.Duration;
import java.util.concurrent.Future;
import java.util.concurrent.TimeUnit;
import java.util.concurrent.TimeoutException;

import static com.launchdarkly.sdk.server.ModelBuilders.flagWithValue;
import static com.launchdarkly.sdk.server.TestComponents.dataStoreThatThrowsException;
import static com.launchdarkly.sdk.server.TestComponents.failedDataSource;
import static com.launchdarkly.sdk.server.TestComponents.initedDataStore;
import static com.launchdarkly.sdk.server.TestComponents.specificComponent;
import static com.launchdarkly.sdk.server.TestUtil.upsertFlag;
import static org.easymock.EasyMock.capture;
import static org.easymock.EasyMock.expect;
import static org.hamcrest.MatcherAssert.assertThat;
import static org.hamcrest.Matchers.containsString;
import static org.hamcrest.Matchers.not;
import static org.junit.Assert.assertEquals;
import static org.junit.Assert.assertFalse;
import static org.junit.Assert.assertNotNull;
import static org.junit.Assert.assertNull;
import static org.junit.Assert.assertSame;
import static org.junit.Assert.assertTrue;
import static org.junit.Assert.fail;

/**
 * See also LDClientEvaluationTest, etc. This file contains mostly tests for the startup logic.
 */
@SuppressWarnings("javadoc")
public class LDClientTest extends BaseTest {
  private final static String SDK_KEY = "SDK_KEY";

  private DataSource dataSource;
  private EventProcessor eventProcessor;
  private Future<Void> initFuture;
  private LDClientInterface client;
  private final EasyMockSupport mocks = new EasyMockSupport();

  @SuppressWarnings("unchecked")
  @Before
  public void before() {
    dataSource = mocks.createStrictMock(DataSource.class);
    eventProcessor = mocks.createStrictMock(EventProcessor.class);
    initFuture = mocks.createStrictMock(Future.class);
  }

  @Test
  public void constructorThrowsExceptionForNullSdkKey() throws Exception {
    try (LDClient client = new LDClient(null)) {
      fail("expected exception");
    } catch (NullPointerException e) {
      assertEquals("sdkKey must not be null", e.getMessage());
    }
  }

  @Test
  public void constructorWithConfigThrowsExceptionForNullSdkKey() throws Exception {
    try (LDClient client = new LDClient(null, new LDConfig.Builder().build())) {
      fail("expected exception");
    } catch (NullPointerException e) {
      assertEquals("sdkKey must not be null", e.getMessage());
    }
  }

  @Test
  public void constructorThrowsExceptionForSdkKeyWithControlCharacter() throws Exception {
    try (LDClient client = new LDClient(SDK_KEY + "\n")) {
      fail("expected exception");
    } catch (IllegalArgumentException e) {
      assertThat(e.getMessage(), not(containsString(SDK_KEY)));
    }
  }

  @Test
  public void constructorWithConfigThrowsExceptionForSdkKeyWithControlCharacter() throws Exception {
    try (LDClient client = new LDClient(SDK_KEY + "\n", LDConfig.DEFAULT)) {
      fail("expected exception");
    } catch (IllegalArgumentException e) {
      assertThat(e.getMessage(), not(containsString(SDK_KEY)));
    }
  }

  @Test
  public void constructorAllowsSdkKeyToBeEmpty() throws Exception {
    // It may seem counter-intuitive to allow this, but if someone is using the SDK in offline
    // mode, or with a file data source or a test fixture, they may reasonably assume that it's
    // OK to pass an empty string since the key won't actually be used.
    try (LDClient client = new LDClient("", baseConfig().build())) {}
  }

  @Test
  public void constructorThrowsExceptionForNullConfig() throws Exception {
    try (LDClient client = new LDClient(SDK_KEY, null)) {
      fail("expected exception");
    } catch (NullPointerException e) {
      assertEquals("config must not be null", e.getMessage());
    }
  }
  
  @Test
  public void clientHasDefaultEventProcessorWithDefaultConfig() throws Exception {
    LDConfig config = new LDConfig.Builder()
        .dataSource(Components.externalUpdatesOnly())
        .diagnosticOptOut(true)
        .logging(Components.logging(testLogging))
        .build();
    try (LDClient client = new LDClient("SDK_KEY", config)) {
      assertEquals(DefaultEventProcessorWrapper.class, client.eventProcessor.getClass());
    }
  }

  @Test
  public void clientHasDefaultEventProcessorWithSendEvents() throws Exception {
    LDConfig config = new LDConfig.Builder()
        .dataSource(Components.externalUpdatesOnly())
        .events(Components.sendEvents())
        .diagnosticOptOut(true)
        .logging(Components.logging(testLogging))
        .build();
    try (LDClient client = new LDClient("SDK_KEY", config)) {
      assertEquals(DefaultEventProcessorWrapper.class, client.eventProcessor.getClass());
    }
  }

  @Test
  public void clientHasNullEventProcessorWithNoEvents() throws Exception {
    LDConfig config = new LDConfig.Builder()
        .dataSource(Components.externalUpdatesOnly())
        .events(Components.noEvents())
        .logging(Components.logging(testLogging))
        .build();
    try (LDClient client = new LDClient("SDK_KEY", config)) {
      assertEquals(ComponentsImpl.NullEventProcessor.class, client.eventProcessor.getClass());
    }
  }

  @Test
  public void streamingClientHasStreamProcessor() throws Exception {
    LDConfig config = new LDConfig.Builder()
        .serviceEndpoints(Components.serviceEndpoints().streaming("http://fake"))
        .events(Components.noEvents())
        .logging(Components.logging(testLogging))
        .startWait(Duration.ZERO)
        .build();
    try (LDClient client = new LDClient(SDK_KEY, config)) {
      assertEquals(StreamProcessor.class, client.dataSource.getClass());
    }
  }

  @Test
  public void canSetCustomStreamingEndpoint() throws Exception {
    URI su = URI.create("http://fake");
    LDConfig config = new LDConfig.Builder()
        .serviceEndpoints(Components.serviceEndpoints().streaming(su))
        .events(Components.noEvents())
        .logging(Components.logging(testLogging))
        .startWait(Duration.ZERO)
        .build();
    try (LDClient client = new LDClient(SDK_KEY, config)) {
      assertEquals(su, ((StreamProcessor) client.dataSource).streamUri);
    }
  }

  @Test
  public void pollingClientHasPollingProcessor() throws IOException {
    LDConfig config = new LDConfig.Builder()
        .dataSource(Components.pollingDataSource())
        .serviceEndpoints(Components.serviceEndpoints().polling("http://fake"))
        .events(Components.noEvents())
        .logging(Components.logging(testLogging))
        .startWait(Duration.ZERO)
        .build();
    try (LDClient client = new LDClient(SDK_KEY, config)) {
      assertEquals(PollingProcessor.class, client.dataSource.getClass());
    }
  }

  @Test
  public void canSetCustomPollingEndpoint() throws Exception {
    URI pu = URI.create("http://fake");
    LDConfig config = new LDConfig.Builder()
        .dataSource(Components.pollingDataSource())
        .serviceEndpoints(Components.serviceEndpoints().polling(pu))
        .events(Components.noEvents())
        .logging(Components.logging(testLogging))
        .startWait(Duration.ZERO)
        .build();
    try (LDClient client = new LDClient(SDK_KEY, config)) {
      assertEquals(pu, ((DefaultFeatureRequestor) ((PollingProcessor) client.dataSource).requestor).baseUri);
    }
  }

  @Test
  public void sameDiagnosticStorePassedToFactoriesWhenSupported() throws IOException {
    @SuppressWarnings("unchecked")
    ComponentConfigurer<DataSource> mockDataSourceFactory = mocks.createStrictMock(ComponentConfigurer.class);

    LDConfig config = new LDConfig.Builder()
            .serviceEndpoints(Components.serviceEndpoints().events("fake-host")) // event processor will try to send a diagnostic event here
            .dataSource(mockDataSourceFactory)
            .events(Components.sendEvents())
            .logging(Components.logging(testLogging))
            .startWait(Duration.ZERO)
            .build();

    Capture<ClientContext> capturedDataSourceContext = Capture.newInstance();
    expect(mockDataSourceFactory.build(capture(capturedDataSourceContext))).andReturn(failedDataSource());

    mocks.replayAll();

    try (LDClient client = new LDClient(SDK_KEY, config)) {
      mocks.verifyAll();
      DiagnosticStore acc = ((DefaultEventProcessorWrapper)client.eventProcessor).eventsConfig.diagnosticStore; 
      assertNotNull(acc);
      assertSame(acc, ClientContextImpl.get(capturedDataSourceContext.getValue()).diagnosticStore);
    }
  }

  @Test
  public void nullDiagnosticStorePassedToFactoriesWhenOptedOut() throws IOException {
    @SuppressWarnings("unchecked")
    ComponentConfigurer<DataSource> mockDataSourceFactory = mocks.createStrictMock(ComponentConfigurer.class);

    LDConfig config = new LDConfig.Builder()
            .dataSource(mockDataSourceFactory)
            .diagnosticOptOut(true)
            .logging(Components.logging(testLogging))
            .startWait(Duration.ZERO)
            .build();

    Capture<ClientContext> capturedDataSourceContext = Capture.newInstance();
    expect(mockDataSourceFactory.build(capture(capturedDataSourceContext))).andReturn(failedDataSource());

    mocks.replayAll();

    try (LDClient client = new LDClient(SDK_KEY, config)) {
      mocks.verifyAll();
<<<<<<< HEAD
      assertNull(((DefaultEventProcessorWrapper)client.eventProcessor).eventsConfig.diagnosticStore);
=======
      assertNull(((DefaultEventProcessor)client.eventProcessor).dispatcher.diagnosticStore);
      assertNull(ClientContextImpl.get(capturedDataSourceContext.getValue()).diagnosticStore);
    }
  }

  @Test
  public void nullDiagnosticStorePassedToUpdateFactoryWhenEventProcessorDoesNotSupportDiagnostics() throws IOException {
    EventProcessor mockEventProcessor = mocks.createStrictMock(EventProcessor.class);
    mockEventProcessor.close();
    EasyMock.expectLastCall().anyTimes();
    @SuppressWarnings("unchecked")
    ComponentConfigurer<EventProcessor> mockEventProcessorFactory = mocks.createStrictMock(ComponentConfigurer.class);
    @SuppressWarnings("unchecked")
    ComponentConfigurer<DataSource> mockDataSourceFactory = mocks.createStrictMock(ComponentConfigurer.class);

    LDConfig config = new LDConfig.Builder()
            .events(mockEventProcessorFactory)
            .dataSource(mockDataSourceFactory)
            .logging(Components.logging(testLogging))
            .startWait(Duration.ZERO)
            .build();

    Capture<ClientContext> capturedEventContext = Capture.newInstance();
    Capture<ClientContext> capturedDataSourceContext = Capture.newInstance();
    expect(mockEventProcessorFactory.build(capture(capturedEventContext))).andReturn(mockEventProcessor);
    expect(mockDataSourceFactory.build(capture(capturedDataSourceContext))).andReturn(failedDataSource());

    mocks.replayAll();

    try (LDClient client = new LDClient(SDK_KEY, config)) {
      mocks.verifyAll();
      assertNull(ClientContextImpl.get(capturedEventContext.getValue()).diagnosticStore);
>>>>>>> 67e4877e
      assertNull(ClientContextImpl.get(capturedDataSourceContext.getValue()).diagnosticStore);
    }
  }

  @Test
  public void noWaitForDataSourceIfWaitMillisIsZero() throws Exception {
    LDConfig.Builder config = new LDConfig.Builder()
        .startWait(Duration.ZERO);

    expect(dataSource.start()).andReturn(initFuture);
    expect(dataSource.isInitialized()).andReturn(false);
    mocks.replayAll();

    client = createMockClient(config);
    assertFalse(client.isInitialized());

    mocks.verifyAll();
  }

  @Test
  public void willWaitForDataSourceIfWaitMillisIsGreaterThanZero() throws Exception {
    LDConfig.Builder config = new LDConfig.Builder()
        .startWait(Duration.ofMillis(10));

    expect(dataSource.start()).andReturn(initFuture);
    expect(initFuture.get(10L, TimeUnit.MILLISECONDS)).andReturn(null);
    expect(dataSource.isInitialized()).andReturn(false).anyTimes();
    mocks.replayAll();

    client = createMockClient(config);
    assertFalse(client.isInitialized());

    mocks.verifyAll();
  }

  @Test
  public void noWaitForDataSourceIfWaitMillisIsNegative() throws Exception {
    LDConfig.Builder config = new LDConfig.Builder()
        .startWait(Duration.ofMillis(-10));

    expect(dataSource.start()).andReturn(initFuture);
    expect(dataSource.isInitialized()).andReturn(false);
    mocks.replayAll();

    client = createMockClient(config);
    assertFalse(client.isInitialized());

    mocks.verifyAll();
  }

  @Test
  public void dataSourceCanTimeOut() throws Exception {
    LDConfig.Builder config = new LDConfig.Builder()
        .startWait(Duration.ofMillis(10));

    expect(dataSource.start()).andReturn(initFuture);
    expect(initFuture.get(10L, TimeUnit.MILLISECONDS)).andThrow(new TimeoutException());
    expect(dataSource.isInitialized()).andReturn(false).anyTimes();
    mocks.replayAll();

    client = createMockClient(config);
    assertFalse(client.isInitialized());

    mocks.verifyAll();
  }
  
  @Test
  public void clientCatchesRuntimeExceptionFromDataSource() throws Exception {
    LDConfig.Builder config = new LDConfig.Builder()
        .startWait(Duration.ofMillis(10));

    expect(dataSource.start()).andReturn(initFuture);
    expect(initFuture.get(10L, TimeUnit.MILLISECONDS)).andThrow(new RuntimeException());
    expect(dataSource.isInitialized()).andReturn(false).anyTimes();
    mocks.replayAll();

    client = createMockClient(config);
    assertFalse(client.isInitialized());

    mocks.verifyAll();
  }

  @Test
  public void isFlagKnownReturnsTrueForExistingFlag() throws Exception {
    DataStore testDataStore = initedDataStore();
    LDConfig.Builder config = new LDConfig.Builder()
            .startWait(Duration.ZERO)
            .dataStore(specificComponent(testDataStore));
    expect(dataSource.start()).andReturn(initFuture);
    expect(dataSource.isInitialized()).andReturn(true).times(1);
    mocks.replayAll();

    client = createMockClient(config);

    upsertFlag(testDataStore, flagWithValue("key", LDValue.of(1)));
    assertTrue(client.isFlagKnown("key"));
    mocks.verifyAll();
  }

  @Test
  public void isFlagKnownReturnsFalseForUnknownFlag() throws Exception {
    DataStore testDataStore = initedDataStore();
    LDConfig.Builder config = new LDConfig.Builder()
            .startWait(Duration.ZERO)
            .dataStore(specificComponent(testDataStore));
    expect(dataSource.start()).andReturn(initFuture);
    expect(dataSource.isInitialized()).andReturn(true).times(1);
    mocks.replayAll();

    client = createMockClient(config);

    assertFalse(client.isFlagKnown("key"));
    mocks.verifyAll();
  }

  @Test
  public void isFlagKnownReturnsFalseIfStoreAndClientAreNotInitialized() throws Exception {
    DataStore testDataStore = new InMemoryDataStore();
    LDConfig.Builder config = new LDConfig.Builder()
            .startWait(Duration.ZERO)
            .dataStore(specificComponent(testDataStore));
    expect(dataSource.start()).andReturn(initFuture);
    expect(dataSource.isInitialized()).andReturn(false).times(1);
    mocks.replayAll();

    client = createMockClient(config);

    upsertFlag(testDataStore, flagWithValue("key", LDValue.of(1)));
    assertFalse(client.isFlagKnown("key"));
    mocks.verifyAll();
  }

  @Test
  public void isFlagKnownUsesStoreIfStoreIsInitializedButClientIsNot() throws Exception {
    DataStore testDataStore = initedDataStore();
    LDConfig.Builder config = new LDConfig.Builder()
            .startWait(Duration.ZERO)
            .dataStore(specificComponent(testDataStore));
    expect(dataSource.start()).andReturn(initFuture);
    expect(dataSource.isInitialized()).andReturn(false).times(1);
    mocks.replayAll();

    client = createMockClient(config);

    upsertFlag(testDataStore, flagWithValue("key", LDValue.of(1)));
    assertTrue(client.isFlagKnown("key"));
    mocks.verifyAll();
  }
  
  @Test
  public void isFlagKnownCatchesExceptionFromDataStore() throws Exception {
    DataStore badStore = dataStoreThatThrowsException(new RuntimeException("sorry"));
    LDConfig.Builder config = new LDConfig.Builder()
        .startWait(Duration.ZERO)
        .dataStore(specificComponent(badStore));
    expect(dataSource.start()).andReturn(initFuture);
    expect(dataSource.isInitialized()).andReturn(false).times(1);
    mocks.replayAll();

    client = createMockClient(config);
    
    assertFalse(client.isFlagKnown("key"));
  }
  
  @Test
  public void getVersion() throws Exception {
    LDConfig config = new LDConfig.Builder()
        .dataSource(Components.externalUpdatesOnly())
        .events(Components.noEvents())
        .logging(Components.logging(testLogging))
        .build();
    try (LDClient client = new LDClient(SDK_KEY, config)) {
      assertEquals(Version.SDK_VERSION, client.version());
    }
  }

  @Test
  public void canGetCacheStatsFromDataStoreStatusProvider() throws Exception {
    LDConfig config1 = baseConfig().build();
    try (LDClient client1 = new LDClient(SDK_KEY, config1)) {
      assertNull(client1.getDataStoreStatusProvider().getCacheStats());
    }
    
    LDConfig config2 = baseConfig()
        .dataStore(Components.persistentDataStore(c -> new MockPersistentDataStore()))
        .build();
    try (LDClient client2 = new LDClient(SDK_KEY, config2)) {
      DataStoreStatusProvider.CacheStats expectedStats = new DataStoreStatusProvider.CacheStats(0, 0, 0, 0, 0, 0);
      assertEquals(expectedStats, client2.getDataStoreStatusProvider().getCacheStats());
    }
  }
  
  @Test
  public void testSecureModeHash() throws IOException {
    setupMockDataSourceToInitialize(true);
    LDContext user = LDContext.create("userkey");
    String expectedHash = "c097a70924341660427c2e487b86efee789210f9e6dafc3b5f50e75bc596ff99";
    
    client = createMockClient(new LDConfig.Builder()
        .startWait(Duration.ZERO));
    assertEquals(expectedHash, client.secureModeHash(user));
  
    assertNull(client.secureModeHash(null));
    assertNull(client.secureModeHash(LDContext.create(null))); // invalid context
  }

  private void setupMockDataSourceToInitialize(boolean willInitialize) {
    expect(dataSource.start()).andReturn(initFuture);
    expect(dataSource.isInitialized()).andReturn(willInitialize);
    mocks.replayAll();
  }
  
  private LDClient createMockClient(LDConfig.Builder config) {
    config.dataSource(specificComponent(dataSource));
    config.events(specificComponent(eventProcessor));
    config.logging(Components.logging(testLogging));
    return new LDClient(SDK_KEY, config.build());
  }
}<|MERGE_RESOLUTION|>--- conflicted
+++ resolved
@@ -254,42 +254,7 @@
 
     try (LDClient client = new LDClient(SDK_KEY, config)) {
       mocks.verifyAll();
-<<<<<<< HEAD
       assertNull(((DefaultEventProcessorWrapper)client.eventProcessor).eventsConfig.diagnosticStore);
-=======
-      assertNull(((DefaultEventProcessor)client.eventProcessor).dispatcher.diagnosticStore);
-      assertNull(ClientContextImpl.get(capturedDataSourceContext.getValue()).diagnosticStore);
-    }
-  }
-
-  @Test
-  public void nullDiagnosticStorePassedToUpdateFactoryWhenEventProcessorDoesNotSupportDiagnostics() throws IOException {
-    EventProcessor mockEventProcessor = mocks.createStrictMock(EventProcessor.class);
-    mockEventProcessor.close();
-    EasyMock.expectLastCall().anyTimes();
-    @SuppressWarnings("unchecked")
-    ComponentConfigurer<EventProcessor> mockEventProcessorFactory = mocks.createStrictMock(ComponentConfigurer.class);
-    @SuppressWarnings("unchecked")
-    ComponentConfigurer<DataSource> mockDataSourceFactory = mocks.createStrictMock(ComponentConfigurer.class);
-
-    LDConfig config = new LDConfig.Builder()
-            .events(mockEventProcessorFactory)
-            .dataSource(mockDataSourceFactory)
-            .logging(Components.logging(testLogging))
-            .startWait(Duration.ZERO)
-            .build();
-
-    Capture<ClientContext> capturedEventContext = Capture.newInstance();
-    Capture<ClientContext> capturedDataSourceContext = Capture.newInstance();
-    expect(mockEventProcessorFactory.build(capture(capturedEventContext))).andReturn(mockEventProcessor);
-    expect(mockDataSourceFactory.build(capture(capturedDataSourceContext))).andReturn(failedDataSource());
-
-    mocks.replayAll();
-
-    try (LDClient client = new LDClient(SDK_KEY, config)) {
-      mocks.verifyAll();
-      assertNull(ClientContextImpl.get(capturedEventContext.getValue()).diagnosticStore);
->>>>>>> 67e4877e
       assertNull(ClientContextImpl.get(capturedDataSourceContext.getValue()).diagnosticStore);
     }
   }
