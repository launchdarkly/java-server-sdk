--- conflicted
+++ resolved
@@ -177,12 +177,7 @@
   @Test
   public void streamingClientHasStreamProcessor() throws Exception {
     LDConfig config = new LDConfig.Builder()
-<<<<<<< HEAD
-        .dataSource(Components.streamingDataSource())
         .serviceEndpoints(Components.serviceEndpoints().streaming("http://fake"))
-=======
-        .serviceEndpoints(Components.serviceEndpoints().streaming(URI.create("http://fake")))
->>>>>>> a02e8cbe
         .events(Components.noEvents())
         .logging(Components.logging(testLogging))
         .startWait(Duration.ZERO)
@@ -209,13 +204,8 @@
   @Test
   public void pollingClientHasPollingProcessor() throws IOException {
     LDConfig config = new LDConfig.Builder()
-<<<<<<< HEAD
         .dataSource(Components.pollingDataSource())
         .serviceEndpoints(Components.serviceEndpoints().polling("http://fake"))
-=======
-        .serviceEndpoints(Components.serviceEndpoints().polling(URI.create("http://fake")))
-        .dataSource(Components.pollingDataSource())
->>>>>>> a02e8cbe
         .events(Components.noEvents())
         .logging(Components.logging(testLogging))
         .startWait(Duration.ZERO)
@@ -245,14 +235,10 @@
     DataSourceFactory mockDataSourceFactory = mocks.createStrictMock(DataSourceFactory.class);
 
     LDConfig config = new LDConfig.Builder()
-            .serviceEndpoints(Components.serviceEndpoints().events(URI.create("http://fake-host")))
+            .serviceEndpoints(Components.serviceEndpoints().events("fake-host")) // event processor will try to send a diagnostic event here
             .dataSource(mockDataSourceFactory)
-<<<<<<< HEAD
-            .serviceEndpoints(Components.serviceEndpoints().events("fake-host")) // event processor will try to send a diagnostic event here
             .events(Components.sendEvents())
             .logging(Components.logging(testLogging))
-=======
->>>>>>> a02e8cbe
             .startWait(Duration.ZERO)
             .build();
 
