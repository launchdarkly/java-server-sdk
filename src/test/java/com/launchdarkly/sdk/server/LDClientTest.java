package com.launchdarkly.sdk.server;

import com.launchdarkly.sdk.LDContext;
import com.launchdarkly.sdk.LDValue;
import com.launchdarkly.sdk.server.integrations.MockPersistentDataStore;
import com.launchdarkly.sdk.server.interfaces.DataStoreStatusProvider;
import com.launchdarkly.sdk.server.interfaces.LDClientInterface;
import com.launchdarkly.sdk.server.subsystems.ClientContext;
import com.launchdarkly.sdk.server.subsystems.DataSource;
import com.launchdarkly.sdk.server.subsystems.DataSourceFactory;
import com.launchdarkly.sdk.server.subsystems.DataSourceUpdates;
import com.launchdarkly.sdk.server.subsystems.DataStore;
import com.launchdarkly.sdk.server.subsystems.EventProcessor;

import org.easymock.Capture;
import org.easymock.EasyMockSupport;
import org.junit.Before;
import org.junit.Test;

import java.io.IOException;
import java.net.URI;
import java.time.Duration;
import java.util.concurrent.Future;
import java.util.concurrent.TimeUnit;
import java.util.concurrent.TimeoutException;

import static com.launchdarkly.sdk.server.ModelBuilders.flagWithValue;
import static com.launchdarkly.sdk.server.TestComponents.dataStoreThatThrowsException;
import static com.launchdarkly.sdk.server.TestComponents.failedDataSource;
import static com.launchdarkly.sdk.server.TestComponents.initedDataStore;
import static com.launchdarkly.sdk.server.TestComponents.specificDataSource;
import static com.launchdarkly.sdk.server.TestComponents.specificDataStore;
import static com.launchdarkly.sdk.server.TestComponents.specificEventProcessor;
import static com.launchdarkly.sdk.server.TestUtil.upsertFlag;
import static org.easymock.EasyMock.capture;
import static org.easymock.EasyMock.expect;
import static org.easymock.EasyMock.isA;
import static org.hamcrest.MatcherAssert.assertThat;
import static org.hamcrest.Matchers.containsString;
import static org.hamcrest.Matchers.not;
import static org.junit.Assert.assertEquals;
import static org.junit.Assert.assertFalse;
import static org.junit.Assert.assertNotNull;
import static org.junit.Assert.assertNull;
import static org.junit.Assert.assertSame;
import static org.junit.Assert.assertTrue;
import static org.junit.Assert.fail;

/**
 * See also LDClientEvaluationTest, etc. This file contains mostly tests for the startup logic.
 */
@SuppressWarnings("javadoc")
public class LDClientTest extends BaseTest {
  private final static String SDK_KEY = "SDK_KEY";

  private DataSource dataSource;
  private EventProcessor eventProcessor;
  private Future<Void> initFuture;
  private LDClientInterface client;
  private final EasyMockSupport mocks = new EasyMockSupport();

  @SuppressWarnings("unchecked")
  @Before
  public void before() {
    dataSource = mocks.createStrictMock(DataSource.class);
    eventProcessor = mocks.createStrictMock(EventProcessor.class);
    initFuture = mocks.createStrictMock(Future.class);
  }

  @Test
  public void constructorThrowsExceptionForNullSdkKey() throws Exception {
    try (LDClient client = new LDClient(null)) {
      fail("expected exception");
    } catch (NullPointerException e) {
      assertEquals("sdkKey must not be null", e.getMessage());
    }
  }

  @Test
  public void constructorWithConfigThrowsExceptionForNullSdkKey() throws Exception {
    try (LDClient client = new LDClient(null, new LDConfig.Builder().build())) {
      fail("expected exception");
    } catch (NullPointerException e) {
      assertEquals("sdkKey must not be null", e.getMessage());
    }
  }

  @Test
  public void constructorThrowsExceptionForSdkKeyWithControlCharacter() throws Exception {
    try (LDClient client = new LDClient(SDK_KEY + "\n")) {
      fail("expected exception");
    } catch (IllegalArgumentException e) {
      assertThat(e.getMessage(), not(containsString(SDK_KEY)));
    }
  }

  @Test
  public void constructorWithConfigThrowsExceptionForSdkKeyWithControlCharacter() throws Exception {
    try (LDClient client = new LDClient(SDK_KEY + "\n", LDConfig.DEFAULT)) {
      fail("expected exception");
    } catch (IllegalArgumentException e) {
      assertThat(e.getMessage(), not(containsString(SDK_KEY)));
    }
  }

  @Test
  public void constructorAllowsSdkKeyToBeEmpty() throws Exception {
    // It may seem counter-intuitive to allow this, but if someone is using the SDK in offline
    // mode, or with a file data source or a test fixture, they may reasonably assume that it's
    // OK to pass an empty string since the key won't actually be used.
    try (LDClient client = new LDClient("", baseConfig().build())) {}
  }

  @Test
  public void constructorThrowsExceptionForNullConfig() throws Exception {
    try (LDClient client = new LDClient(SDK_KEY, null)) {
      fail("expected exception");
    } catch (NullPointerException e) {
      assertEquals("config must not be null", e.getMessage());
    }
  }
  
  @Test
  public void clientHasDefaultEventProcessorWithDefaultConfig() throws Exception {
    LDConfig config = new LDConfig.Builder()
        .dataSource(Components.externalUpdatesOnly())
        .diagnosticOptOut(true)
        .logging(Components.logging(testLogging))
        .build();
    try (LDClient client = new LDClient("SDK_KEY", config)) {
      assertEquals(DefaultEventProcessorWrapper.class, client.eventProcessor.getClass());
    }
  }

  @Test
  public void clientHasDefaultEventProcessorWithSendEvents() throws Exception {
    LDConfig config = new LDConfig.Builder()
        .dataSource(Components.externalUpdatesOnly())
        .events(Components.sendEvents())
        .diagnosticOptOut(true)
        .logging(Components.logging(testLogging))
        .build();
    try (LDClient client = new LDClient("SDK_KEY", config)) {
      assertEquals(DefaultEventProcessorWrapper.class, client.eventProcessor.getClass());
    }
  }

  @Test
  public void clientHasNullEventProcessorWithNoEvents() throws Exception {
    LDConfig config = new LDConfig.Builder()
        .dataSource(Components.externalUpdatesOnly())
        .events(Components.noEvents())
        .logging(Components.logging(testLogging))
        .build();
    try (LDClient client = new LDClient("SDK_KEY", config)) {
      assertEquals(ComponentsImpl.NullEventProcessor.class, client.eventProcessor.getClass());
    }
  }

  @Test
<<<<<<< HEAD
=======
  public void canSetCustomEventsEndpoint() throws Exception {
    URI eu = URI.create("http://fake");
    LDConfig config = new LDConfig.Builder()
        .dataSource(Components.externalUpdatesOnly())
        .serviceEndpoints(Components.serviceEndpoints().events(eu))
        .events(Components.sendEvents())
        .diagnosticOptOut(true)
        .logging(Components.logging(testLogging))
        .build();
    try (LDClient client = new LDClient(SDK_KEY, config)) {
      assertEquals(eu, ((DefaultEventProcessor) client.eventProcessor).dispatcher.eventsConfig.eventsUri);
    }
  }

  @Test
>>>>>>> d950e38d
  public void streamingClientHasStreamProcessor() throws Exception {
    LDConfig config = new LDConfig.Builder()
        .serviceEndpoints(Components.serviceEndpoints().streaming("http://fake"))
        .events(Components.noEvents())
        .logging(Components.logging(testLogging))
        .startWait(Duration.ZERO)
        .build();
    try (LDClient client = new LDClient(SDK_KEY, config)) {
      assertEquals(StreamProcessor.class, client.dataSource.getClass());
    }
  }

  @Test
  public void canSetCustomStreamingEndpoint() throws Exception {
    URI su = URI.create("http://fake");
    LDConfig config = new LDConfig.Builder()
        .serviceEndpoints(Components.serviceEndpoints().streaming(su))
        .events(Components.noEvents())
        .logging(Components.logging(testLogging))
        .startWait(Duration.ZERO)
        .build();
    try (LDClient client = new LDClient(SDK_KEY, config)) {
      assertEquals(su, ((StreamProcessor) client.dataSource).streamUri);
    }
  }

  @Test
  public void pollingClientHasPollingProcessor() throws IOException {
    LDConfig config = new LDConfig.Builder()
        .dataSource(Components.pollingDataSource())
        .serviceEndpoints(Components.serviceEndpoints().polling("http://fake"))
        .events(Components.noEvents())
        .logging(Components.logging(testLogging))
        .startWait(Duration.ZERO)
        .build();
    try (LDClient client = new LDClient(SDK_KEY, config)) {
      assertEquals(PollingProcessor.class, client.dataSource.getClass());
    }
  }

  @Test
  public void canSetCustomPollingEndpoint() throws Exception {
    URI pu = URI.create("http://fake");
    LDConfig config = new LDConfig.Builder()
        .dataSource(Components.pollingDataSource())
        .serviceEndpoints(Components.serviceEndpoints().polling(pu))
        .events(Components.noEvents())
        .logging(Components.logging(testLogging))
        .startWait(Duration.ZERO)
        .build();
    try (LDClient client = new LDClient(SDK_KEY, config)) {
      assertEquals(pu, ((DefaultFeatureRequestor) ((PollingProcessor) client.dataSource).requestor).baseUri);
    }
  }

  @Test
  public void sameDiagnosticStorePassedToFactoriesWhenSupported() throws IOException {
    DataSourceFactory mockDataSourceFactory = mocks.createStrictMock(DataSourceFactory.class);

    LDConfig config = new LDConfig.Builder()
            .serviceEndpoints(Components.serviceEndpoints().events("fake-host")) // event processor will try to send a diagnostic event here
            .dataSource(mockDataSourceFactory)
            .events(Components.sendEvents())
            .logging(Components.logging(testLogging))
            .startWait(Duration.ZERO)
            .build();

    Capture<ClientContext> capturedDataSourceContext = Capture.newInstance();
    expect(mockDataSourceFactory.createDataSource(capture(capturedDataSourceContext),
        isA(DataSourceUpdates.class))).andReturn(failedDataSource());

    mocks.replayAll();

    try (LDClient client = new LDClient(SDK_KEY, config)) {
<<<<<<< HEAD
      verifyAll();
      DiagnosticStore acc = ((DefaultEventProcessorWrapper)client.eventProcessor).eventsConfig.diagnosticStore; 
=======
      mocks.verifyAll();
      DiagnosticStore acc = ((DefaultEventProcessor)client.eventProcessor).dispatcher.diagnosticStore; 
>>>>>>> d950e38d
      assertNotNull(acc);
      assertSame(acc, ClientContextImpl.get(capturedDataSourceContext.getValue()).diagnosticStore);
    }
  }

  @Test
  public void nullDiagnosticStorePassedToFactoriesWhenOptedOut() throws IOException {
    DataSourceFactory mockDataSourceFactory = mocks.createStrictMock(DataSourceFactory.class);

    LDConfig config = new LDConfig.Builder()
            .dataSource(mockDataSourceFactory)
            .diagnosticOptOut(true)
            .logging(Components.logging(testLogging))
            .startWait(Duration.ZERO)
            .build();

    Capture<ClientContext> capturedDataSourceContext = Capture.newInstance();
    expect(mockDataSourceFactory.createDataSource(capture(capturedDataSourceContext),
        isA(DataSourceUpdates.class))).andReturn(failedDataSource());

    mocks.replayAll();

    try (LDClient client = new LDClient(SDK_KEY, config)) {
<<<<<<< HEAD
      verifyAll();
      assertNull(((DefaultEventProcessorWrapper)client.eventProcessor).eventsConfig.diagnosticStore);
=======
      mocks.verifyAll();
      assertNull(((DefaultEventProcessor)client.eventProcessor).dispatcher.diagnosticStore);
      assertNull(ClientContextImpl.get(capturedDataSourceContext.getValue()).diagnosticStore);
    }
  }

  @Test
  public void nullDiagnosticStorePassedToUpdateFactoryWhenEventProcessorDoesNotSupportDiagnostics() throws IOException {
    EventProcessor mockEventProcessor = mocks.createStrictMock(EventProcessor.class);
    mockEventProcessor.close();
    EasyMock.expectLastCall().anyTimes();
    EventProcessorFactory mockEventProcessorFactory = mocks.createStrictMock(EventProcessorFactory.class);
    DataSourceFactory mockDataSourceFactory = mocks.createStrictMock(DataSourceFactory.class);

    LDConfig config = new LDConfig.Builder()
            .events(mockEventProcessorFactory)
            .dataSource(mockDataSourceFactory)
            .logging(Components.logging(testLogging))
            .startWait(Duration.ZERO)
            .build();

    Capture<ClientContext> capturedEventContext = Capture.newInstance();
    Capture<ClientContext> capturedDataSourceContext = Capture.newInstance();
    expect(mockEventProcessorFactory.createEventProcessor(capture(capturedEventContext))).andReturn(mockEventProcessor);
    expect(mockDataSourceFactory.createDataSource(capture(capturedDataSourceContext),
        isA(DataSourceUpdates.class))).andReturn(failedDataSource());

    mocks.replayAll();

    try (LDClient client = new LDClient(SDK_KEY, config)) {
      mocks.verifyAll();
      assertNull(ClientContextImpl.get(capturedEventContext.getValue()).diagnosticStore);
>>>>>>> d950e38d
      assertNull(ClientContextImpl.get(capturedDataSourceContext.getValue()).diagnosticStore);
    }
  }

  @Test
  public void noWaitForDataSourceIfWaitMillisIsZero() throws Exception {
    LDConfig.Builder config = new LDConfig.Builder()
        .startWait(Duration.ZERO);

    expect(dataSource.start()).andReturn(initFuture);
    expect(dataSource.isInitialized()).andReturn(false);
    mocks.replayAll();

    client = createMockClient(config);
    assertFalse(client.isInitialized());

    mocks.verifyAll();
  }

  @Test
  public void willWaitForDataSourceIfWaitMillisIsGreaterThanZero() throws Exception {
    LDConfig.Builder config = new LDConfig.Builder()
        .startWait(Duration.ofMillis(10));

    expect(dataSource.start()).andReturn(initFuture);
    expect(initFuture.get(10L, TimeUnit.MILLISECONDS)).andReturn(null);
    expect(dataSource.isInitialized()).andReturn(false).anyTimes();
    mocks.replayAll();

    client = createMockClient(config);
    assertFalse(client.isInitialized());

    mocks.verifyAll();
  }

  @Test
  public void noWaitForDataSourceIfWaitMillisIsNegative() throws Exception {
    LDConfig.Builder config = new LDConfig.Builder()
        .startWait(Duration.ofMillis(-10));

    expect(dataSource.start()).andReturn(initFuture);
    expect(dataSource.isInitialized()).andReturn(false);
    mocks.replayAll();

    client = createMockClient(config);
    assertFalse(client.isInitialized());

    mocks.verifyAll();
  }

  @Test
  public void dataSourceCanTimeOut() throws Exception {
    LDConfig.Builder config = new LDConfig.Builder()
        .startWait(Duration.ofMillis(10));

    expect(dataSource.start()).andReturn(initFuture);
    expect(initFuture.get(10L, TimeUnit.MILLISECONDS)).andThrow(new TimeoutException());
    expect(dataSource.isInitialized()).andReturn(false).anyTimes();
    mocks.replayAll();

    client = createMockClient(config);
    assertFalse(client.isInitialized());

    mocks.verifyAll();
  }
  
  @Test
  public void clientCatchesRuntimeExceptionFromDataSource() throws Exception {
    LDConfig.Builder config = new LDConfig.Builder()
        .startWait(Duration.ofMillis(10));

    expect(dataSource.start()).andReturn(initFuture);
    expect(initFuture.get(10L, TimeUnit.MILLISECONDS)).andThrow(new RuntimeException());
    expect(dataSource.isInitialized()).andReturn(false).anyTimes();
    mocks.replayAll();

    client = createMockClient(config);
    assertFalse(client.isInitialized());

    mocks.verifyAll();
  }

  @Test
  public void isFlagKnownReturnsTrueForExistingFlag() throws Exception {
    DataStore testDataStore = initedDataStore();
    LDConfig.Builder config = new LDConfig.Builder()
            .startWait(Duration.ZERO)
            .dataStore(specificDataStore(testDataStore));
    expect(dataSource.start()).andReturn(initFuture);
    expect(dataSource.isInitialized()).andReturn(true).times(1);
    mocks.replayAll();

    client = createMockClient(config);

    upsertFlag(testDataStore, flagWithValue("key", LDValue.of(1)));
    assertTrue(client.isFlagKnown("key"));
    mocks.verifyAll();
  }

  @Test
  public void isFlagKnownReturnsFalseForUnknownFlag() throws Exception {
    DataStore testDataStore = initedDataStore();
    LDConfig.Builder config = new LDConfig.Builder()
            .startWait(Duration.ZERO)
            .dataStore(specificDataStore(testDataStore));
    expect(dataSource.start()).andReturn(initFuture);
    expect(dataSource.isInitialized()).andReturn(true).times(1);
    mocks.replayAll();

    client = createMockClient(config);

    assertFalse(client.isFlagKnown("key"));
    mocks.verifyAll();
  }

  @Test
  public void isFlagKnownReturnsFalseIfStoreAndClientAreNotInitialized() throws Exception {
    DataStore testDataStore = new InMemoryDataStore();
    LDConfig.Builder config = new LDConfig.Builder()
            .startWait(Duration.ZERO)
            .dataStore(specificDataStore(testDataStore));
    expect(dataSource.start()).andReturn(initFuture);
    expect(dataSource.isInitialized()).andReturn(false).times(1);
    mocks.replayAll();

    client = createMockClient(config);

    upsertFlag(testDataStore, flagWithValue("key", LDValue.of(1)));
    assertFalse(client.isFlagKnown("key"));
    mocks.verifyAll();
  }

  @Test
  public void isFlagKnownUsesStoreIfStoreIsInitializedButClientIsNot() throws Exception {
    DataStore testDataStore = initedDataStore();
    LDConfig.Builder config = new LDConfig.Builder()
            .startWait(Duration.ZERO)
            .dataStore(specificDataStore(testDataStore));
    expect(dataSource.start()).andReturn(initFuture);
    expect(dataSource.isInitialized()).andReturn(false).times(1);
    mocks.replayAll();

    client = createMockClient(config);

    upsertFlag(testDataStore, flagWithValue("key", LDValue.of(1)));
    assertTrue(client.isFlagKnown("key"));
    mocks.verifyAll();
  }
  
  @Test
  public void isFlagKnownCatchesExceptionFromDataStore() throws Exception {
    DataStore badStore = dataStoreThatThrowsException(new RuntimeException("sorry"));
    LDConfig.Builder config = new LDConfig.Builder()
        .startWait(Duration.ZERO)
        .dataStore(specificDataStore(badStore));
    expect(dataSource.start()).andReturn(initFuture);
    expect(dataSource.isInitialized()).andReturn(false).times(1);
    mocks.replayAll();

    client = createMockClient(config);
    
    assertFalse(client.isFlagKnown("key"));
  }
  
  @Test
  public void getVersion() throws Exception {
    LDConfig config = new LDConfig.Builder()
        .dataSource(Components.externalUpdatesOnly())
        .events(Components.noEvents())
        .logging(Components.logging(testLogging))
        .build();
    try (LDClient client = new LDClient(SDK_KEY, config)) {
      assertEquals(Version.SDK_VERSION, client.version());
    }
  }

  @Test
  public void canGetCacheStatsFromDataStoreStatusProvider() throws Exception {
    LDConfig config1 = baseConfig().build();
    try (LDClient client1 = new LDClient(SDK_KEY, config1)) {
      assertNull(client1.getDataStoreStatusProvider().getCacheStats());
    }
    
    LDConfig config2 = baseConfig()
        .dataStore(Components.persistentDataStore(c -> new MockPersistentDataStore()))
        .build();
    try (LDClient client2 = new LDClient(SDK_KEY, config2)) {
      DataStoreStatusProvider.CacheStats expectedStats = new DataStoreStatusProvider.CacheStats(0, 0, 0, 0, 0, 0);
      assertEquals(expectedStats, client2.getDataStoreStatusProvider().getCacheStats());
    }
  }
  
  @Test
  public void testSecureModeHash() throws IOException {
    setupMockDataSourceToInitialize(true);
    LDContext user = LDContext.create("userkey");
    String expectedHash = "c097a70924341660427c2e487b86efee789210f9e6dafc3b5f50e75bc596ff99";
    
    client = createMockClient(new LDConfig.Builder()
        .startWait(Duration.ZERO));
    assertEquals(expectedHash, client.secureModeHash(user));
  
    assertNull(client.secureModeHash(null));
    assertNull(client.secureModeHash(LDContext.create(null))); // invalid context
  }

  private void setupMockDataSourceToInitialize(boolean willInitialize) {
    expect(dataSource.start()).andReturn(initFuture);
    expect(dataSource.isInitialized()).andReturn(willInitialize);
    mocks.replayAll();
  }
  
  private LDClient createMockClient(LDConfig.Builder config) {
    config.dataSource(specificDataSource(dataSource));
    config.events(specificEventProcessor(eventProcessor));
    config.logging(Components.logging(testLogging));
    return new LDClient(SDK_KEY, config.build());
  }
}<|MERGE_RESOLUTION|>--- conflicted
+++ resolved
@@ -158,24 +158,6 @@
   }
 
   @Test
-<<<<<<< HEAD
-=======
-  public void canSetCustomEventsEndpoint() throws Exception {
-    URI eu = URI.create("http://fake");
-    LDConfig config = new LDConfig.Builder()
-        .dataSource(Components.externalUpdatesOnly())
-        .serviceEndpoints(Components.serviceEndpoints().events(eu))
-        .events(Components.sendEvents())
-        .diagnosticOptOut(true)
-        .logging(Components.logging(testLogging))
-        .build();
-    try (LDClient client = new LDClient(SDK_KEY, config)) {
-      assertEquals(eu, ((DefaultEventProcessor) client.eventProcessor).dispatcher.eventsConfig.eventsUri);
-    }
-  }
-
-  @Test
->>>>>>> d950e38d
   public void streamingClientHasStreamProcessor() throws Exception {
     LDConfig config = new LDConfig.Builder()
         .serviceEndpoints(Components.serviceEndpoints().streaming("http://fake"))
@@ -250,13 +232,8 @@
     mocks.replayAll();
 
     try (LDClient client = new LDClient(SDK_KEY, config)) {
-<<<<<<< HEAD
-      verifyAll();
+      mocks.verifyAll();
       DiagnosticStore acc = ((DefaultEventProcessorWrapper)client.eventProcessor).eventsConfig.diagnosticStore; 
-=======
-      mocks.verifyAll();
-      DiagnosticStore acc = ((DefaultEventProcessor)client.eventProcessor).dispatcher.diagnosticStore; 
->>>>>>> d950e38d
       assertNotNull(acc);
       assertSame(acc, ClientContextImpl.get(capturedDataSourceContext.getValue()).diagnosticStore);
     }
@@ -280,43 +257,8 @@
     mocks.replayAll();
 
     try (LDClient client = new LDClient(SDK_KEY, config)) {
-<<<<<<< HEAD
-      verifyAll();
+      mocks.verifyAll();
       assertNull(((DefaultEventProcessorWrapper)client.eventProcessor).eventsConfig.diagnosticStore);
-=======
-      mocks.verifyAll();
-      assertNull(((DefaultEventProcessor)client.eventProcessor).dispatcher.diagnosticStore);
-      assertNull(ClientContextImpl.get(capturedDataSourceContext.getValue()).diagnosticStore);
-    }
-  }
-
-  @Test
-  public void nullDiagnosticStorePassedToUpdateFactoryWhenEventProcessorDoesNotSupportDiagnostics() throws IOException {
-    EventProcessor mockEventProcessor = mocks.createStrictMock(EventProcessor.class);
-    mockEventProcessor.close();
-    EasyMock.expectLastCall().anyTimes();
-    EventProcessorFactory mockEventProcessorFactory = mocks.createStrictMock(EventProcessorFactory.class);
-    DataSourceFactory mockDataSourceFactory = mocks.createStrictMock(DataSourceFactory.class);
-
-    LDConfig config = new LDConfig.Builder()
-            .events(mockEventProcessorFactory)
-            .dataSource(mockDataSourceFactory)
-            .logging(Components.logging(testLogging))
-            .startWait(Duration.ZERO)
-            .build();
-
-    Capture<ClientContext> capturedEventContext = Capture.newInstance();
-    Capture<ClientContext> capturedDataSourceContext = Capture.newInstance();
-    expect(mockEventProcessorFactory.createEventProcessor(capture(capturedEventContext))).andReturn(mockEventProcessor);
-    expect(mockDataSourceFactory.createDataSource(capture(capturedDataSourceContext),
-        isA(DataSourceUpdates.class))).andReturn(failedDataSource());
-
-    mocks.replayAll();
-
-    try (LDClient client = new LDClient(SDK_KEY, config)) {
-      mocks.verifyAll();
-      assertNull(ClientContextImpl.get(capturedEventContext.getValue()).diagnosticStore);
->>>>>>> d950e38d
       assertNull(ClientContextImpl.get(capturedDataSourceContext.getValue()).diagnosticStore);
     }
   }
