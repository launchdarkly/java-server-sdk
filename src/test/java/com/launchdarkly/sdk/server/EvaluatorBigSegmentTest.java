--- conflicted
+++ resolved
@@ -24,13 +24,8 @@
 import static org.junit.Assert.assertEquals;
 
 @SuppressWarnings("javadoc")
-<<<<<<< HEAD
-public class EvaluatorBigSegmentTest {
+public class EvaluatorBigSegmentTest extends EvaluatorTestBase {
   private static final LDContext testUser = LDContext.create("userkey");
-=======
-public class EvaluatorBigSegmentTest extends EvaluatorTestBase {
-  private static final LDUser testUser = new LDUser("userkey");
->>>>>>> 806646dd
 
   @Test
   public void bigSegmentWithNoProviderIsNotMatched() {
