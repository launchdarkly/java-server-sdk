package com.launchdarkly.sdk.server;

import com.google.common.collect.Iterables;
import com.launchdarkly.sdk.EvaluationReason;
import com.launchdarkly.sdk.LDContext;
import com.launchdarkly.sdk.LDValue;
import com.launchdarkly.sdk.UserAttribute;
import com.launchdarkly.sdk.server.DataModel.Rollout;
import com.launchdarkly.sdk.server.DataModel.RolloutKind;
import com.launchdarkly.sdk.server.DataModel.VariationOrRollout;
import com.launchdarkly.sdk.server.DataModel.WeightedVariation;
import com.launchdarkly.sdk.server.EvaluatorTestUtil.PrereqEval;
import com.launchdarkly.sdk.server.EvaluatorTestUtil.PrereqRecorder;
import com.launchdarkly.sdk.server.ModelBuilders.FlagBuilder;

import org.junit.Test;

import java.util.ArrayList;
import java.util.List;

import static com.launchdarkly.sdk.EvaluationDetail.NO_VARIATION;
import static com.launchdarkly.sdk.server.EvaluatorTestUtil.BASE_EVALUATOR;
import static com.launchdarkly.sdk.server.EvaluatorTestUtil.expectNoPrerequisiteEvals;
import static com.launchdarkly.sdk.server.ModelBuilders.clause;
import static com.launchdarkly.sdk.server.ModelBuilders.flagBuilder;
import static com.launchdarkly.sdk.server.ModelBuilders.prerequisite;
import static com.launchdarkly.sdk.server.ModelBuilders.ruleBuilder;
import static org.junit.Assert.assertEquals;
import static org.junit.Assert.assertNotSame;
import static org.junit.Assert.assertNull;
import static org.junit.Assert.assertSame;

@SuppressWarnings("javadoc")
<<<<<<< HEAD
public class EvaluatorTest {
  private static final LDContext BASE_USER = LDContext.create("x");
=======
public class EvaluatorTest extends EvaluatorTestBase {
  private static final LDUser BASE_USER = new LDUser.Builder("x").build();
>>>>>>> 806646dd

  // These constants and flag builders define two kinds of flag: one with three variations-- allowing us to
  // distinguish between match, fallthrough, and off results--  and one with two.
  private static final int OFF_VARIATION = 0;
  private static final LDValue OFF_VALUE = LDValue.of("off");
  private static final int FALLTHROUGH_VARIATION = 1;
  private static final LDValue FALLTHROUGH_VALUE = LDValue.of("fall");
  private static final int MATCH_VARIATION = 2;
  private static final LDValue MATCH_VALUE = LDValue.of("match");
  private static final LDValue[] THREE_VARIATIONS = new LDValue[] { OFF_VALUE, FALLTHROUGH_VALUE, MATCH_VALUE };

  private static final int RED_VARIATION = 0;
  private static final LDValue RED_VALUE = LDValue.of("red");
  private static final int GREEN_VARIATION = 1;
  private static final LDValue GREEN_VALUE = LDValue.of("green");
  private static final LDValue[] RED_GREEN_VARIATIONS = new LDValue[] { RED_VALUE, GREEN_VALUE };
  
  private static FlagBuilder buildThreeWayFlag(String flagKey) {
    return flagBuilder(flagKey)
        .fallthroughVariation(FALLTHROUGH_VARIATION)
        .offVariation(OFF_VARIATION)
        .variations(THREE_VARIATIONS)
        .version(versionFromKey(flagKey));
  }
  
  private static FlagBuilder buildRedGreenFlag(String flagKey) {
    return flagBuilder(flagKey)
        .fallthroughVariation(GREEN_VARIATION)
        .offVariation(RED_VARIATION)
        .variations(RED_GREEN_VARIATIONS)
        .version(versionFromKey(flagKey));
  }

  private static Rollout buildRollout(boolean isExperiment, boolean untrackedVariations) {
    List<WeightedVariation> variations = new ArrayList<>();
    variations.add(new WeightedVariation(1, 50000, untrackedVariations));
    variations.add(new WeightedVariation(2, 50000, untrackedVariations));
    RolloutKind kind = isExperiment ? RolloutKind.experiment : RolloutKind.rollout;
    Integer seed = 123;
    Rollout rollout = new Rollout(null, variations, null, kind, seed);
    return rollout;
  }
  
  private static int versionFromKey(String flagKey) {
    return Math.abs(flagKey.hashCode());
  }
  
  @Test
  public void evaluationReturnsErrorIfContextIsNull() throws Exception {
    DataModel.FeatureFlag f = flagBuilder("feature").build();
    EvalResult result = BASE_EVALUATOR.evaluate(f, null, expectNoPrerequisiteEvals());
    
    assertEquals(EvalResult.error(EvaluationReason.ErrorKind.EXCEPTION), result);
  }

  @Test
  public void evaluationReturnsErrorIfContextIsInvalid() throws Exception {
    DataModel.FeatureFlag f = flagBuilder("feature").build();
    EvalResult result = BASE_EVALUATOR.evaluate(f, LDContext.create(""), expectNoPrerequisiteEvals());
    
    assertEquals(EvalResult.error(EvaluationReason.ErrorKind.EXCEPTION), result);
  }

  @Test
  public void flagReturnsOffVariationIfFlagIsOff() throws Exception {
    DataModel.FeatureFlag f = buildThreeWayFlag("feature")
        .on(false)
        .build();
    EvalResult result = BASE_EVALUATOR.evaluate(f, BASE_USER, expectNoPrerequisiteEvals());
    
    assertEquals(EvalResult.of(OFF_VALUE, OFF_VARIATION, EvaluationReason.off()), result);
  }

  @Test
  public void flagReturnsNullIfFlagIsOffAndOffVariationIsUnspecified() throws Exception {
    DataModel.FeatureFlag f = buildThreeWayFlag("feature")
        .on(false)
        .offVariation(null)
        .build();
    EvalResult result = BASE_EVALUATOR.evaluate(f, BASE_USER, expectNoPrerequisiteEvals());
    
    assertEquals(EvalResult.of(LDValue.ofNull(), NO_VARIATION, EvaluationReason.off()), result);
  }
  
  @Test
  public void flagReturnsErrorIfFlagIsOffAndOffVariationIsTooHigh() throws Exception {
    DataModel.FeatureFlag f = buildThreeWayFlag("feature")
        .on(false)
        .offVariation(999)
        .build();
    EvalResult result = BASE_EVALUATOR.evaluate(f, BASE_USER, expectNoPrerequisiteEvals());
    
    assertEquals(EvalResult.error(EvaluationReason.ErrorKind.MALFORMED_FLAG), result);
  }

  @Test
  public void flagReturnsErrorIfFlagIsOffAndOffVariationIsNegative() throws Exception {
    DataModel.FeatureFlag f = buildThreeWayFlag("feature")
        .on(false)
        .offVariation(-1)
        .build();
    EvalResult result = BASE_EVALUATOR.evaluate(f, BASE_USER, expectNoPrerequisiteEvals());
    
    assertEquals(EvalResult.error(EvaluationReason.ErrorKind.MALFORMED_FLAG), result);
  }
  
  @Test
  public void flagReturnsInExperimentForFallthroughWhenInExperimentVariation() throws Exception {
    Rollout rollout = buildRollout(true, false);
    VariationOrRollout vr = new VariationOrRollout(null, rollout);

    DataModel.FeatureFlag f = buildThreeWayFlag("feature")
        .on(true)
        .fallthrough(vr)
        .build();
    EvalResult result = BASE_EVALUATOR.evaluate(f, BASE_USER, expectNoPrerequisiteEvals());
    
    assert(result.getReason().isInExperiment());
  }

  @Test
  public void flagReturnsNotInExperimentForFallthroughWhenNotInExperimentVariation() throws Exception {
    Rollout rollout = buildRollout(true, true);
    VariationOrRollout vr = new VariationOrRollout(null, rollout);

    DataModel.FeatureFlag f = buildThreeWayFlag("feature")
        .on(true)
        .fallthrough(vr)
        .build();
    EvalResult result = BASE_EVALUATOR.evaluate(f, BASE_USER, expectNoPrerequisiteEvals());
    
    assert(!result.getReason().isInExperiment());
  }

  @Test
  public void flagReturnsNotInExperimentForFallthrougWhenInExperimentVariationButNonExperimentRollout() throws Exception {
    Rollout rollout = buildRollout(false, false);
    VariationOrRollout vr = new VariationOrRollout(null, rollout);

    DataModel.FeatureFlag f = buildThreeWayFlag("feature")
        .on(true)
        .fallthrough(vr)
        .build();
    EvalResult result = BASE_EVALUATOR.evaluate(f, BASE_USER, expectNoPrerequisiteEvals());
    
    assert(!result.getReason().isInExperiment());
  }

  @Test
  public void flagReturnsInExperimentForRuleMatchWhenInExperimentVariation() throws Exception {
    Rollout rollout = buildRollout(true, false);

    DataModel.Clause clause = clause(UserAttribute.KEY, DataModel.Operator.in, LDValue.of(BASE_USER.getKey()));
    DataModel.Rule rule = ruleBuilder().id("ruleid0").clauses(clause).rollout(rollout).build();

    DataModel.FeatureFlag f = buildThreeWayFlag("feature")
        .on(true)
        .rules(rule)
        .build();
    EvalResult result = BASE_EVALUATOR.evaluate(f, BASE_USER, expectNoPrerequisiteEvals());
    
    assert(result.getReason().isInExperiment());
  }

  @Test
  public void flagReturnsNotInExperimentForRuleMatchWhenNotInExperimentVariation() throws Exception {
    Rollout rollout = buildRollout(true, true);
    
    DataModel.Clause clause = clause(UserAttribute.KEY, DataModel.Operator.in, LDValue.of("userkey"));
    DataModel.Rule rule = ruleBuilder().id("ruleid0").clauses(clause).rollout(rollout).build();

    DataModel.FeatureFlag f = buildThreeWayFlag("feature")
        .on(true)
        .rules(rule)
        .build();
    EvalResult result = BASE_EVALUATOR.evaluate(f, BASE_USER, expectNoPrerequisiteEvals());
    
    assert(!result.getReason().isInExperiment());
  }

  @Test
  public void flagReturnsFallthroughIfFlagIsOnAndThereAreNoRules() throws Exception {
    DataModel.FeatureFlag f = buildThreeWayFlag("feature")
        .on(true)
        .build();
    EvalResult result = BASE_EVALUATOR.evaluate(f, BASE_USER, expectNoPrerequisiteEvals());
    
    assertEquals(EvalResult.of(FALLTHROUGH_VALUE, FALLTHROUGH_VARIATION, EvaluationReason.fallthrough()), result);
  }

  @Test
  public void fallthroughResultHasForceReasonTrackingTrueIfTrackEventsFallthroughIstrue() throws Exception {
    DataModel.FeatureFlag f = buildThreeWayFlag("feature")
        .on(true)
        .trackEventsFallthrough(true)
        .build();
    EvalResult result = BASE_EVALUATOR.evaluate(f, BASE_USER, expectNoPrerequisiteEvals());
    
    assertEquals(
        EvalResult.of(FALLTHROUGH_VALUE, FALLTHROUGH_VARIATION, EvaluationReason.fallthrough())
          .withForceReasonTracking(true),
        result);
  }

  @Test
  public void flagReturnsErrorIfFallthroughHasTooHighVariation() throws Exception {
    DataModel.FeatureFlag f = buildThreeWayFlag("feature")
        .on(true)
        .fallthroughVariation(999)
        .build();
    EvalResult result = BASE_EVALUATOR.evaluate(f, BASE_USER, expectNoPrerequisiteEvals());
    
    assertEquals(EvalResult.error(EvaluationReason.ErrorKind.MALFORMED_FLAG), result);
  }

  @Test
  public void flagReturnsErrorIfFallthroughHasNegativeVariation() throws Exception {
    DataModel.FeatureFlag f = buildThreeWayFlag("feature")
        .on(true)
        .fallthroughVariation(-1)
        .build();
    EvalResult result = BASE_EVALUATOR.evaluate(f, BASE_USER, expectNoPrerequisiteEvals());
    
    assertEquals(EvalResult.error(EvaluationReason.ErrorKind.MALFORMED_FLAG), result);
  }

  @Test
  public void flagReturnsErrorIfFallthroughHasNeitherVariationNorRollout() throws Exception {
    DataModel.FeatureFlag f = buildThreeWayFlag("feature")
        .on(true)
        .fallthrough(new DataModel.VariationOrRollout(null, null))
        .build();
    EvalResult result = BASE_EVALUATOR.evaluate(f, BASE_USER, expectNoPrerequisiteEvals());
    
    assertEquals(EvalResult.error(EvaluationReason.ErrorKind.MALFORMED_FLAG), result);
  }
  
  @Test
  public void flagReturnsErrorIfFallthroughHasEmptyRolloutVariationList() throws Exception {
    DataModel.FeatureFlag f = buildThreeWayFlag("feature")
        .on(true)
        .fallthrough(new DataModel.VariationOrRollout(null, ModelBuilders.emptyRollout()))
        .build();
    EvalResult result = BASE_EVALUATOR.evaluate(f, BASE_USER, expectNoPrerequisiteEvals());
    
    assertEquals(EvalResult.error(EvaluationReason.ErrorKind.MALFORMED_FLAG), result);
  }
  
  @Test
  public void flagReturnsOffVariationIfPrerequisiteIsNotFound() throws Exception {
    DataModel.FeatureFlag f0 = buildThreeWayFlag("feature")
        .on(true)
        .prerequisites(prerequisite("feature1", 1))
        .build();
    Evaluator e = evaluatorBuilder().withNonexistentFlag("feature1").build();
    EvalResult result = e.evaluate(f0, BASE_USER, expectNoPrerequisiteEvals());
    
    EvaluationReason expectedReason = EvaluationReason.prerequisiteFailed("feature1");
    assertEquals(EvalResult.of(OFF_VALUE, OFF_VARIATION, expectedReason), result);
  }

  @Test
  public void flagReturnsOffVariationAndEventIfPrerequisiteIsOff() throws Exception {
    DataModel.FeatureFlag f0 = buildThreeWayFlag("feature")
        .on(true)
        .prerequisites(prerequisite("feature1", GREEN_VARIATION))
        .build();
    DataModel.FeatureFlag f1 = buildRedGreenFlag("feature1")
        .on(false)
        .offVariation(GREEN_VARIATION)
        // note that even though it returns the desired variation, it is still off and therefore not a match
        .build();
    Evaluator e = evaluatorBuilder().withStoredFlags(f1).build();
    PrereqRecorder recordPrereqs = new PrereqRecorder();
    EvalResult result = e.evaluate(f0, BASE_USER, recordPrereqs);
    
    EvaluationReason expectedReason = EvaluationReason.prerequisiteFailed("feature1");
    assertEquals(EvalResult.of(OFF_VALUE, OFF_VARIATION, expectedReason), result);
    
    assertEquals(1, Iterables.size(recordPrereqs.evals));
    PrereqEval eval = recordPrereqs.evals.get(0);
    assertEquals(f1, eval.flag);
    assertEquals(f0, eval.prereqOfFlag);
    assertEquals(GREEN_VARIATION, eval.result.getVariationIndex());
    assertEquals(GREEN_VALUE, eval.result.getValue());
  }

  @Test
  public void flagReturnsOffVariationAndEventIfPrerequisiteIsNotMet() throws Exception {
    DataModel.FeatureFlag f0 = buildThreeWayFlag("feature")
        .on(true)
        .prerequisites(prerequisite("feature1", GREEN_VARIATION))
        .build();
    DataModel.FeatureFlag f1 = buildRedGreenFlag("feature1")
        .on(true)
        .fallthroughVariation(RED_VARIATION)
        .build();
    Evaluator e = evaluatorBuilder().withStoredFlags(f1).build();
    PrereqRecorder recordPrereqs = new PrereqRecorder();
    EvalResult result = e.evaluate(f0, BASE_USER, recordPrereqs);
    
    EvaluationReason expectedReason = EvaluationReason.prerequisiteFailed("feature1");
    assertEquals(EvalResult.of(OFF_VALUE, OFF_VARIATION, expectedReason), result);
    
    assertEquals(1, Iterables.size(recordPrereqs.evals));
    PrereqEval eval = recordPrereqs.evals.get(0);
    assertEquals(f1, eval.flag);
    assertEquals(f0, eval.prereqOfFlag);
    assertEquals(RED_VARIATION, eval.result.getVariationIndex());
    assertEquals(RED_VALUE, eval.result.getValue());
  }

  @Test
  public void prerequisiteFailedResultInstanceIsReusedForSamePrerequisite() throws Exception {
    DataModel.FeatureFlag f0 = buildThreeWayFlag("feature")
        .on(true)
        .prerequisites(prerequisite("feature1", GREEN_VARIATION))
        .build();
    Evaluator e = evaluatorBuilder().withNonexistentFlag("feature1").build();
    EvalResult result0 = e.evaluate(f0, BASE_USER, expectNoPrerequisiteEvals());
    EvalResult result1 = e.evaluate(f0, BASE_USER, expectNoPrerequisiteEvals());
    
    EvaluationReason expectedReason = EvaluationReason.prerequisiteFailed("feature1");
    assertEquals(expectedReason, result0.getReason());
    assertSame(result0, result1);
  }

  @Test
  public void prerequisiteFailedReasonInstanceCanBeCreatedFromScratch() throws Exception {
    // Normally we will always do the preprocessing step that creates the reason instances ahead of time,
    // but if somehow we didn't, it should create them as needed
    DataModel.FeatureFlag f0 = buildThreeWayFlag("feature")
        .on(true)
        .prerequisites(prerequisite("feature1", GREEN_VARIATION))
        .disablePreprocessing(true)
        .build();
    assertNull(f0.getPrerequisites().get(0).preprocessed);
    
    Evaluator e = evaluatorBuilder().withNonexistentFlag("feature1").build();
    EvalResult result0 = e.evaluate(f0, BASE_USER, expectNoPrerequisiteEvals());
    EvalResult result1 = e.evaluate(f0, BASE_USER, expectNoPrerequisiteEvals());
    
    EvaluationReason expectedReason = EvaluationReason.prerequisiteFailed("feature1");
    assertEquals(expectedReason, result0.getReason());
    assertNotSame(result0.getReason(), result1.getReason()); // they were created individually
    assertEquals(result0.getReason(), result1.getReason()); // but they're equal
  }

  @Test
  public void flagReturnsFallthroughVariationAndEventIfPrerequisiteIsMetAndThereAreNoRules() throws Exception {
    DataModel.FeatureFlag f0 = buildThreeWayFlag("feature")
        .on(true)
        .prerequisites(prerequisite("feature1", GREEN_VARIATION))
        .build();
    DataModel.FeatureFlag f1 = buildRedGreenFlag("feature1")
        .on(true)
        .fallthroughVariation(GREEN_VARIATION)
        .version(2)
        .build();
    Evaluator e = evaluatorBuilder().withStoredFlags(f1).build();
    PrereqRecorder recordPrereqs = new PrereqRecorder();
    EvalResult result = e.evaluate(f0, BASE_USER, recordPrereqs);
    
    assertEquals(EvalResult.of(FALLTHROUGH_VALUE, FALLTHROUGH_VARIATION, EvaluationReason.fallthrough()), result);

    assertEquals(1, Iterables.size(recordPrereqs.evals));
    PrereqEval eval = recordPrereqs.evals.get(0);
    assertEquals(f1, eval.flag);
    assertEquals(f0, eval.prereqOfFlag);
    assertEquals(GREEN_VARIATION, eval.result.getVariationIndex());
    assertEquals(GREEN_VALUE, eval.result.getValue());
  }

  @Test
  public void multipleLevelsOfPrerequisitesProduceMultipleEvents() throws Exception {
    DataModel.FeatureFlag f0 = buildThreeWayFlag("feature")
        .on(true)
        .prerequisites(prerequisite("feature1", GREEN_VARIATION))
        .build();
    DataModel.FeatureFlag f1 = buildRedGreenFlag("feature1")
        .on(true)
        .prerequisites(prerequisite("feature2", GREEN_VARIATION))
        .fallthroughVariation(GREEN_VARIATION)
        .build();
    DataModel.FeatureFlag f2 = buildRedGreenFlag("feature2")
        .on(true)
        .fallthroughVariation(GREEN_VARIATION)
        .build();
    Evaluator e = evaluatorBuilder().withStoredFlags(f1, f2).build();
    PrereqRecorder recordPrereqs = new PrereqRecorder();
    EvalResult result = e.evaluate(f0, BASE_USER, recordPrereqs);
    
    assertEquals(EvalResult.of(FALLTHROUGH_VALUE, FALLTHROUGH_VARIATION, EvaluationReason.fallthrough()), result);

    assertEquals(2, Iterables.size(recordPrereqs.evals));
    
    PrereqEval eval0 = recordPrereqs.evals.get(0);
    assertEquals(f2, eval0.flag);
    assertEquals(f1, eval0.prereqOfFlag);
    assertEquals(GREEN_VARIATION, eval0.result.getVariationIndex());
    assertEquals(GREEN_VALUE, eval0.result.getValue());

    PrereqEval eval1 = recordPrereqs.evals.get(1);
    assertEquals(f1, eval1.flag);
    assertEquals(f0, eval1.prereqOfFlag);
    assertEquals(GREEN_VARIATION, eval1.result.getVariationIndex());
    assertEquals(GREEN_VALUE, eval1.result.getValue());
  }
  
  @Test
  public void flagMatchesUserFromRules() {
    DataModel.Clause clause0 = clause(UserAttribute.KEY, DataModel.Operator.in, LDValue.of("wrongkey"));
    DataModel.Clause clause1 = clause(UserAttribute.KEY, DataModel.Operator.in, LDValue.of("userkey"));
    DataModel.Rule rule0 = ruleBuilder().id("ruleid0").clauses(clause0).variation(2).build();
    DataModel.Rule rule1 = ruleBuilder().id("ruleid1").clauses(clause1).variation(2).build();
    
    DataModel.FeatureFlag f = buildThreeWayFlag("feature")
        .on(true)
        .rules(rule0, rule1)
        .build();
    
    LDContext user = LDContext.create("userkey");
    EvalResult result = BASE_EVALUATOR.evaluate(f, user, expectNoPrerequisiteEvals());
    
    assertEquals(EvalResult.of(MATCH_VALUE, MATCH_VARIATION, EvaluationReason.ruleMatch(1, "ruleid1")), result);
  }

  @Test
  public void ruleMatchReasonHasTrackReasonTrueIfRuleLevelTrackEventsIsTrue() {
    DataModel.Clause clause0 = clause(UserAttribute.KEY, DataModel.Operator.in, LDValue.of("wrongkey"));
    DataModel.Clause clause1 = clause(UserAttribute.KEY, DataModel.Operator.in, LDValue.of("userkey"));
    DataModel.Rule rule0 = ruleBuilder().id("ruleid0").clauses(clause0).variation(2).build();
    DataModel.Rule rule1 = ruleBuilder().id("ruleid1").clauses(clause1).variation(2)
        .trackEvents(true).build();
    
    DataModel.FeatureFlag f = buildThreeWayFlag("feature")
        .on(true)
        .rules(rule0, rule1)
        .build();
    
    LDContext user = LDContext.create("userkey");
    EvalResult result = BASE_EVALUATOR.evaluate(f, user, expectNoPrerequisiteEvals());
    
    assertEquals(
        EvalResult.of(MATCH_VALUE, MATCH_VARIATION, EvaluationReason.ruleMatch(1, "ruleid1"))
          .withForceReasonTracking(true),
        result);
  }
  
  @Test(expected=RuntimeException.class)
  public void canSimulateErrorUsingTestInstrumentationFlagKey() {
    // Other tests rely on the ability to simulate an exception in this way
    DataModel.FeatureFlag badFlag = flagBuilder(Evaluator.INVALID_FLAG_KEY_THAT_THROWS_EXCEPTION).build();
    BASE_EVALUATOR.evaluate(badFlag, BASE_USER, expectNoPrerequisiteEvals());
  }
}<|MERGE_RESOLUTION|>--- conflicted
+++ resolved
@@ -31,13 +31,8 @@
 import static org.junit.Assert.assertSame;
 
 @SuppressWarnings("javadoc")
-<<<<<<< HEAD
-public class EvaluatorTest {
+public class EvaluatorTest extends EvaluatorTestBase {
   private static final LDContext BASE_USER = LDContext.create("x");
-=======
-public class EvaluatorTest extends EvaluatorTestBase {
-  private static final LDUser BASE_USER = new LDUser.Builder("x").build();
->>>>>>> 806646dd
 
   // These constants and flag builders define two kinds of flag: one with three variations-- allowing us to
   // distinguish between match, fallthrough, and off results--  and one with two.
