package com.launchdarkly.sdk.server;

import com.launchdarkly.sdk.EvaluationReason;
import com.launchdarkly.sdk.EvaluationReason.ErrorKind;
import com.launchdarkly.sdk.LDUser;
import com.launchdarkly.sdk.LDValue;
import com.launchdarkly.sdk.server.DataModel.Prerequisite;
import com.launchdarkly.sdk.server.interfaces.LDClientInterface;
import com.launchdarkly.sdk.server.subsystems.DataStore;
import com.launchdarkly.sdk.server.subsystems.Event;

import org.junit.Test;

import static com.launchdarkly.sdk.server.ModelBuilders.clauseMatchingUser;
import static com.launchdarkly.sdk.server.ModelBuilders.clauseNotMatchingUser;
import static com.launchdarkly.sdk.server.ModelBuilders.fallthroughVariation;
import static com.launchdarkly.sdk.server.ModelBuilders.flagBuilder;
import static com.launchdarkly.sdk.server.ModelBuilders.flagWithValue;
import static com.launchdarkly.sdk.server.ModelBuilders.prerequisite;
import static com.launchdarkly.sdk.server.ModelBuilders.ruleBuilder;
import static com.launchdarkly.sdk.server.TestComponents.initedDataStore;
import static com.launchdarkly.sdk.server.TestComponents.specificComponent;
import static com.launchdarkly.sdk.server.TestUtil.upsertFlag;
import static org.hamcrest.MatcherAssert.assertThat;
import static org.hamcrest.Matchers.allOf;
import static org.hamcrest.Matchers.empty;
import static org.hamcrest.Matchers.hasKey;
import static org.junit.Assert.assertEquals;
import static org.junit.Assert.assertFalse;
import static org.junit.Assert.assertNull;
import static org.junit.Assert.assertTrue;

@SuppressWarnings("javadoc")
public class LDClientEventTest extends BaseTest {
  private static final LDUser user = new LDUser("userkey");
  private static final LDUser userWithNullKey = new LDUser.Builder((String)null).build();
  private static final LDUser userWithEmptyKey = new LDUser.Builder("").build();
  
  private DataStore dataStore = initedDataStore();
  private TestComponents.TestEventProcessor eventSink = new TestComponents.TestEventProcessor();
<<<<<<< HEAD
  private LDConfig config = new LDConfig.Builder()
      .dataStore(specificComponent(dataStore))
      .events(specificComponent(eventSink))
=======
  private LDConfig config = baseConfig()
      .dataStore(specificDataStore(dataStore))
      .events(specificEventProcessor(eventSink))
>>>>>>> 74134439
      .dataSource(Components.externalUpdatesOnly())
      .build();
  private LDClientInterface client = new LDClient("SDK_KEY", config);
  
  @Test
  public void identifySendsEvent() throws Exception {
    client.identify(user);
    
    assertEquals(1, eventSink.events.size());
    Event e = eventSink.events.get(0);
    assertEquals(Event.Identify.class, e.getClass());
    Event.Identify ie = (Event.Identify)e;
    assertEquals(user.getKey(), ie.getUser().getKey());
  }

  @Test
  public void identifyWithNullUserDoesNotSendEvent() {
    client.identify(null);
    assertEquals(0, eventSink.events.size());
  }

  @Test
  public void identifyWithUserWithNoKeyDoesNotSendEvent() {
    client.identify(userWithNullKey);
    assertEquals(0, eventSink.events.size());
  }

  @Test
  public void identifyWithUserWithEmptyKeyDoesNotSendEvent() {
    client.identify(userWithEmptyKey);
    assertEquals(0, eventSink.events.size());
  }
  
  @Test
  public void trackSendsEventWithoutData() throws Exception {
    client.track("eventkey", user);
    
    assertEquals(1, eventSink.events.size());
    Event e = eventSink.events.get(0);
    assertEquals(Event.Custom.class, e.getClass());
    Event.Custom ce = (Event.Custom)e;
    assertEquals(user.getKey(), ce.getUser().getKey());
    assertEquals("eventkey", ce.getKey());
    assertEquals(LDValue.ofNull(), ce.getData());
  }

  @Test
  public void trackSendsEventWithData() throws Exception {
    LDValue data = LDValue.buildObject().put("thing", LDValue.of("stuff")).build();
    client.trackData("eventkey", user, data);
    
    assertEquals(1, eventSink.events.size());
    Event e = eventSink.events.get(0);
    assertEquals(Event.Custom.class, e.getClass());
    Event.Custom ce = (Event.Custom)e;
    assertEquals(user.getKey(), ce.getUser().getKey());
    assertEquals("eventkey", ce.getKey());
    assertEquals(data, ce.getData());
  }

  @Test
  public void trackSendsEventWithDataAndMetricValue() throws Exception {
    LDValue data = LDValue.buildObject().put("thing", LDValue.of("stuff")).build();
    double metricValue = 1.5;
    client.trackMetric("eventkey", user, data, metricValue);
    
    assertEquals(1, eventSink.events.size());
    Event e = eventSink.events.get(0);
    assertEquals(Event.Custom.class, e.getClass());
    Event.Custom ce = (Event.Custom)e;
    assertEquals(user.getKey(), ce.getUser().getKey());
    assertEquals("eventkey", ce.getKey());
    assertEquals(data, ce.getData());
    assertEquals(Double.valueOf(metricValue), ce.getMetricValue());
  }

  @Test
  public void trackWithNullUserDoesNotSendEvent() {
    client.track("eventkey", null);
    assertEquals(0, eventSink.events.size());
    
    client.trackData("eventkey", null, LDValue.of(1));
    assertEquals(0, eventSink.events.size());

    client.trackMetric("eventkey", null, LDValue.of(1), 1.5);
    assertEquals(0, eventSink.events.size());
  }

  @Test
  public void trackWithUserWithNoKeyDoesNotSendEvent() {
    client.track("eventkey", userWithNullKey);
    assertEquals(0, eventSink.events.size());
    
    client.trackData("eventkey", userWithNullKey, LDValue.of(1));
    assertEquals(0, eventSink.events.size());

    client.trackMetric("eventkey", userWithNullKey, LDValue.of(1), 1.5);
    assertEquals(0, eventSink.events.size());
  }

  @Test
  public void trackWithUserWithEmptyKeyDoesNotSendEvent() {
    client.track("eventkey", userWithEmptyKey);
    assertEquals(0, eventSink.events.size());
    
    client.trackData("eventkey", userWithEmptyKey, LDValue.of(1));
    assertEquals(0, eventSink.events.size());

    client.trackMetric("eventkey", userWithEmptyKey, LDValue.of(1), 1.5);
    assertEquals(0, eventSink.events.size());
  }

  @Test
  public void boolVariationSendsEvent() throws Exception {
    DataModel.FeatureFlag flag = flagWithValue("key", LDValue.of(true));
    upsertFlag(dataStore, flag);

    client.boolVariation("key", user, false);
    assertEquals(1, eventSink.events.size());
    checkFeatureEvent(eventSink.events.get(0), flag, LDValue.of(true), LDValue.of(false), null, null);
  }

  @Test
  public void boolVariationSendsEventForUnknownFlag() throws Exception {
    client.boolVariation("key", user, false);
    assertEquals(1, eventSink.events.size());
    checkUnknownFeatureEvent(eventSink.events.get(0), "key", LDValue.of(false), null, null);
  }

  @Test
  public void boolVariationDetailSendsEvent() throws Exception {
    DataModel.FeatureFlag flag = flagWithValue("key", LDValue.of(true));
    upsertFlag(dataStore, flag);

    client.boolVariationDetail("key", user, false);
    assertEquals(1, eventSink.events.size());
    checkFeatureEvent(eventSink.events.get(0), flag, LDValue.of(true), LDValue.of(false), null, EvaluationReason.off());
  }
  
  @Test
  public void boolVariationDetailSendsEventForUnknownFlag() throws Exception {
    client.boolVariationDetail("key", user, false);
    assertEquals(1, eventSink.events.size());
    checkUnknownFeatureEvent(eventSink.events.get(0), "key", LDValue.of(false), null,
        EvaluationReason.error(ErrorKind.FLAG_NOT_FOUND));    
  }
  
  @Test
  public void intVariationSendsEvent() throws Exception {
    DataModel.FeatureFlag flag = flagWithValue("key", LDValue.of(2));
    upsertFlag(dataStore, flag);

    client.intVariation("key", user, 1);
    assertEquals(1, eventSink.events.size());
    checkFeatureEvent(eventSink.events.get(0), flag, LDValue.of(2), LDValue.of(1), null, null);
  }

  @Test
  public void intVariationSendsEventForUnknownFlag() throws Exception {
    client.intVariation("key", user, 1);
    assertEquals(1, eventSink.events.size());
    checkUnknownFeatureEvent(eventSink.events.get(0), "key", LDValue.of(1), null, null);
  }

  @Test
  public void intVariationDetailSendsEvent() throws Exception {
    DataModel.FeatureFlag flag = flagWithValue("key", LDValue.of(2));
    upsertFlag(dataStore, flag);

    client.intVariationDetail("key", user, 1);
    assertEquals(1, eventSink.events.size());
    checkFeatureEvent(eventSink.events.get(0), flag, LDValue.of(2), LDValue.of(1), null, EvaluationReason.off());
  }

  @Test
  public void intVariationDetailSendsEventForUnknownFlag() throws Exception {
    client.intVariationDetail("key", user, 1);
    assertEquals(1, eventSink.events.size());
    checkUnknownFeatureEvent(eventSink.events.get(0), "key", LDValue.of(1), null,
        EvaluationReason.error(ErrorKind.FLAG_NOT_FOUND));
  }

  @Test
  public void doubleVariationSendsEvent() throws Exception {
    DataModel.FeatureFlag flag = flagWithValue("key", LDValue.of(2.5d));
    upsertFlag(dataStore, flag);

    client.doubleVariation("key", user, 1.0d);
    assertEquals(1, eventSink.events.size());
    checkFeatureEvent(eventSink.events.get(0), flag, LDValue.of(2.5d), LDValue.of(1.0d), null, null);
  }

  @Test
  public void doubleVariationSendsEventForUnknownFlag() throws Exception {
    client.doubleVariation("key", user, 1.0d);
    assertEquals(1, eventSink.events.size());
    checkUnknownFeatureEvent(eventSink.events.get(0), "key", LDValue.of(1.0), null, null);
  }

  @Test
  public void doubleVariationDetailSendsEvent() throws Exception {
    DataModel.FeatureFlag flag = flagWithValue("key", LDValue.of(2.5d));
    upsertFlag(dataStore, flag);

    client.doubleVariationDetail("key", user, 1.0d);
    assertEquals(1, eventSink.events.size());
    checkFeatureEvent(eventSink.events.get(0), flag, LDValue.of(2.5d), LDValue.of(1.0d), null, EvaluationReason.off());
  }

  @Test
  public void doubleVariationDetailSendsEventForUnknownFlag() throws Exception {
    client.doubleVariationDetail("key", user, 1.0d);
    assertEquals(1, eventSink.events.size());
    checkUnknownFeatureEvent(eventSink.events.get(0), "key", LDValue.of(1.0), null,
        EvaluationReason.error(ErrorKind.FLAG_NOT_FOUND));
  }

  @Test
  public void stringVariationSendsEvent() throws Exception {
    DataModel.FeatureFlag flag = flagWithValue("key", LDValue.of("b"));
    upsertFlag(dataStore, flag);

    client.stringVariation("key", user, "a");
    assertEquals(1, eventSink.events.size());
    checkFeatureEvent(eventSink.events.get(0), flag, LDValue.of("b"), LDValue.of("a"), null, null);
  }

  @Test
  public void stringVariationSendsEventForUnknownFlag() throws Exception {
    client.stringVariation("key", user, "a");
    assertEquals(1, eventSink.events.size());
    checkUnknownFeatureEvent(eventSink.events.get(0), "key", LDValue.of("a"), null, null);
  }

  @Test
  public void stringVariationDetailSendsEvent() throws Exception {
    DataModel.FeatureFlag flag = flagWithValue("key", LDValue.of("b"));
    upsertFlag(dataStore, flag);

    client.stringVariationDetail("key", user, "a");
    assertEquals(1, eventSink.events.size());
    checkFeatureEvent(eventSink.events.get(0), flag, LDValue.of("b"), LDValue.of("a"), null, EvaluationReason.off());
  }

  @Test
  public void stringVariationDetailSendsEventForUnknownFlag() throws Exception {
    client.stringVariationDetail("key", user, "a");
    assertEquals(1, eventSink.events.size());
    checkUnknownFeatureEvent(eventSink.events.get(0), "key", LDValue.of("a"), null,
        EvaluationReason.error(ErrorKind.FLAG_NOT_FOUND));
  }

  @Test
  public void jsonValueVariationDetailSendsEvent() throws Exception {
    LDValue data = LDValue.buildObject().put("thing", LDValue.of("stuff")).build();
    DataModel.FeatureFlag flag = flagWithValue("key", data);
    upsertFlag(dataStore, flag);
    LDValue defaultVal = LDValue.of(42);
    
    client.jsonValueVariationDetail("key", user, defaultVal);
    assertEquals(1, eventSink.events.size());
    checkFeatureEvent(eventSink.events.get(0), flag, data, defaultVal, null, EvaluationReason.off());
  }

  @Test
  public void jsonValueVariationDetailSendsEventForUnknownFlag() throws Exception {
    LDValue defaultVal = LDValue.of(42);
    
    client.jsonValueVariationDetail("key", user, defaultVal);
    assertEquals(1, eventSink.events.size());
    checkUnknownFeatureEvent(eventSink.events.get(0), "key", defaultVal, null,
        EvaluationReason.error(ErrorKind.FLAG_NOT_FOUND));
  }

  @Test
  public void eventTrackingAndReasonCanBeForcedForRule() throws Exception {
    DataModel.Clause clause = clauseMatchingUser(user);
    DataModel.Rule rule = ruleBuilder().id("id").clauses(clause).variation(1).trackEvents(true).build();
    DataModel.FeatureFlag flag = flagBuilder("flag")
        .on(true)
        .rules(rule)
        .offVariation(0)
        .variations(LDValue.of("off"), LDValue.of("on"))
        .build();
    upsertFlag(dataStore, flag);

    client.stringVariation("flag", user, "default");
    
    // Note, we did not call stringVariationDetail and the flag is not tracked, but we should still get
    // tracking and a reason, because the rule-level trackEvents flag is on for the matched rule.
    
    assertEquals(1, eventSink.events.size());
    Event.FeatureRequest event = (Event.FeatureRequest)eventSink.events.get(0);
    assertTrue(event.isTrackEvents());
    assertEquals(EvaluationReason.ruleMatch(0, "id"), event.getReason());
  }

  @Test
  public void eventTrackingAndReasonAreNotForcedIfFlagIsNotSetForMatchingRule() throws Exception {
    DataModel.Clause clause0 = clauseNotMatchingUser(user);
    DataModel.Clause clause1 = clauseMatchingUser(user);
    DataModel.Rule rule0 = ruleBuilder().id("id0").clauses(clause0).variation(1).trackEvents(true).build();
    DataModel.Rule rule1 = ruleBuilder().id("id1").clauses(clause1).variation(1).trackEvents(false).build();
    DataModel.FeatureFlag flag = flagBuilder("flag")
        .on(true)
        .rules(rule0, rule1)
        .offVariation(0)
        .variations(LDValue.of("off"), LDValue.of("on"))
        .build();
    upsertFlag(dataStore, flag);

    client.stringVariation("flag", user, "default");
    
    // It matched rule1, which has trackEvents: false, so we don't get the override behavior
    
    assertEquals(1, eventSink.events.size());
    Event.FeatureRequest event = (Event.FeatureRequest)eventSink.events.get(0);
    assertFalse(event.isTrackEvents());
    assertNull(event.getReason());
  }

  @Test
  public void eventTrackingAndReasonCanBeForcedForFallthrough() throws Exception {
    DataModel.FeatureFlag flag = flagBuilder("flag")
        .on(true)
        .fallthrough(new DataModel.VariationOrRollout(0, null))
        .variations(LDValue.of("fall"), LDValue.of("off"), LDValue.of("on"))
        .trackEventsFallthrough(true)
        .build();
    upsertFlag(dataStore, flag);

    client.stringVariation("flag", user, "default");
    
    // Note, we did not call stringVariationDetail and the flag is not tracked, but we should still get
    // tracking and a reason, because trackEventsFallthrough is on and the evaluation fell through.
    
    assertEquals(1, eventSink.events.size());
    Event.FeatureRequest event = (Event.FeatureRequest)eventSink.events.get(0);
    assertTrue(event.isTrackEvents());
    assertEquals(EvaluationReason.fallthrough(), event.getReason());
  }

  @Test
  public void eventTrackingAndReasonAreNotForcedForFallthroughIfFlagIsNotSet() throws Exception {
    DataModel.FeatureFlag flag = flagBuilder("flag")
        .on(true)
        .fallthrough(new DataModel.VariationOrRollout(0, null))
        .variations(LDValue.of("fall"), LDValue.of("off"), LDValue.of("on"))
        .trackEventsFallthrough(false)
        .build();
    upsertFlag(dataStore, flag);

    client.stringVariation("flag", user, "default");
    
    assertEquals(1, eventSink.events.size());
    Event.FeatureRequest event = (Event.FeatureRequest)eventSink.events.get(0);
    assertFalse(event.isTrackEvents());
    assertNull(event.getReason());
  }

  @Test
  public void eventTrackingAndReasonAreNotForcedForFallthroughIfReasonIsNotFallthrough() throws Exception {
    DataModel.FeatureFlag flag = flagBuilder("flag")
        .on(false) // so the evaluation reason will be OFF, not FALLTHROUGH
        .offVariation(1)
        .fallthrough(new DataModel.VariationOrRollout(0, null))
        .variations(LDValue.of("fall"), LDValue.of("off"), LDValue.of("on"))
        .trackEventsFallthrough(true)
        .build();
    upsertFlag(dataStore, flag);

    client.stringVariation("flag", user, "default");
    
    assertEquals(1, eventSink.events.size());
    Event.FeatureRequest event = (Event.FeatureRequest)eventSink.events.get(0);
    assertFalse(event.isTrackEvents());
    assertNull(event.getReason());
  }
  
  @Test
  public void eventIsSentForExistingPrererequisiteFlag() throws Exception {
    DataModel.FeatureFlag f0 = flagBuilder("feature0")
        .on(true)
        .prerequisites(prerequisite("feature1", 1))
        .fallthrough(fallthroughVariation(0))
        .offVariation(1)
        .variations(LDValue.of("fall"), LDValue.of("off"), LDValue.of("on"))
        .version(1)
        .build();
    DataModel.FeatureFlag f1 = flagBuilder("feature1")
        .on(true)
        .fallthrough(fallthroughVariation(1))
        .variations(LDValue.of("nogo"), LDValue.of("go"))
        .version(2)
        .build();
    upsertFlag(dataStore, f0);
    upsertFlag(dataStore, f1);
    
    client.stringVariation("feature0", user, "default");
    
    assertEquals(2, eventSink.events.size());
    checkFeatureEvent(eventSink.events.get(0), f1, LDValue.of("go"), LDValue.ofNull(), "feature0", null);
    checkFeatureEvent(eventSink.events.get(1), f0, LDValue.of("fall"), LDValue.of("default"), null, null);
  }

  @Test
  public void eventIsSentWithReasonForExistingPrererequisiteFlag() throws Exception {
    DataModel.FeatureFlag f0 = flagBuilder("feature0")
        .on(true)
        .prerequisites(prerequisite("feature1", 1))
        .fallthrough(fallthroughVariation(0))
        .offVariation(1)
        .variations(LDValue.of("fall"), LDValue.of("off"), LDValue.of("on"))
        .version(1)
        .build();
    DataModel.FeatureFlag f1 = flagBuilder("feature1")
        .on(true)
        .fallthrough(fallthroughVariation(1))
        .variations(LDValue.of("nogo"), LDValue.of("go"))
        .version(2)
        .build();
    upsertFlag(dataStore, f0);
    upsertFlag(dataStore, f1);
    
    client.stringVariationDetail("feature0", user, "default");
    
    assertEquals(2, eventSink.events.size());
    checkFeatureEvent(eventSink.events.get(0), f1, LDValue.of("go"), LDValue.ofNull(), "feature0", EvaluationReason.fallthrough());
    checkFeatureEvent(eventSink.events.get(1), f0, LDValue.of("fall"), LDValue.of("default"), null, EvaluationReason.fallthrough());
  }

  @Test
  public void eventIsNotSentForUnknownPrererequisiteFlag() throws Exception {
    DataModel.FeatureFlag f0 = flagBuilder("feature0")
        .on(true)
        .prerequisites(prerequisite("feature1", 1))
        .fallthrough(fallthroughVariation(0))
        .offVariation(1)
        .variations(LDValue.of("fall"), LDValue.of("off"), LDValue.of("on"))
        .version(1)
        .build();
    upsertFlag(dataStore, f0);
    
    client.stringVariation("feature0", user, "default");
    
    assertEquals(1, eventSink.events.size());
    checkFeatureEvent(eventSink.events.get(0), f0, LDValue.of("off"), LDValue.of("default"), null, null);
  }

  @Test
  public void failureReasonIsGivenForUnknownPrererequisiteFlagIfDetailsWereRequested() throws Exception {
    DataModel.FeatureFlag f0 = flagBuilder("feature0")
        .on(true)
        .prerequisites(prerequisite("feature1", 1))
        .fallthrough(fallthroughVariation(0))
        .offVariation(1)
        .variations(LDValue.of("fall"), LDValue.of("off"), LDValue.of("on"))
        .version(1)
        .build();
    upsertFlag(dataStore, f0);
    
    client.stringVariationDetail("feature0", user, "default");
    
    assertEquals(1, eventSink.events.size());
    checkFeatureEvent(eventSink.events.get(0), f0, LDValue.of("off"), LDValue.of("default"), null,
        EvaluationReason.prerequisiteFailed("feature1"));
  }
  
  @Test
  public void canFlush() {
    assertEquals(0, eventSink.flushCount);
    client.flush();
    assertEquals(1, eventSink.flushCount);
  }
  
  @Test
  public void identifyWithEventsDisabledDoesNotCauseError() throws Exception {
    LDConfig config = baseConfig()
        .events(Components.noEvents())
        .dataSource(Components.externalUpdatesOnly())
        .build();
    try (LDClient client = new LDClient("SDK_KEY", config)) {
      client.identify(user);
    }
  }
  
  @Test
  public void trackWithEventsDisabledDoesNotCauseError() throws Exception {
    LDConfig config = baseConfig()
        .events(Components.noEvents())
        .dataSource(Components.externalUpdatesOnly())
        .build();
    try (LDClient client = new LDClient("SDK_KEY", config)) {
      client.track("event", user);
    }
  }

  @Test
  public void flushWithEventsDisabledDoesNotCauseError() throws Exception {
    LDConfig config = baseConfig()
        .events(Components.noEvents())
        .dataSource(Components.externalUpdatesOnly())
        .build();
    try (LDClient client = new LDClient("SDK_KEY", config)) {
      client.flush();
    }
  }

  @Test
  public void allFlagsStateGeneratesNoEvaluationEvents() {
    DataModel.FeatureFlag flag = flagBuilder("flag")
        .on(true)
        .fallthrough(fallthroughVariation(0))
        .offVariation(1)
        .variations(LDValue.of(true), LDValue.of(false))
        .version(1)
        .build();
    upsertFlag(dataStore, flag);
    
    FeatureFlagsState state = client.allFlagsState(user);
    assertThat(state.toValuesMap(), hasKey(flag.getKey()));
    
    assertThat(eventSink.events, empty());
  }

  @Test
  public void allFlagsStateGeneratesNoPrerequisiteEvaluationEvents() {
    DataModel.FeatureFlag flag1 = flagBuilder("flag1")
        .on(true)
        .fallthrough(fallthroughVariation(0))
        .offVariation(1)
        .variations(LDValue.of(true), LDValue.of(false))
        .version(1)
        .build();
    DataModel.FeatureFlag flag0 = flagBuilder("flag0")
        .on(true)
        .fallthrough(fallthroughVariation(0))
        .offVariation(1)
        .variations(LDValue.of(true), LDValue.of(false))
        .prerequisites(new Prerequisite(flag1.getKey(), 0))
        .version(1)
        .build();
    upsertFlag(dataStore, flag1);
    upsertFlag(dataStore, flag0);
    
    FeatureFlagsState state = client.allFlagsState(user);
    assertThat(state.toValuesMap(), allOf(hasKey(flag0.getKey()), hasKey(flag1.getKey())));
    
    assertThat(eventSink.events, empty());
  }
  
  private void checkFeatureEvent(Event e, DataModel.FeatureFlag flag, LDValue value, LDValue defaultVal,
      String prereqOf, EvaluationReason reason) {
    assertEquals(Event.FeatureRequest.class, e.getClass());
    Event.FeatureRequest fe = (Event.FeatureRequest)e;
    assertEquals(flag.getKey(), fe.getKey());
    assertEquals(user.getKey(), fe.getUser().getKey());
    assertEquals(flag.getVersion(), fe.getVersion());
    assertEquals(value, fe.getValue());
    assertEquals(defaultVal, fe.getDefaultVal());
    assertEquals(prereqOf, fe.getPrereqOf());
    assertEquals(reason, fe.getReason());
    assertEquals(flag.isTrackEvents(), fe.isTrackEvents());
    assertEquals(flag.getDebugEventsUntilDate() == null ? 0L : flag.getDebugEventsUntilDate().longValue(), fe.getDebugEventsUntilDate());
  }

  private void checkUnknownFeatureEvent(Event e, String key, LDValue defaultVal, String prereqOf,
      EvaluationReason reason) {
    assertEquals(Event.FeatureRequest.class, e.getClass());
    Event.FeatureRequest fe = (Event.FeatureRequest)e;
    assertEquals(key, fe.getKey());
    assertEquals(user.getKey(), fe.getUser().getKey());
    assertEquals(-1, fe.getVersion());
    assertEquals(-1, fe.getVariation());
    assertEquals(defaultVal, fe.getValue());
    assertEquals(defaultVal, fe.getDefaultVal());
    assertEquals(prereqOf, fe.getPrereqOf());
    assertEquals(reason, fe.getReason());
    assertFalse(fe.isTrackEvents());
    assertEquals(0L, fe.getDebugEventsUntilDate());
  }
}<|MERGE_RESOLUTION|>--- conflicted
+++ resolved
@@ -38,16 +38,9 @@
   
   private DataStore dataStore = initedDataStore();
   private TestComponents.TestEventProcessor eventSink = new TestComponents.TestEventProcessor();
-<<<<<<< HEAD
-  private LDConfig config = new LDConfig.Builder()
+  private LDConfig config = baseConfig()
       .dataStore(specificComponent(dataStore))
       .events(specificComponent(eventSink))
-=======
-  private LDConfig config = baseConfig()
-      .dataStore(specificDataStore(dataStore))
-      .events(specificEventProcessor(eventSink))
->>>>>>> 74134439
-      .dataSource(Components.externalUpdatesOnly())
       .build();
   private LDClientInterface client = new LDClient("SDK_KEY", config);
   
