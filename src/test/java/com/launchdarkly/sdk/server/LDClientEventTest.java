--- conflicted
+++ resolved
@@ -4,12 +4,7 @@
 import com.launchdarkly.sdk.EvaluationReason.ErrorKind;
 import com.launchdarkly.sdk.LDUser;
 import com.launchdarkly.sdk.LDValue;
-<<<<<<< HEAD
-=======
 import com.launchdarkly.sdk.server.DataModel.Prerequisite;
-import com.launchdarkly.sdk.server.interfaces.DataStore;
-import com.launchdarkly.sdk.server.interfaces.Event;
->>>>>>> d33a6067
 import com.launchdarkly.sdk.server.interfaces.LDClientInterface;
 import com.launchdarkly.sdk.server.subsystems.DataStore;
 import com.launchdarkly.sdk.server.subsystems.Event;
@@ -555,24 +550,6 @@
     }
   }
 
-<<<<<<< HEAD
-=======
-  @Test
-  public void aliasEventIsCorrectlyGenerated() {
-    LDUser anonymousUser = new LDUser.Builder("anonymous-key").anonymous(true).build();
-
-    client.alias(user, anonymousUser);
-
-    assertEquals(1, eventSink.events.size());
-    Event e = eventSink.events.get(0);
-    assertEquals(Event.AliasEvent.class, e.getClass());
-    Event.AliasEvent evt = (Event.AliasEvent)e;
-    assertEquals(user.getKey(), evt.getKey());
-    assertEquals("user", evt.getContextKind());
-    assertEquals(anonymousUser.getKey(), evt.getPreviousKey());
-    assertEquals("anonymousUser", evt.getPreviousContextKind());
-  }
-
   @Test
   public void allFlagsStateGeneratesNoEvaluationEvents() {
     DataModel.FeatureFlag flag = flagBuilder("flag")
@@ -616,7 +593,6 @@
     assertThat(eventSink.events, empty());
   }
   
->>>>>>> d33a6067
   private void checkFeatureEvent(Event e, DataModel.FeatureFlag flag, LDValue value, LDValue defaultVal,
       String prereqOf, EvaluationReason reason) {
     assertEquals(Event.FeatureRequest.class, e.getClass());
