--- conflicted
+++ resolved
@@ -35,13 +35,8 @@
 import static org.junit.Assert.assertTrue;
 
 @SuppressWarnings("javadoc")
-<<<<<<< HEAD
-public class LDClientBigSegmentsTest extends EasyMockSupport {
+public class LDClientBigSegmentsTest extends BaseTest {
   private final LDContext user = LDContext.create("userkey");
-=======
-public class LDClientBigSegmentsTest extends BaseTest {
-  private final LDUser user = new LDUser("userkey");
->>>>>>> 076bbdc6
   private final Segment bigSegment = segmentBuilder("segmentkey").unbounded(true).generation(1).build();
   private final FeatureFlag flag = booleanFlagWithClauses("flagkey", clauseMatchingSegment(bigSegment));
 
