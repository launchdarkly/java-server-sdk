--- conflicted
+++ resolved
@@ -18,13 +18,8 @@
 import static org.junit.Assert.assertTrue;
 
 @SuppressWarnings("javadoc")
-<<<<<<< HEAD
-public class LDClientOfflineTest {
+public class LDClientOfflineTest extends BaseTest {
   private static final LDContext user = LDContext.create("user");
-=======
-public class LDClientOfflineTest extends BaseTest {
-  private static final LDUser user = new LDUser("user");
->>>>>>> 076bbdc6
   
   @Test
   public void offlineClientHasNullDataSource() throws IOException {
