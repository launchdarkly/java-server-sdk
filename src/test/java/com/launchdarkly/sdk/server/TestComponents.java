--- conflicted
+++ resolved
@@ -45,13 +45,9 @@
   static ScheduledExecutorService sharedExecutor = newSingleThreadScheduledExecutor(
       new ThreadFactoryBuilder().setNameFormat("TestComponents-sharedExecutor-%d").build());
   
-<<<<<<< HEAD
+  public static LDLogger nullLogger = LDLogger.withAdapter(Logs.none(), "");
+  
   public static ClientContextImpl clientContext(String sdkKey, LDConfig config) {
-=======
-  public static LDLogger nullLogger = LDLogger.withAdapter(Logs.none(), "");
-  
-  public static ClientContext clientContext(final String sdkKey, final LDConfig config) {
->>>>>>> 74134439
     return ClientContextImpl.fromConfig(sdkKey, config, sharedExecutor, null);
   }
 
