--- conflicted
+++ resolved
@@ -51,22 +51,13 @@
     return new DiagnosticStore(new SdkDiagnosticParams("sdk_key", "sdk", "1.0.0", "Java", null, null, null));
   }
   
-<<<<<<< HEAD
-  public static ClientContext clientContext(final String sdkKey, final LDConfig config) {
+  public static ClientContextImpl clientContext(String sdkKey, LDConfig config) {
     return ClientContextImpl.fromConfig(sdkKey, config, sharedExecutor);
-=======
-  public static ClientContextImpl clientContext(String sdkKey, LDConfig config) {
-    return ClientContextImpl.fromConfig(sdkKey, config, sharedExecutor, null);
   }
 
   public static ClientContextImpl clientContext(String sdkKey, LDConfig config,
       DataSourceUpdateSink dataSourceUpdateSink) {
-    return ClientContextImpl.fromConfig(sdkKey, config, sharedExecutor, null).withDataSourceUpdateSink(dataSourceUpdateSink);
-  }
-
-  public static ClientContextImpl clientContext(final String sdkKey, final LDConfig config, DiagnosticAccumulator diagnosticAccumulator) {
-    return ClientContextImpl.fromConfig(sdkKey, config, sharedExecutor, diagnosticAccumulator);
->>>>>>> f6183092
+    return ClientContextImpl.fromConfig(sdkKey, config, sharedExecutor).withDataSourceUpdateSink(dataSourceUpdateSink);
   }
 
   public static HttpConfiguration defaultHttpConfiguration() {
