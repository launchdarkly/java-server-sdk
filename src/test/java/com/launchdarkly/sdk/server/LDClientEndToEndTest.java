package com.launchdarkly.sdk.server;

import com.google.gson.Gson;
import com.google.gson.JsonObject;
import com.launchdarkly.sdk.LDUser;
import com.launchdarkly.sdk.LDValue;
import com.launchdarkly.sdk.server.interfaces.DataSourceStatusProvider;
import com.launchdarkly.sdk.server.subsystems.HttpConfigurationFactory;
import com.launchdarkly.testhelpers.httptest.Handler;
import com.launchdarkly.testhelpers.httptest.Handlers;
import com.launchdarkly.testhelpers.httptest.HttpServer;
import com.launchdarkly.testhelpers.httptest.RequestInfo;

import org.junit.Test;

import java.net.URI;
import java.time.Duration;
import java.util.concurrent.BlockingQueue;
import java.util.concurrent.LinkedBlockingQueue;
import java.util.function.BiFunction;

import static com.launchdarkly.sdk.server.Components.externalUpdatesOnly;
import static com.launchdarkly.sdk.server.Components.noEvents;
import static com.launchdarkly.sdk.server.ModelBuilders.flagBuilder;
import static com.launchdarkly.testhelpers.httptest.Handlers.bodyJson;
import static org.hamcrest.MatcherAssert.assertThat;
import static org.hamcrest.Matchers.equalTo;
import static org.junit.Assert.assertEquals;
import static org.junit.Assert.assertFalse;
import static org.junit.Assert.assertTrue;

@SuppressWarnings("javadoc")
public class LDClientEndToEndTest extends BaseTest {
  private static final Gson gson = new Gson();
  private static final String sdkKey = "sdk-key";
  private static final String flagKey = "flag1";
  private static final DataModel.FeatureFlag flag = flagBuilder(flagKey)
      .offVariation(0).variations(LDValue.of(true))
      .build();
  private static final LDUser user = new LDUser("user-key");
  
  private static Handler makePollingSuccessResponse() {
    return bodyJson(makeAllDataJson());
  }
  
  private static Handler makeStreamingSuccessResponse() {
    String streamData = "event: put\n" +
        "data: {\"data\":" + makeAllDataJson() + "}";
    return Handlers.all(Handlers.SSE.start(),
        Handlers.SSE.event(streamData), Handlers.SSE.leaveOpen());
  }
  
  private static Handler makeInvalidSdkKeyResponse() {
    return Handlers.status(401);
  }
  
  private static Handler makeServiceUnavailableResponse() {
    return Handlers.status(503);
  }
  
  @Test
  public void clientStartsInPollingMode() throws Exception {
    try (HttpServer server = HttpServer.start(makePollingSuccessResponse())) {
<<<<<<< HEAD
      LDConfig config = baseConfig()
          .dataSource(Components.pollingDataSource().baseURI(server.getUri()))
=======
      LDConfig config = new LDConfig.Builder()
          .serviceEndpoints(Components.serviceEndpoints().polling(server.getUri()))
          .dataSource(Components.pollingDataSource())
>>>>>>> a02e8cbe
          .events(noEvents())
          .build();
      
      try (LDClient client = new LDClient(sdkKey, config)) {
        assertTrue(client.isInitialized());
        assertTrue(client.boolVariation(flagKey, user, false));
      }
    }
  }

  @Test
  public void clientStartsInPollingModeAfterRecoverableError() throws Exception {
    Handler errorThenSuccess = Handlers.sequential(
        makeServiceUnavailableResponse(),
        makePollingSuccessResponse()
        );

    try (HttpServer server = HttpServer.start(errorThenSuccess)) {
<<<<<<< HEAD
      LDConfig config = baseConfig()
=======
      LDConfig config = new LDConfig.Builder()
          .serviceEndpoints(Components.serviceEndpoints().polling(server.getUri()))
>>>>>>> a02e8cbe
          .dataSource(Components.pollingDataSourceInternal()
              .pollIntervalWithNoMinimum(Duration.ofMillis(5))) // use small interval because we expect it to retry
          .events(noEvents())
          .build();
      
      try (LDClient client = new LDClient(sdkKey, config)) {
        assertTrue(client.isInitialized());
        assertTrue(client.boolVariation(flagKey, user, false));
      }
    }
  }

  @Test
  public void clientFailsInPollingModeWith401Error() throws Exception {
    try (HttpServer server = HttpServer.start(makeInvalidSdkKeyResponse())) {
<<<<<<< HEAD
      LDConfig config = baseConfig()
=======
      LDConfig config = new LDConfig.Builder()
          .serviceEndpoints(Components.serviceEndpoints().polling(server.getUri()))
>>>>>>> a02e8cbe
          .dataSource(Components.pollingDataSourceInternal()
              .pollIntervalWithNoMinimum(Duration.ofMillis(5))) // use small interval so we'll know if it does not stop permanently
          .events(noEvents())
          .build();
      
      try (LDClient client = new LDClient(sdkKey, config)) {
        assertFalse(client.isInitialized());
        assertFalse(client.boolVariation(flagKey, user, false));
        
        server.getRecorder().requireRequest();
        server.getRecorder().requireNoRequests(Duration.ofMillis(100));
      }
    }
  }

  @Test
  public void testPollingModeSpecialHttpConfigurations() throws Exception {
    testWithSpecialHttpConfigurations(
        makePollingSuccessResponse(),
        (serverUri, httpConfig) ->
<<<<<<< HEAD
          baseConfig()
            .dataSource(Components.pollingDataSource().baseURI(serverUri))
=======
          new LDConfig.Builder()
            .serviceEndpoints(Components.serviceEndpoints().polling(serverUri))
            .dataSource(Components.pollingDataSource())
>>>>>>> a02e8cbe
            .events(noEvents())
            .http(httpConfig));
  }
  
  @Test
  public void clientStartsInStreamingMode() throws Exception {    
    try (HttpServer server = HttpServer.start(makeStreamingSuccessResponse())) {
<<<<<<< HEAD
      LDConfig config = baseConfig()
          .dataSource(Components.streamingDataSource().baseURI(server.getUri()))
=======
      LDConfig config = new LDConfig.Builder()
          .serviceEndpoints(Components.serviceEndpoints().streaming(server.getUri()))
>>>>>>> a02e8cbe
          .events(noEvents())
          .build();
      
      try (LDClient client = new LDClient(sdkKey, config)) {
        assertTrue(client.isInitialized());
        assertTrue(client.boolVariation(flagKey, user, false));
      }
    }
  }

  @Test
  public void clientStartsInStreamingModeAfterRecoverableError() throws Exception {
    Handler errorThenStream = Handlers.sequential(
        makeServiceUnavailableResponse(),
        makeStreamingSuccessResponse()
        );
    
    try (HttpServer server = HttpServer.start(errorThenStream)) {
<<<<<<< HEAD
      LDConfig config = baseConfig()
          .dataSource(Components.streamingDataSource().baseURI(server.getUri()).initialReconnectDelay(Duration.ZERO))
=======
      LDConfig config = new LDConfig.Builder()
          .serviceEndpoints(Components.serviceEndpoints().streaming(server.getUri()))
          .dataSource(Components.streamingDataSource().initialReconnectDelay(Duration.ZERO))
>>>>>>> a02e8cbe
          // use zero reconnect delay so we'll know if it does not stop permanently
          .events(noEvents())
          .build();
      
      try (LDClient client = new LDClient(sdkKey, config)) {
        assertTrue(client.isInitialized());
        assertTrue(client.boolVariation(flagKey, user, false));
        
        server.getRecorder().requireRequest();
        server.getRecorder().requireRequest();
        server.getRecorder().requireNoRequests(Duration.ofMillis(100));
      }
    }
  }

  @Test
  public void clientFailsInStreamingModeWith401Error() throws Exception {
    try (HttpServer server = HttpServer.start(makeInvalidSdkKeyResponse())) {
<<<<<<< HEAD
      LDConfig config = baseConfig()
          .dataSource(Components.streamingDataSource().baseURI(server.getUri()).initialReconnectDelay(Duration.ZERO))
=======
      LDConfig config = new LDConfig.Builder()
          .serviceEndpoints(Components.serviceEndpoints().streaming(server.getUri()))
          .dataSource(Components.streamingDataSource().initialReconnectDelay(Duration.ZERO))
>>>>>>> a02e8cbe
          // use zero reconnect delay so we'll know if it does not stop permanently
          .events(noEvents())
          .build();
      
      try (LDClient client = new LDClient(sdkKey, config)) {
        assertFalse(client.isInitialized());
        assertFalse(client.boolVariation(flagKey, user, false));
        
        BlockingQueue<DataSourceStatusProvider.Status> statuses = new LinkedBlockingQueue<>();
        client.getDataSourceStatusProvider().addStatusListener(statuses::add);

        Thread.sleep(100); // make sure it didn't retry the connection
        assertThat(client.getDataSourceStatusProvider().getStatus().getState(),
            equalTo(DataSourceStatusProvider.State.OFF));
        while (!statuses.isEmpty()) {
          // The status listener may or may not have been registered early enough to receive
          // the OFF notification, but we should at least not see any *other* statuses.
          assertThat(statuses.take().getState(), equalTo(DataSourceStatusProvider.State.OFF)); 
        }
        assertThat(statuses.isEmpty(), equalTo(true));
        
        server.getRecorder().requireRequest();
        server.getRecorder().requireNoRequests(Duration.ofMillis(100));
      }
    }
  }

  @Test
  public void testStreamingModeSpecialHttpConfigurations() throws Exception {
    testWithSpecialHttpConfigurations(
        makeStreamingSuccessResponse(),
        (serverUri, httpConfig) ->
<<<<<<< HEAD
          baseConfig()
            .dataSource(Components.streamingDataSource().baseURI(serverUri))
=======
          new LDConfig.Builder()
            .serviceEndpoints(Components.serviceEndpoints().streaming(serverUri))
>>>>>>> a02e8cbe
            .events(noEvents())
            .http(httpConfig));
  }
  
  @Test
  public void clientSendsAnalyticsEvent() throws Exception {
    Handler resp = Handlers.status(202);
    
    try (HttpServer server = HttpServer.start(resp)) {
<<<<<<< HEAD
      LDConfig config = baseConfig()
=======
      LDConfig config = new LDConfig.Builder()
          .serviceEndpoints(Components.serviceEndpoints().events(server.getUri()))
>>>>>>> a02e8cbe
          .dataSource(externalUpdatesOnly())
          .diagnosticOptOut(true)
          .build();
      
      try (LDClient client = new LDClient(sdkKey, config)) {
        assertTrue(client.isInitialized());
        client.identify(new LDUser("userkey"));
      }
      
      RequestInfo req = server.getRecorder().requireRequest();
      assertEquals("/bulk", req.getPath());
    }
  }

  @Test
  public void clientSendsDiagnosticEvent() throws Exception {
    Handler resp = Handlers.status(202);
    
    try (HttpServer server = HttpServer.start(resp)) {
<<<<<<< HEAD
      LDConfig config = baseConfig()
=======
      LDConfig config = new LDConfig.Builder()
          .serviceEndpoints(Components.serviceEndpoints().events(server.getUri()))
>>>>>>> a02e8cbe
          .dataSource(externalUpdatesOnly())
          .build();
      
      try (LDClient client = new LDClient(sdkKey, config)) {
        assertTrue(client.isInitialized());

        RequestInfo req = server.getRecorder().requireRequest();
        assertEquals("/diagnostic", req.getPath());
      }      
    }
  }

  private static void testWithSpecialHttpConfigurations(Handler handler,
      BiFunction<URI, HttpConfigurationFactory, LDConfig.Builder> makeConfig) throws Exception {
    TestHttpUtil.testWithSpecialHttpConfigurations(handler,
        (serverUri, httpConfig) -> {
          LDConfig config = makeConfig.apply(serverUri, httpConfig)
              .startWait(Duration.ofSeconds(10)) // allow extra time to be sure it can connect
              .build();
          try (LDClient client = new LDClient(sdkKey, config)) {
            assertTrue(client.isInitialized());
            assertTrue(client.boolVariation(flagKey, user, false));
          }
        },
        (serverUri, httpConfig) -> {
          LDConfig config = makeConfig.apply(serverUri, httpConfig)
              .startWait(Duration.ofMillis(100)) // don't wait terribly long when we don't expect it to succeed
              .build();
          try (LDClient client = new LDClient(sdkKey, config)) {
            assertFalse(client.isInitialized());
          }
        }
        );
  }

  private static String makeAllDataJson() {
    JsonObject flagsData = new JsonObject();
    flagsData.add(flagKey, gson.toJsonTree(flag));
    JsonObject allData = new JsonObject();
    allData.add("flags", flagsData);
    allData.add("segments", new JsonObject());
    return gson.toJson(allData);
  }
}<|MERGE_RESOLUTION|>--- conflicted
+++ resolved
@@ -61,14 +61,9 @@
   @Test
   public void clientStartsInPollingMode() throws Exception {
     try (HttpServer server = HttpServer.start(makePollingSuccessResponse())) {
-<<<<<<< HEAD
-      LDConfig config = baseConfig()
-          .dataSource(Components.pollingDataSource().baseURI(server.getUri()))
-=======
-      LDConfig config = new LDConfig.Builder()
+      LDConfig config = baseConfig()
           .serviceEndpoints(Components.serviceEndpoints().polling(server.getUri()))
           .dataSource(Components.pollingDataSource())
->>>>>>> a02e8cbe
           .events(noEvents())
           .build();
       
@@ -87,12 +82,8 @@
         );
 
     try (HttpServer server = HttpServer.start(errorThenSuccess)) {
-<<<<<<< HEAD
-      LDConfig config = baseConfig()
-=======
-      LDConfig config = new LDConfig.Builder()
+      LDConfig config = baseConfig()
           .serviceEndpoints(Components.serviceEndpoints().polling(server.getUri()))
->>>>>>> a02e8cbe
           .dataSource(Components.pollingDataSourceInternal()
               .pollIntervalWithNoMinimum(Duration.ofMillis(5))) // use small interval because we expect it to retry
           .events(noEvents())
@@ -108,12 +99,8 @@
   @Test
   public void clientFailsInPollingModeWith401Error() throws Exception {
     try (HttpServer server = HttpServer.start(makeInvalidSdkKeyResponse())) {
-<<<<<<< HEAD
-      LDConfig config = baseConfig()
-=======
-      LDConfig config = new LDConfig.Builder()
+      LDConfig config = baseConfig()
           .serviceEndpoints(Components.serviceEndpoints().polling(server.getUri()))
->>>>>>> a02e8cbe
           .dataSource(Components.pollingDataSourceInternal()
               .pollIntervalWithNoMinimum(Duration.ofMillis(5))) // use small interval so we'll know if it does not stop permanently
           .events(noEvents())
@@ -134,14 +121,9 @@
     testWithSpecialHttpConfigurations(
         makePollingSuccessResponse(),
         (serverUri, httpConfig) ->
-<<<<<<< HEAD
           baseConfig()
-            .dataSource(Components.pollingDataSource().baseURI(serverUri))
-=======
-          new LDConfig.Builder()
             .serviceEndpoints(Components.serviceEndpoints().polling(serverUri))
             .dataSource(Components.pollingDataSource())
->>>>>>> a02e8cbe
             .events(noEvents())
             .http(httpConfig));
   }
@@ -149,13 +131,9 @@
   @Test
   public void clientStartsInStreamingMode() throws Exception {    
     try (HttpServer server = HttpServer.start(makeStreamingSuccessResponse())) {
-<<<<<<< HEAD
-      LDConfig config = baseConfig()
-          .dataSource(Components.streamingDataSource().baseURI(server.getUri()))
-=======
-      LDConfig config = new LDConfig.Builder()
+      LDConfig config = baseConfig()
+          .dataSource(Components.streamingDataSource())
           .serviceEndpoints(Components.serviceEndpoints().streaming(server.getUri()))
->>>>>>> a02e8cbe
           .events(noEvents())
           .build();
       
@@ -174,14 +152,9 @@
         );
     
     try (HttpServer server = HttpServer.start(errorThenStream)) {
-<<<<<<< HEAD
-      LDConfig config = baseConfig()
-          .dataSource(Components.streamingDataSource().baseURI(server.getUri()).initialReconnectDelay(Duration.ZERO))
-=======
-      LDConfig config = new LDConfig.Builder()
+      LDConfig config = baseConfig()
           .serviceEndpoints(Components.serviceEndpoints().streaming(server.getUri()))
           .dataSource(Components.streamingDataSource().initialReconnectDelay(Duration.ZERO))
->>>>>>> a02e8cbe
           // use zero reconnect delay so we'll know if it does not stop permanently
           .events(noEvents())
           .build();
@@ -200,14 +173,9 @@
   @Test
   public void clientFailsInStreamingModeWith401Error() throws Exception {
     try (HttpServer server = HttpServer.start(makeInvalidSdkKeyResponse())) {
-<<<<<<< HEAD
-      LDConfig config = baseConfig()
-          .dataSource(Components.streamingDataSource().baseURI(server.getUri()).initialReconnectDelay(Duration.ZERO))
-=======
-      LDConfig config = new LDConfig.Builder()
+      LDConfig config = baseConfig()
           .serviceEndpoints(Components.serviceEndpoints().streaming(server.getUri()))
           .dataSource(Components.streamingDataSource().initialReconnectDelay(Duration.ZERO))
->>>>>>> a02e8cbe
           // use zero reconnect delay so we'll know if it does not stop permanently
           .events(noEvents())
           .build();
@@ -240,13 +208,9 @@
     testWithSpecialHttpConfigurations(
         makeStreamingSuccessResponse(),
         (serverUri, httpConfig) ->
-<<<<<<< HEAD
           baseConfig()
-            .dataSource(Components.streamingDataSource().baseURI(serverUri))
-=======
-          new LDConfig.Builder()
             .serviceEndpoints(Components.serviceEndpoints().streaming(serverUri))
->>>>>>> a02e8cbe
+            .dataSource(Components.streamingDataSource())
             .events(noEvents())
             .http(httpConfig));
   }
@@ -256,14 +220,11 @@
     Handler resp = Handlers.status(202);
     
     try (HttpServer server = HttpServer.start(resp)) {
-<<<<<<< HEAD
-      LDConfig config = baseConfig()
-=======
-      LDConfig config = new LDConfig.Builder()
+      LDConfig config = baseConfig()
           .serviceEndpoints(Components.serviceEndpoints().events(server.getUri()))
->>>>>>> a02e8cbe
           .dataSource(externalUpdatesOnly())
           .diagnosticOptOut(true)
+          .events(Components.sendEvents())
           .build();
       
       try (LDClient client = new LDClient(sdkKey, config)) {
@@ -281,13 +242,10 @@
     Handler resp = Handlers.status(202);
     
     try (HttpServer server = HttpServer.start(resp)) {
-<<<<<<< HEAD
-      LDConfig config = baseConfig()
-=======
-      LDConfig config = new LDConfig.Builder()
+      LDConfig config = baseConfig()
           .serviceEndpoints(Components.serviceEndpoints().events(server.getUri()))
->>>>>>> a02e8cbe
           .dataSource(externalUpdatesOnly())
+          .events(Components.sendEvents())
           .build();
       
       try (LDClient client = new LDClient(sdkKey, config)) {
