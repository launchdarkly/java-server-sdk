package com.launchdarkly.sdk.server;

import com.google.common.collect.ImmutableList;
import com.google.gson.Gson;
import com.launchdarkly.sdk.EvaluationReason;
import com.launchdarkly.sdk.LDUser;
import com.launchdarkly.sdk.LDValue;
import com.launchdarkly.sdk.server.integrations.EventProcessorBuilder;
import com.launchdarkly.sdk.server.subsystems.ClientContext;
import com.launchdarkly.sdk.server.subsystems.Event;
import com.launchdarkly.sdk.server.subsystems.EventSender;
import com.launchdarkly.sdk.server.subsystems.EventSenderFactory;
import com.launchdarkly.testhelpers.JsonTestValue;

import org.hamcrest.Matcher;

import java.io.IOException;
import java.net.URI;
import java.time.Duration;
import java.util.concurrent.BlockingQueue;
import java.util.concurrent.CountDownLatch;
import java.util.concurrent.LinkedBlockingQueue;
import java.util.concurrent.TimeUnit;

import static com.launchdarkly.sdk.server.Components.sendEvents;
import static com.launchdarkly.sdk.server.TestComponents.clientContext;
import static com.launchdarkly.testhelpers.ConcurrentHelpers.assertNoMoreValues;
import static com.launchdarkly.testhelpers.ConcurrentHelpers.awaitValue;
import static com.launchdarkly.testhelpers.JsonAssertions.isJsonArray;
import static com.launchdarkly.testhelpers.JsonAssertions.jsonEqualsValue;
import static com.launchdarkly.testhelpers.JsonAssertions.jsonProperty;
import static com.launchdarkly.testhelpers.JsonAssertions.jsonUndefined;
import static com.launchdarkly.testhelpers.JsonTestValue.jsonFromValue;
import static org.hamcrest.Matchers.allOf;
import static org.junit.Assert.assertEquals;
import static org.junit.Assert.assertNotNull;

@SuppressWarnings("javadoc")
public abstract class DefaultEventProcessorTestBase extends BaseTest {
  public static final String SDK_KEY = "SDK_KEY";
  public static final URI FAKE_URI = URI.create("http://fake");
  public static final LDUser user = new LDUser.Builder("userkey").name("Red").build();
  public static final Gson gson = new Gson();
  public static final LDValue userJson = LDValue.buildObject().put("key", "userkey").put("name", "Red").build();
  public static final LDValue filteredUserJson = LDValue.buildObject().put("key", "userkey")
      .put("privateAttrs", LDValue.buildArray().add("name").build()).build();
  
  // Note that all of these events depend on the fact that DefaultEventProcessor does a synchronous
  // flush when it is closed; in this case, it's closed implicitly by the try-with-resources block.

  public static EventProcessorBuilder baseConfig(MockEventSender es) {
    return sendEvents().eventSender(senderFactory(es));
  }

  public DefaultEventProcessor makeEventProcessor(EventProcessorBuilder ec) {
    LDConfig config = new LDConfig.Builder().diagnosticOptOut(true)
        .logging(Components.logging(testLogging)).build();
    return makeEventProcessor(ec, config);
  }
  
  public DefaultEventProcessor makeEventProcessor(EventProcessorBuilder ec, LDConfig config) {
    return (DefaultEventProcessor)ec.createEventProcessor(clientContext(SDK_KEY, config));
  }

<<<<<<< HEAD
  public DefaultEventProcessor makeEventProcessor(EventProcessorBuilder ec, DiagnosticAccumulator diagnosticAccumulator) {
    LDConfig config = new LDConfig.Builder().diagnosticOptOut(false)
        .logging(Components.logging(testLogging)).build();
    return (DefaultEventProcessor)ec.createEventProcessor(
        clientContext(SDK_KEY, config, diagnosticAccumulator));
=======
  public static DefaultEventProcessor makeEventProcessor(EventProcessorBuilder ec, LDConfig config, DiagnosticAccumulator diagnosticAccumulator) {
    return (DefaultEventProcessor)ec.createEventProcessor(
        clientContext(SDK_KEY, config, diagnosticAccumulator));
  }
  
  public static DefaultEventProcessor makeEventProcessor(EventProcessorBuilder ec, DiagnosticAccumulator diagnosticAccumulator) {
    return makeEventProcessor(ec, diagLDConfig, diagnosticAccumulator);
>>>>>>> a02e8cbe
  }
  
  public static EventSenderFactory senderFactory(final MockEventSender es) {
    return new EventSenderFactory() {
      @Override
      public EventSender createEventSender(ClientContext clientContext) {
        return es;
      }
    };
  }
  
  public static final class MockEventSender implements EventSender {
    volatile boolean closed;
    volatile Result result = new Result(true, false, null);
    volatile RuntimeException fakeError = null;
    volatile IOException fakeErrorOnClose = null;
    volatile CountDownLatch receivedCounter = null;
    volatile Object waitSignal = null;
    
    final BlockingQueue<Params> receivedParams = new LinkedBlockingQueue<>();
    
    static final class Params {
      final EventDataKind kind;
      final String data;
      final int eventCount;
      final URI eventsBaseUri;
      
      Params(EventDataKind kind, String data, int eventCount, URI eventsBaseUri) {
        this.kind = kind;
        this.data = data;
        this.eventCount = eventCount;
        assertNotNull(eventsBaseUri);
        this.eventsBaseUri = eventsBaseUri;
      }
    }
    
    @Override
    public void close() throws IOException {
      closed = true;
      if (fakeErrorOnClose != null) {
        throw fakeErrorOnClose;
      }
    }

    @Override
    public Result sendEventData(EventDataKind kind, String data, int eventCount, URI eventsBaseUri) {
      receivedParams.add(new Params(kind, data, eventCount, eventsBaseUri));
      if (waitSignal != null) {
        // this is used in DefaultEventProcessorTest.eventsAreKeptInBufferIfAllFlushWorkersAreBusy 
        synchronized (waitSignal) {
          if (receivedCounter != null) {
            receivedCounter.countDown();
          }
          try {
            waitSignal.wait();
          } catch (InterruptedException e) {}
        }
      }
      if (fakeError != null) {
        throw fakeError;
      }
      return result;
    }
    
    Params awaitRequest() {
      return awaitValue(receivedParams, 5, TimeUnit.SECONDS);
    }
    
    void expectNoRequests(Duration timeout) {
      assertNoMoreValues(receivedParams, timeout.toMillis(), TimeUnit.MILLISECONDS);
    }
    
    Iterable<JsonTestValue> getEventsFromLastRequest() {
      Params p = awaitRequest();
      LDValue a = LDValue.parse(p.data);
      assertEquals(p.eventCount, a.size());
      ImmutableList.Builder<JsonTestValue> ret = ImmutableList.builder();
      for (LDValue v: a.values()) {
        ret.add(jsonFromValue(v));
      }
      return ret.build();
    }
  }

  public static Matcher<JsonTestValue> isIdentifyEvent(Event sourceEvent, LDValue user) {
    return allOf(
        jsonProperty("kind", "identify"),
        jsonProperty("creationDate", (double)sourceEvent.getCreationDate()),
        jsonProperty("user", (user == null || user.isNull()) ? jsonUndefined() : jsonEqualsValue(user))
    );
  }

  public static Matcher<JsonTestValue> isIndexEvent() {
    return jsonProperty("kind", "index");
  }

  public static Matcher<JsonTestValue> isIndexEvent(Event sourceEvent, LDValue user) {
    return allOf(
        jsonProperty("kind", "index"),
        jsonProperty("creationDate", (double)sourceEvent.getCreationDate()),
        jsonProperty("user", jsonFromValue(user))
    );
  }

  public static Matcher<JsonTestValue> isFeatureEvent(Event.FeatureRequest sourceEvent, DataModel.FeatureFlag flag, boolean debug, LDValue inlineUser) {
    return isFeatureEvent(sourceEvent, flag, debug, inlineUser, null);
  }

  @SuppressWarnings("unchecked")
  public static Matcher<JsonTestValue> isFeatureEvent(Event.FeatureRequest sourceEvent, DataModel.FeatureFlag flag, boolean debug, LDValue inlineUser,
      EvaluationReason reason) {
    return allOf(
        jsonProperty("kind", debug ? "debug" : "feature"),
        jsonProperty("creationDate", (double)sourceEvent.getCreationDate()),
        jsonProperty("key", flag.getKey()),
        jsonProperty("version", (double)flag.getVersion()),
        jsonProperty("variation", sourceEvent.getVariation()),
        jsonProperty("value", jsonFromValue(sourceEvent.getValue())),
        hasUserOrUserKey(sourceEvent, inlineUser),
        jsonProperty("reason", reason == null ? jsonUndefined() : jsonEqualsValue(reason))
    );
  }

  public static Matcher<JsonTestValue> isPrerequisiteOf(String parentFlagKey) {
    return jsonProperty("prereqOf", parentFlagKey);
  }

  public static Matcher<JsonTestValue> isCustomEvent(Event.Custom sourceEvent) {
    boolean hasData = sourceEvent.getData() != null && !sourceEvent.getData().isNull();
    return allOf(
        jsonProperty("kind", "custom"),
        jsonProperty("creationDate", (double)sourceEvent.getCreationDate()),
        jsonProperty("key", sourceEvent.getKey()),
        hasUserOrUserKey(sourceEvent, null),
        jsonProperty("data", hasData ? jsonEqualsValue(sourceEvent.getData()) : jsonUndefined()),
        jsonProperty("metricValue", sourceEvent.getMetricValue() == null ? jsonUndefined() : jsonEqualsValue(sourceEvent.getMetricValue()))              
    );
  }

  public static Matcher<JsonTestValue> hasUserOrUserKey(Event sourceEvent, LDValue inlineUser) {
    if (inlineUser != null && !inlineUser.isNull()) {
      return allOf(
          jsonProperty("user", jsonEqualsValue(inlineUser)),
          jsonProperty("userKey", jsonUndefined()));
    }
    if (sourceEvent.getUser() == null || sourceEvent.getUser().getKey() == null) {
      return jsonProperty("user", jsonUndefined());
    }
    return allOf(
        jsonProperty("user", jsonUndefined()),
        jsonProperty("userKey", jsonEqualsValue(sourceEvent.getUser().getKey())));
  }
  
  public static Matcher<JsonTestValue> isSummaryEvent() {
    return jsonProperty("kind", "summary");
  }

  public static Matcher<JsonTestValue> isSummaryEvent(long startDate, long endDate) {
    return allOf(
        jsonProperty("kind", "summary"),
        jsonProperty("startDate", (double)startDate),
        jsonProperty("endDate", (double)endDate)
    );
  }
  
  public static Matcher<JsonTestValue> hasSummaryFlag(String key, LDValue defaultVal, Matcher<Iterable<? extends JsonTestValue>> counters) {
    return jsonProperty("features",
        jsonProperty(key, allOf(
          jsonProperty("default", jsonFromValue(defaultVal)),
          jsonProperty("counters", isJsonArray(counters))
    )));
  }
  
  public static Matcher<JsonTestValue> isSummaryEventCounter(DataModel.FeatureFlag flag, Integer variation, LDValue value, int count) {
    return allOf(
        jsonProperty("variation", variation),
        jsonProperty("version", (double)flag.getVersion()),
        jsonProperty("value", jsonFromValue(value)),
        jsonProperty("count", (double)count)
    );
  }
}<|MERGE_RESOLUTION|>--- conflicted
+++ resolved
@@ -62,21 +62,15 @@
     return (DefaultEventProcessor)ec.createEventProcessor(clientContext(SDK_KEY, config));
   }
 
-<<<<<<< HEAD
+  public static DefaultEventProcessor makeEventProcessor(EventProcessorBuilder ec, LDConfig config, DiagnosticAccumulator diagnosticAccumulator) {
+    return (DefaultEventProcessor)ec.createEventProcessor(
+        clientContext(SDK_KEY, config, diagnosticAccumulator));
+  }
+  
   public DefaultEventProcessor makeEventProcessor(EventProcessorBuilder ec, DiagnosticAccumulator diagnosticAccumulator) {
     LDConfig config = new LDConfig.Builder().diagnosticOptOut(false)
         .logging(Components.logging(testLogging)).build();
-    return (DefaultEventProcessor)ec.createEventProcessor(
-        clientContext(SDK_KEY, config, diagnosticAccumulator));
-=======
-  public static DefaultEventProcessor makeEventProcessor(EventProcessorBuilder ec, LDConfig config, DiagnosticAccumulator diagnosticAccumulator) {
-    return (DefaultEventProcessor)ec.createEventProcessor(
-        clientContext(SDK_KEY, config, diagnosticAccumulator));
-  }
-  
-  public static DefaultEventProcessor makeEventProcessor(EventProcessorBuilder ec, DiagnosticAccumulator diagnosticAccumulator) {
-    return makeEventProcessor(ec, diagLDConfig, diagnosticAccumulator);
->>>>>>> a02e8cbe
+    return makeEventProcessor(ec, config, diagnosticAccumulator);
   }
   
   public static EventSenderFactory senderFactory(final MockEventSender es) {
