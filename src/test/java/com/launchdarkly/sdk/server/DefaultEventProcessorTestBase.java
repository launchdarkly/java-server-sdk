--- conflicted
+++ resolved
@@ -58,13 +58,8 @@
     return makeEventProcessor(ec, config);
   }
   
-<<<<<<< HEAD
-  public static DefaultEventProcessor makeEventProcessor(EventProcessorBuilder ec, LDConfig config) {
+  public DefaultEventProcessor makeEventProcessor(EventProcessorBuilder ec, LDConfig config) {
     return (DefaultEventProcessor)ec.build(clientContext(SDK_KEY, config));
-=======
-  public DefaultEventProcessor makeEventProcessor(EventProcessorBuilder ec, LDConfig config) {
-    return (DefaultEventProcessor)ec.createEventProcessor(clientContext(SDK_KEY, config));
->>>>>>> 74134439
   }
 
   public static DefaultEventProcessor makeEventProcessor(EventProcessorBuilder ec, LDConfig config, DiagnosticAccumulator diagnosticAccumulator) {
