--- conflicted
+++ resolved
@@ -7,12 +7,7 @@
 import com.launchdarkly.sdk.LDContext;
 import com.launchdarkly.sdk.LDValue;
 import com.launchdarkly.sdk.ObjectBuilder;
-<<<<<<< HEAD
-import com.launchdarkly.sdk.server.subsystems.ClientContext;
-=======
-import com.launchdarkly.sdk.server.integrations.EventProcessorBuilder;
 import com.launchdarkly.sdk.server.subsystems.ComponentConfigurer;
->>>>>>> 14cf9668
 import com.launchdarkly.sdk.server.subsystems.Event;
 import com.launchdarkly.sdk.server.subsystems.EventSender;
 import com.launchdarkly.testhelpers.JsonTestValue;
@@ -29,12 +24,7 @@
 import java.util.concurrent.LinkedBlockingQueue;
 import java.util.concurrent.TimeUnit;
 
-<<<<<<< HEAD
-=======
-import static com.launchdarkly.sdk.server.Components.sendEvents;
-import static com.launchdarkly.sdk.server.TestComponents.clientContext;
 import static com.launchdarkly.sdk.server.TestComponents.specificComponent;
->>>>>>> 14cf9668
 import static com.launchdarkly.testhelpers.ConcurrentHelpers.assertNoMoreValues;
 import static com.launchdarkly.testhelpers.ConcurrentHelpers.awaitValue;
 import static com.launchdarkly.testhelpers.JsonAssertions.isJsonArray;
@@ -64,7 +54,6 @@
     return new EventsConfigurationBuilder().eventSender(es);
   }
 
-<<<<<<< HEAD
   public DefaultEventProcessor makeEventProcessor(EventsConfigurationBuilder ec) {
     return makeEventProcessor(ec, null, null);
   }
@@ -84,38 +73,8 @@
         );
   }
 
-  public static EventSenderFactory senderFactory(final EventSender es) {
-    return new EventSenderFactory() {
-      @Override
-      public EventSender createEventSender(ClientContext clientContext) {
-        return es;
-      }
-    };
-=======
-  public DefaultEventProcessor makeEventProcessor(EventProcessorBuilder ec) {
-    LDConfig config = new LDConfig.Builder().diagnosticOptOut(true)
-        .logging(Components.logging(testLogging)).build();
-    return makeEventProcessor(ec, config);
-  }
-  
-  public DefaultEventProcessor makeEventProcessor(EventProcessorBuilder ec, LDConfig config) {
-    return (DefaultEventProcessor)ec.build(clientContext(SDK_KEY, config));
-  }
-
-  public static DefaultEventProcessor makeEventProcessor(EventProcessorBuilder ec, LDConfig config, DiagnosticAccumulator diagnosticAccumulator) {
-    return (DefaultEventProcessor)ec.build(
-        clientContext(SDK_KEY, config, diagnosticAccumulator));
-  }
-  
-  public DefaultEventProcessor makeEventProcessor(EventProcessorBuilder ec, DiagnosticAccumulator diagnosticAccumulator) {
-    LDConfig config = new LDConfig.Builder().diagnosticOptOut(false)
-        .logging(Components.logging(testLogging)).build();
-    return makeEventProcessor(ec, config, diagnosticAccumulator);
-  }
-  
-  public static ComponentConfigurer<EventSender> senderFactory(final MockEventSender es) {
+  public static ComponentConfigurer<EventSender> senderFactory(final EventSender es) {
     return specificComponent(es);
->>>>>>> 14cf9668
   }
   
   public static final class MockEventSender implements EventSender {
