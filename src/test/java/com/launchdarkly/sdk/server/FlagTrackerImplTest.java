package com.launchdarkly.sdk.server;

import com.launchdarkly.sdk.LDContext;
import com.launchdarkly.sdk.LDValue;
import com.launchdarkly.sdk.server.interfaces.FlagChangeEvent;
import com.launchdarkly.sdk.server.interfaces.FlagChangeListener;
import com.launchdarkly.sdk.server.interfaces.FlagValueChangeEvent;

import org.junit.Test;

import java.util.AbstractMap;
import java.util.HashMap;
import java.util.Map;
import java.util.concurrent.BlockingQueue;
import java.util.concurrent.LinkedBlockingQueue;
import java.util.concurrent.TimeUnit;

import static com.launchdarkly.testhelpers.ConcurrentHelpers.assertNoMoreValues;
import static com.launchdarkly.testhelpers.ConcurrentHelpers.awaitValue;
import static org.hamcrest.MatcherAssert.assertThat;
import static org.hamcrest.Matchers.equalTo;

@SuppressWarnings("javadoc")
public class FlagTrackerImplTest extends BaseTest {

  @Test
  public void flagChangeListeners() throws Exception {
    String flagKey = "flagkey";
    EventBroadcasterImpl<FlagChangeListener, FlagChangeEvent> broadcaster =
        EventBroadcasterImpl.forFlagChangeEvents(TestComponents.sharedExecutor, testLogger);
    
    FlagTrackerImpl tracker = new FlagTrackerImpl(broadcaster, null);
    
    BlockingQueue<FlagChangeEvent> eventSink1 = new LinkedBlockingQueue<>();
    BlockingQueue<FlagChangeEvent> eventSink2 = new LinkedBlockingQueue<>();
    FlagChangeListener listener1 = eventSink1::add;
    FlagChangeListener listener2 = eventSink2::add; // need to capture the method reference in a variable so it's the same instance when we unregister it
    tracker.addFlagChangeListener(listener1);
    tracker.addFlagChangeListener(listener2);
      
    assertNoMoreValues(eventSink1, 100, TimeUnit.MILLISECONDS);
    assertNoMoreValues(eventSink2, 100, TimeUnit.MILLISECONDS);

    broadcaster.broadcast(new FlagChangeEvent(flagKey));
      
    FlagChangeEvent event1 = awaitValue(eventSink1, 1, TimeUnit.SECONDS);
    FlagChangeEvent event2 = awaitValue(eventSink2, 1, TimeUnit.SECONDS);
    assertThat(event1.getKey(), equalTo("flagkey"));
    assertThat(event2.getKey(), equalTo("flagkey"));
    assertNoMoreValues(eventSink1, 100, TimeUnit.MILLISECONDS);
    assertNoMoreValues(eventSink2, 100, TimeUnit.MILLISECONDS);
      
    tracker.removeFlagChangeListener(listener1);
      
    broadcaster.broadcast(new FlagChangeEvent(flagKey));
  
    FlagChangeEvent event3 = awaitValue(eventSink2, 1, TimeUnit.SECONDS);
    assertThat(event3.getKey(), equalTo(flagKey));
    assertNoMoreValues(eventSink1, 100, TimeUnit.MILLISECONDS);
    assertNoMoreValues(eventSink2, 100, TimeUnit.MILLISECONDS);
  }

  @Test
  public void flagValueChangeListener() throws Exception {
    String flagKey = "important-flag";
    LDContext user = LDContext.create("important-user");
    LDContext otherUser = LDContext.create("unimportant-user");
    EventBroadcasterImpl<FlagChangeListener, FlagChangeEvent> broadcaster =
<<<<<<< HEAD
        EventBroadcasterImpl.forFlagChangeEvents(TestComponents.sharedExecutor);
    Map<Map.Entry<String, LDContext>, LDValue> resultMap = new HashMap<>();
=======
        EventBroadcasterImpl.forFlagChangeEvents(TestComponents.sharedExecutor, testLogger);
    Map<Map.Entry<String, LDUser>, LDValue> resultMap = new HashMap<>();
>>>>>>> 076bbdc6
    
    FlagTrackerImpl tracker = new FlagTrackerImpl(broadcaster,
        (k, u) -> LDValue.normalize(resultMap.get(new AbstractMap.SimpleEntry<>(k, u))));

    resultMap.put(new AbstractMap.SimpleEntry<>(flagKey, user), LDValue.of(false));
    resultMap.put(new AbstractMap.SimpleEntry<>(flagKey, otherUser), LDValue.of(false));
    
    BlockingQueue<FlagValueChangeEvent> eventSink1 = new LinkedBlockingQueue<>();
    BlockingQueue<FlagValueChangeEvent> eventSink2 = new LinkedBlockingQueue<>();
    BlockingQueue<FlagValueChangeEvent> eventSink3 = new LinkedBlockingQueue<>();
    tracker.addFlagValueChangeListener(flagKey, user, eventSink1::add);
    FlagChangeListener listener2 = tracker.addFlagValueChangeListener(flagKey, user, eventSink2::add);
    tracker.removeFlagChangeListener(listener2); // just verifying that the remove method works
    tracker.addFlagValueChangeListener(flagKey, otherUser, eventSink3::add);
      
    assertNoMoreValues(eventSink1, 100, TimeUnit.MILLISECONDS);
    assertNoMoreValues(eventSink2, 100, TimeUnit.MILLISECONDS);
    assertNoMoreValues(eventSink3, 100, TimeUnit.MILLISECONDS);
    
    // make the flag true for the first user only, and broadcast a flag change event
    resultMap.put(new AbstractMap.SimpleEntry<>(flagKey, user), LDValue.of(true));
    broadcaster.broadcast(new FlagChangeEvent(flagKey));
      
    // eventSink1 receives a value change event
    FlagValueChangeEvent event1 = awaitValue(eventSink1, 1, TimeUnit.SECONDS);
    assertThat(event1.getKey(), equalTo(flagKey));
    assertThat(event1.getOldValue(), equalTo(LDValue.of(false)));
    assertThat(event1.getNewValue(), equalTo(LDValue.of(true)));
    assertNoMoreValues(eventSink1, 100, TimeUnit.MILLISECONDS);
    
    // eventSink2 doesn't receive one, because it was unregistered
    assertNoMoreValues(eventSink2, 100, TimeUnit.MILLISECONDS);
    
    // eventSink3 doesn't receive one, because the flag's value hasn't changed for otherUser
    assertNoMoreValues(eventSink2, 100, TimeUnit.MILLISECONDS);
  }
}<|MERGE_RESOLUTION|>--- conflicted
+++ resolved
@@ -66,13 +66,8 @@
     LDContext user = LDContext.create("important-user");
     LDContext otherUser = LDContext.create("unimportant-user");
     EventBroadcasterImpl<FlagChangeListener, FlagChangeEvent> broadcaster =
-<<<<<<< HEAD
-        EventBroadcasterImpl.forFlagChangeEvents(TestComponents.sharedExecutor);
+        EventBroadcasterImpl.forFlagChangeEvents(TestComponents.sharedExecutor, testLogger);
     Map<Map.Entry<String, LDContext>, LDValue> resultMap = new HashMap<>();
-=======
-        EventBroadcasterImpl.forFlagChangeEvents(TestComponents.sharedExecutor, testLogger);
-    Map<Map.Entry<String, LDUser>, LDValue> resultMap = new HashMap<>();
->>>>>>> 076bbdc6
     
     FlagTrackerImpl tracker = new FlagTrackerImpl(broadcaster,
         (k, u) -> LDValue.normalize(resultMap.get(new AbstractMap.SimpleEntry<>(k, u))));
