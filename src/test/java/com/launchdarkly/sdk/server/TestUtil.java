package com.launchdarkly.sdk.server;

import com.google.common.collect.ImmutableSet;
<<<<<<< HEAD
=======
import com.google.common.util.concurrent.Futures;
import com.google.common.util.concurrent.SettableFuture;
import com.google.gson.Gson;
>>>>>>> ec6fdac0
import com.launchdarkly.sdk.EvaluationReason;
import com.launchdarkly.sdk.LDValue;
import com.launchdarkly.sdk.LDValueType;
import com.launchdarkly.sdk.server.DataModel.FeatureFlag;
import com.launchdarkly.sdk.server.DataModel.Segment;
import com.launchdarkly.sdk.server.interfaces.DataStore;
import com.launchdarkly.sdk.server.interfaces.DataStoreTypes.ItemDescriptor;
import com.launchdarkly.sdk.server.interfaces.FlagChangeEvent;
import com.launchdarkly.sdk.server.interfaces.FlagChangeListener;
import com.launchdarkly.sdk.server.interfaces.FlagValueChangeEvent;
import com.launchdarkly.sdk.server.interfaces.FlagValueChangeListener;

import org.hamcrest.Description;
import org.hamcrest.Matcher;
import org.hamcrest.TypeSafeDiagnosingMatcher;

import java.util.HashSet;
import java.util.Set;
import java.util.concurrent.ArrayBlockingQueue;
import java.util.concurrent.BlockingQueue;
import java.util.concurrent.TimeUnit;

import static com.launchdarkly.sdk.server.DataModel.FEATURES;
import static com.launchdarkly.sdk.server.DataModel.SEGMENTS;
import static org.hamcrest.MatcherAssert.assertThat;
import static org.hamcrest.Matchers.equalTo;
import static org.junit.Assert.assertNotNull;
import static org.junit.Assert.assertNull;
import static org.junit.Assert.fail;

@SuppressWarnings("javadoc")
public class TestUtil {
<<<<<<< HEAD
=======
  /**
   * We should use this instead of JsonHelpers.gsonInstance() in any test code that might be run from
   * outside of this project (for instance, from java-server-sdk-redis or other integrations), because
   * in that context the SDK classes might be coming from the default jar distribution where Gson is
   * shaded. Therefore, if a test method tries to call an SDK implementation method like gsonInstance()
   * that returns a Gson type, or one that takes an argument of a Gson type, that might fail at runtime
   * because the Gson type has been changed to a shaded version.
   */
  public static final Gson TEST_GSON_INSTANCE = new Gson();

  public static ClientContext clientContext(final String sdkKey, final LDConfig config) {
    return new ClientContextImpl(sdkKey, config, null);
  }

  public static ClientContext clientContext(final String sdkKey, final LDConfig config, DiagnosticAccumulator diagnosticAccumulator) {
    return new ClientContextImpl(sdkKey, config, diagnosticAccumulator);
  }

  public static DataStoreUpdates dataStoreUpdates(final DataStore store) {
    return new DataStoreUpdatesImpl(store, null);
  }
  
  public static DataStoreFactory specificDataStore(final DataStore store) {
    return context -> store;
  }
  
  public static DataStore inMemoryDataStore() {
    return new InMemoryDataStore(); // this is for tests in other packages which can't see this concrete class
  }
  
  public static DataStore initedDataStore() {
    DataStore store = new InMemoryDataStore();
    store.init(new FullDataSet<ItemDescriptor>(null));
    return store;
  }
  
>>>>>>> ec6fdac0
  public static void upsertFlag(DataStore store, FeatureFlag flag) {
    store.upsert(FEATURES, flag.getKey(), new ItemDescriptor(flag.getVersion(), flag));
  }
  
  public static void upsertSegment(DataStore store, Segment segment) {
    store.upsert(SEGMENTS, segment.getKey(), new ItemDescriptor(segment.getVersion(), segment));
  }
  
<<<<<<< HEAD
=======
  public static EventProcessorFactory specificEventProcessor(final EventProcessor ep) {
    return context -> ep;
  }
  
  public static DataSourceFactory specificDataSource(final DataSource up) {
    return (context, dataStoreUpdates) -> up;
  }

  public static DataSourceFactory dataSourceWithData(final FullDataSet<ItemDescriptor> data) {
    return (ClientContext context, final DataStoreUpdates dataStoreUpdates) -> {
      return new DataSource() {
        public Future<Void> start() {
          dataStoreUpdates.init(data);
          return Futures.immediateFuture(null);
        }

        public boolean isInitialized() {
          return true;
        }

        public void close() throws IOException {
        }          
      };
    };
  }
  
  public static DataStore dataStoreThatThrowsException(final RuntimeException e) {
    return new DataStore() {
      @Override
      public void close() throws IOException { }

      @Override
      public ItemDescriptor get(DataKind kind, String key) {
        throw e;
      }

      @Override
      public KeyedItems<ItemDescriptor> getAll(DataKind kind) {
        throw e;
      }

      @Override
      public void init(FullDataSet<ItemDescriptor> allData) {
        throw e;
      }

      @Override
      public boolean upsert(DataKind kind, String key, ItemDescriptor item) {
        throw e;
      }

      @Override
      public boolean isInitialized() {
        return true;
      }      
    };
  }
  
  public static DataSource failedDataSource() {
    return new DataSource() {
      @Override
      public Future<Void> start() {
        return SettableFuture.create();
      }

      @Override
      public boolean isInitialized() {
        return false;
      }

      @Override
      public void close() throws IOException {
      }          
    };
  }
  
  public static class DataSourceFactoryThatExposesUpdater implements DataSourceFactory {
    private final FullDataSet<ItemDescriptor> initialData;
    private DataStoreUpdates dataStoreUpdates;

    public DataSourceFactoryThatExposesUpdater(FullDataSet<ItemDescriptor> initialData) {
      this.initialData = initialData;
    }
    
    @Override
    public DataSource createDataSource(ClientContext context, DataStoreUpdates dataStoreUpdates) {
      this.dataStoreUpdates = dataStoreUpdates;
      return dataSourceWithData(initialData).createDataSource(context, dataStoreUpdates);
    }
    
    public void updateFlag(FeatureFlag flag) {
      dataStoreUpdates.upsert(FEATURES, flag.getKey(), new ItemDescriptor(flag.getVersion(), flag));
    }
  }
  
  public static class TestEventProcessor implements EventProcessor {
    List<Event> events = new ArrayList<>();

    @Override
    public void close() throws IOException {}

    @Override
    public void sendEvent(Event e) {
      events.add(e);
    }

    @Override
    public void flush() {}
  }
  
>>>>>>> ec6fdac0
  public static class FlagChangeEventSink extends FlagChangeEventSinkBase<FlagChangeEvent> implements FlagChangeListener {
    @Override
    public void onFlagChange(FlagChangeEvent event) {
      events.add(event);
    }
  }

  public static class FlagValueChangeEventSink extends FlagChangeEventSinkBase<FlagValueChangeEvent> implements FlagValueChangeListener {
    @Override
    public void onFlagValueChange(FlagValueChangeEvent event) {
      events.add(event);
    }
  }

  private static class FlagChangeEventSinkBase<T extends FlagChangeEvent> {
    protected final BlockingQueue<T> events = new ArrayBlockingQueue<>(100);

    public T awaitEvent() {
      try {
        T event = events.poll(1, TimeUnit.SECONDS);
        assertNotNull("expected flag change event", event);
        return event;
      } catch (InterruptedException e) {
        throw new RuntimeException(e);
      }
    }
    
    public void expectEvents(String... flagKeys) {
      Set<String> expectedChangedFlagKeys = ImmutableSet.copyOf(flagKeys);
      Set<String> actualChangedFlagKeys = new HashSet<>();
      for (int i = 0; i < expectedChangedFlagKeys.size(); i++) {
        try {
          T e = events.poll(1, TimeUnit.SECONDS);
          if (e == null) {
            fail("expected change events for " + expectedChangedFlagKeys + " but got " + actualChangedFlagKeys);
          }
          actualChangedFlagKeys.add(e.getKey());
        } catch (InterruptedException e) {
          throw new RuntimeException(e);
        }
      }
      assertThat(actualChangedFlagKeys, equalTo(expectedChangedFlagKeys));
      expectNoEvents();
    }
    
    public void expectNoEvents() {
      try {
        T event = events.poll(100, TimeUnit.MILLISECONDS);
        assertNull("expected no more flag change events", event);
      } catch (InterruptedException e) {}
    }
  }
  
  public static Evaluator.EvalResult simpleEvaluation(int variation, LDValue value) {
    return new Evaluator.EvalResult(value, variation, EvaluationReason.fallthrough());
  }
  
  public static Matcher<LDValue> hasJsonProperty(final String name, LDValue value) {
    return hasJsonProperty(name, equalTo(value));
  }

  public static Matcher<LDValue> hasJsonProperty(final String name, String value) {
    return hasJsonProperty(name, LDValue.of(value));
  }
    
  public static Matcher<LDValue> hasJsonProperty(final String name, int value) {
    return hasJsonProperty(name, LDValue.of(value));
  }
    
  public static Matcher<LDValue> hasJsonProperty(final String name, double value) {
    return hasJsonProperty(name, LDValue.of(value));
  }
    
  public static Matcher<LDValue> hasJsonProperty(final String name, boolean value) {
    return hasJsonProperty(name, LDValue.of(value));
  }
    
  public static Matcher<LDValue> hasJsonProperty(final String name, final Matcher<LDValue> matcher) {
    return new TypeSafeDiagnosingMatcher<LDValue>() {
      @Override
      public void describeTo(Description description) {
        description.appendText(name + ": ");
        matcher.describeTo(description);
      }
      
      @Override
      protected boolean matchesSafely(LDValue item, Description mismatchDescription) {
        LDValue value = item.get(name);
        if (!matcher.matches(value)) {
          matcher.describeMismatch(value, mismatchDescription);
          return false;
        }
        return true;
      }
    };
  }

  public static Matcher<LDValue> isJsonArray(final Matcher<Iterable<? extends LDValue>> matcher) {
    return new TypeSafeDiagnosingMatcher<LDValue>() {
      @Override
      public void describeTo(Description description) {
        description.appendText("array: ");
        matcher.describeTo(description);
      }
      
      @Override
      protected boolean matchesSafely(LDValue item, Description mismatchDescription) {
        if (item.getType() != LDValueType.ARRAY) {
          matcher.describeMismatch(item, mismatchDescription);
          return false;
        } else {
          Iterable<LDValue> values = item.values();
          if (!matcher.matches(values)) {
            matcher.describeMismatch(values, mismatchDescription);
            return false;
          }
        }
        return true;
      }
    };
  }
}<|MERGE_RESOLUTION|>--- conflicted
+++ resolved
@@ -1,12 +1,7 @@
 package com.launchdarkly.sdk.server;
 
 import com.google.common.collect.ImmutableSet;
-<<<<<<< HEAD
-=======
-import com.google.common.util.concurrent.Futures;
-import com.google.common.util.concurrent.SettableFuture;
 import com.google.gson.Gson;
->>>>>>> ec6fdac0
 import com.launchdarkly.sdk.EvaluationReason;
 import com.launchdarkly.sdk.LDValue;
 import com.launchdarkly.sdk.LDValueType;
@@ -39,8 +34,6 @@
 
 @SuppressWarnings("javadoc")
 public class TestUtil {
-<<<<<<< HEAD
-=======
   /**
    * We should use this instead of JsonHelpers.gsonInstance() in any test code that might be run from
    * outside of this project (for instance, from java-server-sdk-redis or other integrations), because
@@ -51,33 +44,6 @@
    */
   public static final Gson TEST_GSON_INSTANCE = new Gson();
 
-  public static ClientContext clientContext(final String sdkKey, final LDConfig config) {
-    return new ClientContextImpl(sdkKey, config, null);
-  }
-
-  public static ClientContext clientContext(final String sdkKey, final LDConfig config, DiagnosticAccumulator diagnosticAccumulator) {
-    return new ClientContextImpl(sdkKey, config, diagnosticAccumulator);
-  }
-
-  public static DataStoreUpdates dataStoreUpdates(final DataStore store) {
-    return new DataStoreUpdatesImpl(store, null);
-  }
-  
-  public static DataStoreFactory specificDataStore(final DataStore store) {
-    return context -> store;
-  }
-  
-  public static DataStore inMemoryDataStore() {
-    return new InMemoryDataStore(); // this is for tests in other packages which can't see this concrete class
-  }
-  
-  public static DataStore initedDataStore() {
-    DataStore store = new InMemoryDataStore();
-    store.init(new FullDataSet<ItemDescriptor>(null));
-    return store;
-  }
-  
->>>>>>> ec6fdac0
   public static void upsertFlag(DataStore store, FeatureFlag flag) {
     store.upsert(FEATURES, flag.getKey(), new ItemDescriptor(flag.getVersion(), flag));
   }
@@ -86,119 +52,6 @@
     store.upsert(SEGMENTS, segment.getKey(), new ItemDescriptor(segment.getVersion(), segment));
   }
   
-<<<<<<< HEAD
-=======
-  public static EventProcessorFactory specificEventProcessor(final EventProcessor ep) {
-    return context -> ep;
-  }
-  
-  public static DataSourceFactory specificDataSource(final DataSource up) {
-    return (context, dataStoreUpdates) -> up;
-  }
-
-  public static DataSourceFactory dataSourceWithData(final FullDataSet<ItemDescriptor> data) {
-    return (ClientContext context, final DataStoreUpdates dataStoreUpdates) -> {
-      return new DataSource() {
-        public Future<Void> start() {
-          dataStoreUpdates.init(data);
-          return Futures.immediateFuture(null);
-        }
-
-        public boolean isInitialized() {
-          return true;
-        }
-
-        public void close() throws IOException {
-        }          
-      };
-    };
-  }
-  
-  public static DataStore dataStoreThatThrowsException(final RuntimeException e) {
-    return new DataStore() {
-      @Override
-      public void close() throws IOException { }
-
-      @Override
-      public ItemDescriptor get(DataKind kind, String key) {
-        throw e;
-      }
-
-      @Override
-      public KeyedItems<ItemDescriptor> getAll(DataKind kind) {
-        throw e;
-      }
-
-      @Override
-      public void init(FullDataSet<ItemDescriptor> allData) {
-        throw e;
-      }
-
-      @Override
-      public boolean upsert(DataKind kind, String key, ItemDescriptor item) {
-        throw e;
-      }
-
-      @Override
-      public boolean isInitialized() {
-        return true;
-      }      
-    };
-  }
-  
-  public static DataSource failedDataSource() {
-    return new DataSource() {
-      @Override
-      public Future<Void> start() {
-        return SettableFuture.create();
-      }
-
-      @Override
-      public boolean isInitialized() {
-        return false;
-      }
-
-      @Override
-      public void close() throws IOException {
-      }          
-    };
-  }
-  
-  public static class DataSourceFactoryThatExposesUpdater implements DataSourceFactory {
-    private final FullDataSet<ItemDescriptor> initialData;
-    private DataStoreUpdates dataStoreUpdates;
-
-    public DataSourceFactoryThatExposesUpdater(FullDataSet<ItemDescriptor> initialData) {
-      this.initialData = initialData;
-    }
-    
-    @Override
-    public DataSource createDataSource(ClientContext context, DataStoreUpdates dataStoreUpdates) {
-      this.dataStoreUpdates = dataStoreUpdates;
-      return dataSourceWithData(initialData).createDataSource(context, dataStoreUpdates);
-    }
-    
-    public void updateFlag(FeatureFlag flag) {
-      dataStoreUpdates.upsert(FEATURES, flag.getKey(), new ItemDescriptor(flag.getVersion(), flag));
-    }
-  }
-  
-  public static class TestEventProcessor implements EventProcessor {
-    List<Event> events = new ArrayList<>();
-
-    @Override
-    public void close() throws IOException {}
-
-    @Override
-    public void sendEvent(Event e) {
-      events.add(e);
-    }
-
-    @Override
-    public void flush() {}
-  }
-  
->>>>>>> ec6fdac0
   public static class FlagChangeEventSink extends FlagChangeEventSinkBase<FlagChangeEvent> implements FlagChangeListener {
     @Override
     public void onFlagChange(FlagChangeEvent event) {
