--- conflicted
+++ resolved
@@ -150,11 +150,7 @@
 
   @Override
   public FeatureFlagsState allFlagsState(LDUser user, FlagsStateOption... options) {
-<<<<<<< HEAD
     FeatureFlagsState.Builder builder = new FeatureFlagsState.Builder(options);
-=======
-    FeatureFlagsState.Builder builder = new FeatureFlagsState.Builder();
->>>>>>> b8b6a5bf
     
     if (isOffline()) {
       logger.debug("allFlagsState() was called when client is in offline mode.");
@@ -182,15 +178,9 @@
         continue;
       }
       try {
-<<<<<<< HEAD
-        EvaluationDetail<JsonElement> eval = entry.getValue().evaluate(user, featureStore, EventFactory.DEFAULT).getDetails();
-        builder.addFlag(entry.getValue(), eval);
-      } catch (EvaluationException e) {
-=======
         EvaluationDetail<JsonElement> result = flag.evaluate(user, featureStore, EventFactory.DEFAULT).getDetails();
         builder.addFlag(flag, result);
       } catch (Exception e) {
->>>>>>> b8b6a5bf
         logger.error("Exception caught for feature flag \"{}\" when evaluating all flags: {}", entry.getKey(), e.toString());
         logger.debug(e.toString(), e);
         builder.addFlag(entry.getValue(), EvaluationDetail.<JsonElement>error(EvaluationReason.ErrorKind.EXCEPTION, null));
