--- conflicted
+++ resolved
@@ -242,10 +242,6 @@
         sendFlagRequestEvent(eventFactory.newUnknownFeatureRequestEvent(featureKey, user, defaultValue));
         return defaultValue;
       }
-<<<<<<< HEAD
-      FeatureFlag.EvalResult evalResult = featureFlag.evaluate(user, featureStore, eventFactory);
-      for (FeatureRequestEvent event : evalResult.getPrerequisiteEvents()) {
-=======
       if (user == null || user.getKey() == null) {
         logger.warn("Null user or null user key when evaluating flag: " + featureKey + "; returning default value");
         sendFlagRequestEvent(eventFactory.newDefaultFeatureRequestEvent(featureFlag, user, defaultValue));
@@ -254,9 +250,8 @@
       if (user.getKeyAsString().isEmpty()) {
         logger.warn("User key is blank. Flag evaluation will proceed, but the user will not be stored in LaunchDarkly");
       }
-      FeatureFlag.EvalResult evalResult = featureFlag.evaluate(user, config.featureStore, eventFactory);
+      FeatureFlag.EvalResult evalResult = featureFlag.evaluate(user, featureStore, eventFactory);
       for (Event.FeatureRequest event : evalResult.getPrerequisiteEvents()) {
->>>>>>> 8e170e92
         eventProcessor.sendEvent(event);
       }
       if (evalResult.getResult() != null && evalResult.getResult().getValue() != null) {
