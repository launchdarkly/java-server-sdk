package com.launchdarkly.client;

import com.google.common.util.concurrent.SettableFuture;
import com.google.gson.Gson;
import com.google.gson.JsonElement;
import com.launchdarkly.eventsource.ConnectionErrorHandler;
import com.launchdarkly.eventsource.EventHandler;
import com.launchdarkly.eventsource.EventSource;
import com.launchdarkly.eventsource.MessageEvent;
import com.launchdarkly.eventsource.UnsuccessfulResponseException;

import org.slf4j.Logger;
import org.slf4j.LoggerFactory;

import java.io.IOException;
import java.net.URI;
import java.util.concurrent.Future;
import java.util.concurrent.atomic.AtomicBoolean;

import static com.launchdarkly.client.Util.configureHttpClientBuilder;
import static com.launchdarkly.client.Util.httpErrorMessage;
import static com.launchdarkly.client.Util.isHttpErrorRecoverable;
import static com.launchdarkly.client.Util.getHeadersBuilderFor;
import static com.launchdarkly.client.VersionedDataKind.FEATURES;
import static com.launchdarkly.client.VersionedDataKind.SEGMENTS;

import okhttp3.Headers;
import okhttp3.OkHttpClient;

final class StreamProcessor implements UpdateProcessor {
  private static final String PUT = "put";
  private static final String PATCH = "patch";
  private static final String DELETE = "delete";
  private static final String INDIRECT_PUT = "indirect/put";
  private static final String INDIRECT_PATCH = "indirect/patch";
  private static final Logger logger = LoggerFactory.getLogger(StreamProcessor.class);
  private static final int DEAD_CONNECTION_INTERVAL_MS = 300 * 1000;

  private final FeatureStore store;
  private final String sdkKey;
  private final LDConfig config;
  private final URI streamUri;
  private final long initialReconnectDelayMillis;
  private final FeatureRequestor requestor;
  private final DiagnosticAccumulator diagnosticAccumulator;
  private final EventSourceCreator eventSourceCreator;
  private volatile EventSource es;
  private final AtomicBoolean initialized = new AtomicBoolean(false);
  private volatile long esStarted = 0;

  ConnectionErrorHandler connectionErrorHandler = createDefaultConnectionErrorHandler(); // exposed for testing
  
  public static interface EventSourceCreator {
    EventSource createEventSource(LDConfig config, EventHandler handler, URI streamUri, long initialReconnectDelayMillis,
        ConnectionErrorHandler errorHandler, Headers headers);
  }
  
<<<<<<< HEAD
  StreamProcessor(String sdkKey, LDConfig config, FeatureRequestor requestor, FeatureStore featureStore,
      EventSourceCreator eventSourceCreator, DiagnosticAccumulator diagnosticAccumulator) {
=======
  StreamProcessor(
      String sdkKey,
      LDConfig config,
      FeatureRequestor requestor,
      FeatureStore featureStore,
      EventSourceCreator eventSourceCreator,
      URI streamUri,
      long initialReconnectDelayMillis
      ) {
>>>>>>> a8d6a06b
    this.store = featureStore;
    this.sdkKey = sdkKey;
    this.config = config; // this is no longer the source of truth for streamUri or initialReconnectDelayMillis, but it can affect HTTP behavior
    this.requestor = requestor;
    this.diagnosticAccumulator = diagnosticAccumulator;
    this.eventSourceCreator = eventSourceCreator != null ? eventSourceCreator : new DefaultEventSourceCreator();
    this.streamUri = streamUri;
    this.initialReconnectDelayMillis = initialReconnectDelayMillis;
  }

  private ConnectionErrorHandler createDefaultConnectionErrorHandler() {
    return new ConnectionErrorHandler() {
      @Override
      public Action onConnectionError(Throwable t) {
        recordStreamInit(true);
        if (t instanceof UnsuccessfulResponseException) {
          int status = ((UnsuccessfulResponseException)t).getCode();
          logger.error(httpErrorMessage(status, "streaming connection", "will retry"));
          if (!isHttpErrorRecoverable(status)) {
            return Action.SHUTDOWN;
          }
        }
        esStarted = System.currentTimeMillis();
        return Action.PROCEED;
      }
    };
  }
  
  @Override
  public Future<Void> start() {
    final SettableFuture<Void> initFuture = SettableFuture.create();

    Headers headers = getHeadersBuilderFor(sdkKey, config)
        .add("Accept", "text/event-stream")
        .build();

    ConnectionErrorHandler wrappedConnectionErrorHandler = new ConnectionErrorHandler() {
      @Override
      public Action onConnectionError(Throwable t) {
        Action result = connectionErrorHandler.onConnectionError(t);
        if (result == Action.SHUTDOWN) {
          initFuture.set(null); // if client is initializing, make it stop waiting; has no effect if already inited
        }
        return result;
      }
    };

    EventHandler handler = new EventHandler() {

      @Override
      public void onOpen() throws Exception {
      }

      @Override
      public void onClosed() throws Exception {
      }

      @Override
      public void onMessage(String name, MessageEvent event) throws Exception {
        Gson gson = new Gson();
        switch (name) {
          case PUT: {
            recordStreamInit(false);
            esStarted = 0;
            PutData putData = gson.fromJson(event.getData(), PutData.class); 
            store.init(DefaultFeatureRequestor.toVersionedDataMap(putData.data));
            if (!initialized.getAndSet(true)) {
              initFuture.set(null);
              logger.info("Initialized LaunchDarkly client.");
            }
            break;
          }
          case PATCH: {
            PatchData data = gson.fromJson(event.getData(), PatchData.class);
            if (FEATURES.getKeyFromStreamApiPath(data.path) != null) {
              store.upsert(FEATURES, gson.fromJson(data.data, FeatureFlag.class));
            } else if (SEGMENTS.getKeyFromStreamApiPath(data.path) != null) {
              store.upsert(SEGMENTS, gson.fromJson(data.data, Segment.class));
            }
            break;
          }
          case DELETE: {
            DeleteData data = gson.fromJson(event.getData(), DeleteData.class);
            String featureKey = FEATURES.getKeyFromStreamApiPath(data.path);
            if (featureKey != null) {
              store.delete(FEATURES, featureKey, data.version);
            } else {
              String segmentKey = SEGMENTS.getKeyFromStreamApiPath(data.path);
              if (segmentKey != null) {
                store.delete(SEGMENTS, segmentKey, data.version);
              }
            }
            break;
          }
          case INDIRECT_PUT:
            try {
              FeatureRequestor.AllData allData = requestor.getAllData();
              store.init(DefaultFeatureRequestor.toVersionedDataMap(allData));
              if (!initialized.getAndSet(true)) {
                initFuture.set(null);
                logger.info("Initialized LaunchDarkly client.");
              }
            } catch (IOException e) {
              logger.error("Encountered exception in LaunchDarkly client: {}", e.toString());
              logger.debug(e.toString(), e);
            }
            break;
          case INDIRECT_PATCH:
            String path = event.getData();
            try {
              String featureKey = FEATURES.getKeyFromStreamApiPath(path);
              if (featureKey != null) {
                FeatureFlag feature = requestor.getFlag(featureKey);
                store.upsert(FEATURES, feature);
              } else {
                String segmentKey = SEGMENTS.getKeyFromStreamApiPath(path);
                if (segmentKey != null) {
                  Segment segment = requestor.getSegment(segmentKey);
                  store.upsert(SEGMENTS, segment);
                }
              }
            } catch (IOException e) {
              logger.error("Encountered exception in LaunchDarkly client: {}", e.toString());
              logger.debug(e.toString(), e);
            }
            break;
          default:
            logger.warn("Unexpected event found in stream: " + event.getData());
            break;
        }
      }

      @Override
      public void onComment(String comment) {
        logger.debug("Received a heartbeat");
      }

      @Override
      public void onError(Throwable throwable) {
        logger.warn("Encountered EventSource error: {}", throwable.toString());
        logger.debug(throwable.toString(), throwable);
      }
    };

    es = eventSourceCreator.createEventSource(config, handler,
        URI.create(streamUri.toASCIIString() + "/all"),
        initialReconnectDelayMillis,
        wrappedConnectionErrorHandler,
        headers);
    esStarted = System.currentTimeMillis();
    es.start();
    return initFuture;
  }

  private void recordStreamInit(boolean failed) {
    if (diagnosticAccumulator != null && esStarted != 0) {
      diagnosticAccumulator.recordStreamInit(esStarted, System.currentTimeMillis() - esStarted, failed);
    }
  }

  @Override
  public void close() throws IOException {
    logger.info("Closing LaunchDarkly StreamProcessor");
    if (es != null) {
      es.close();
    }
    if (store != null) {
      store.close();
    }
    requestor.close();
  }

  @Override
  public boolean initialized() {
    return initialized.get();
  }

  private static final class PutData {
    FeatureRequestor.AllData data;
    
    @SuppressWarnings("unused") // used by Gson
    public PutData() { }
  }
  
  private static final class PatchData {
    String path;
    JsonElement data;

    @SuppressWarnings("unused") // used by Gson
    public PatchData() { }
  }

  private static final class DeleteData {
    String path;
    int version;

    @SuppressWarnings("unused") // used by Gson
    public DeleteData() { }
  }
  
  private class DefaultEventSourceCreator implements EventSourceCreator {
    public EventSource createEventSource(final LDConfig config, EventHandler handler, URI streamUri, long initialReconnectDelayMillis,
        ConnectionErrorHandler errorHandler, Headers headers) {
      EventSource.Builder builder = new EventSource.Builder(handler, streamUri)
          .clientBuilderActions(new EventSource.Builder.ClientConfigurer() {
            public void configure(OkHttpClient.Builder builder) {
              configureHttpClientBuilder(config, builder);
            }
          })
          .connectionErrorHandler(errorHandler)
          .headers(headers)
          .reconnectTimeMs(initialReconnectDelayMillis)
          .readTimeoutMs(DEAD_CONNECTION_INTERVAL_MS)
          .connectTimeoutMs(EventSource.DEFAULT_CONNECT_TIMEOUT_MS)
          .writeTimeoutMs(EventSource.DEFAULT_WRITE_TIMEOUT_MS);
      // Note that this is not the same read timeout that can be set in LDConfig.  We default to a smaller one
      // there because we don't expect long delays within any *non*-streaming response that the LD client gets.
      // A read timeout on the stream will result in the connection being cycled, so we set this to be slightly
      // more than the expected interval between heartbeat signals.

      return builder.build();
    }
  }
}<|MERGE_RESOLUTION|>--- conflicted
+++ resolved
@@ -18,9 +18,9 @@
 import java.util.concurrent.atomic.AtomicBoolean;
 
 import static com.launchdarkly.client.Util.configureHttpClientBuilder;
+import static com.launchdarkly.client.Util.getHeadersBuilderFor;
 import static com.launchdarkly.client.Util.httpErrorMessage;
 import static com.launchdarkly.client.Util.isHttpErrorRecoverable;
-import static com.launchdarkly.client.Util.getHeadersBuilderFor;
 import static com.launchdarkly.client.VersionedDataKind.FEATURES;
 import static com.launchdarkly.client.VersionedDataKind.SEGMENTS;
 
@@ -55,20 +55,16 @@
         ConnectionErrorHandler errorHandler, Headers headers);
   }
   
-<<<<<<< HEAD
-  StreamProcessor(String sdkKey, LDConfig config, FeatureRequestor requestor, FeatureStore featureStore,
-      EventSourceCreator eventSourceCreator, DiagnosticAccumulator diagnosticAccumulator) {
-=======
   StreamProcessor(
       String sdkKey,
       LDConfig config,
       FeatureRequestor requestor,
       FeatureStore featureStore,
       EventSourceCreator eventSourceCreator,
+      DiagnosticAccumulator diagnosticAccumulator,
       URI streamUri,
       long initialReconnectDelayMillis
       ) {
->>>>>>> a8d6a06b
     this.store = featureStore;
     this.sdkKey = sdkKey;
     this.config = config; // this is no longer the source of truth for streamUri or initialReconnectDelayMillis, but it can affect HTTP behavior
