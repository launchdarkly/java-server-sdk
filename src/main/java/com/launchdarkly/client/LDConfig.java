--- conflicted
+++ resolved
@@ -67,27 +67,15 @@
   final long deprecatedPollingIntervalMillis;
   final int deprecatedSamplingInterval;
   final long deprecatedReconnectTimeMs;
-<<<<<<< HEAD
-  final int userKeysCapacity;
-  final int userKeysFlushInterval;
-  final boolean inlineUsersInEvents;
+  final int deprecatedUserKeysCapacity;
+  final int deprecatedUserKeysFlushInterval;
+  final boolean deprecatedInlineUsersInEvents;
+
   final int diagnosticRecordingIntervalMillis;
   final boolean diagnosticOptOut;
   final String wrapperName;
   final String wrapperVersion;
-  final SSLSocketFactory sslSocketFactory;
-  final X509TrustManager trustManager;
-  final int connectTimeout;
-  final TimeUnit connectTimeoutUnit;
-  final int socketTimeout;
-  final TimeUnit socketTimeoutUnit;
-
-=======
-  final int deprecatedUserKeysCapacity;
-  final int deprecatedUserKeysFlushInterval;
-  final boolean deprecatedInlineUsersInEvents;
-  
->>>>>>> b87ce53a
+
   protected LDConfig(Builder builder) {
     this.dataStoreFactory = builder.dataStoreFactory;
     this.eventProcessorFactory = builder.eventProcessorFactory;
@@ -116,7 +104,6 @@
     this.deprecatedUserKeysFlushInterval = builder.userKeysFlushInterval;
     this.deprecatedInlineUsersInEvents = builder.inlineUsersInEvents;
 
-<<<<<<< HEAD
     if (builder.diagnosticRecordingIntervalMillis < MIN_DIAGNOSTIC_RECORDING_INTERVAL_MILLIS) {
       this.diagnosticRecordingIntervalMillis = MIN_DIAGNOSTIC_RECORDING_INTERVAL_MILLIS;
     } else {
@@ -126,10 +113,8 @@
     this.wrapperName = builder.wrapperName;
     this.wrapperVersion = builder.wrapperVersion;
     
-=======
     Proxy proxy = builder.proxy();
     Authenticator proxyAuthenticator = builder.proxyAuthenticator();
->>>>>>> b87ce53a
     if (proxy != null) {
       if (proxyAuthenticator != null) {
         logger.info("Using proxy: " + proxy + " with authentication.");
@@ -144,39 +129,33 @@
   }
 
   LDConfig(LDConfig config) {
-    this.deprecatedBaseURI = config.deprecatedBaseURI;
-    this.eventsURI = config.eventsURI;
-    this.deprecatedStreamURI = config.deprecatedStreamURI;
-    this.capacity = config.capacity;
-    this.flushInterval = config.flushInterval;
-    this.proxy = config.proxy;
-    this.proxyAuthenticator = config.proxyAuthenticator;
-    this.stream = config.stream;
-    this.deprecatedFeatureStore = config.deprecatedFeatureStore;
     this.dataSourceFactory = config.dataSourceFactory;
     this.dataStoreFactory = config.dataStoreFactory;
+    this.diagnosticOptOut = config.diagnosticOptOut;
+    this.diagnosticRecordingIntervalMillis = config.diagnosticRecordingIntervalMillis;
     this.eventProcessorFactory = config.eventProcessorFactory;
+    this.httpConfig = config.httpConfig;
     this.offline = config.offline;
-    this.allAttributesPrivate = config.allAttributesPrivate;
-    this.privateAttrNames = config.privateAttrNames;
-    this.sendEvents = config.sendEvents;
-    this.deprecatedPollingIntervalMillis = config.deprecatedPollingIntervalMillis;
     this.startWaitMillis = config.startWaitMillis;
-    this.samplingInterval = config.samplingInterval;
-    this.deprecatedReconnectTimeMs = config.deprecatedReconnectTimeMs;
-    this.userKeysCapacity = config.userKeysCapacity;
-    this.userKeysFlushInterval = config.userKeysFlushInterval;
-    this.inlineUsersInEvents = config.inlineUsersInEvents;
-    this.sslSocketFactory = config.sslSocketFactory;
-    this.trustManager = config.trustManager;
-    this.connectTimeout = config.connectTimeout;
-    this.connectTimeoutUnit = config.connectTimeoutUnit;
-    this.socketTimeout = config.socketTimeout;
-    this.socketTimeoutUnit = config.socketTimeoutUnit;
-    this.diagnosticRecordingIntervalMillis = config.diagnosticRecordingIntervalMillis;
-    this.diagnosticOptOut = config.diagnosticOptOut;
     this.wrapperName = config.wrapperName;
     this.wrapperVersion = config.wrapperVersion;
+
+    this.deprecatedAllAttributesPrivate = config.deprecatedAllAttributesPrivate;
+    this.deprecatedBaseURI = config.deprecatedBaseURI;
+    this.deprecatedCapacity = config.deprecatedCapacity;
+    this.deprecatedEventsURI = config.deprecatedEventsURI;
+    this.deprecatedFeatureStore = config.deprecatedFeatureStore;
+    this.deprecatedFlushInterval = config.deprecatedFlushInterval;
+    this.deprecatedInlineUsersInEvents = config.deprecatedInlineUsersInEvents;
+    this.deprecatedReconnectTimeMs = config.deprecatedReconnectTimeMs;
+    this.deprecatedStream = config.deprecatedStream;
+    this.deprecatedStreamURI = config.deprecatedStreamURI;
+    this.deprecatedPollingIntervalMillis = config.deprecatedPollingIntervalMillis;
+    this.deprecatedPrivateAttrNames = config.deprecatedPrivateAttrNames;
+    this.deprecatedSamplingInterval = config.deprecatedSamplingInterval;
+    this.deprecatedSendEvents = config.deprecatedSendEvents;
+    this.deprecatedUserKeysCapacity = config.deprecatedUserKeysCapacity;
+    this.deprecatedUserKeysFlushInterval = config.deprecatedUserKeysFlushInterval;
   }
 
   /**
