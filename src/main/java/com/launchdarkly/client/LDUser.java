package com.launchdarkly.client;

import com.google.common.collect.ImmutableMap;
import com.google.common.collect.ImmutableSet;
<<<<<<< HEAD
import com.google.gson.Gson;
=======
import com.google.gson.JsonArray;
import com.google.gson.JsonElement;
import com.google.gson.JsonPrimitive;
>>>>>>> fba97c3e
import com.google.gson.TypeAdapter;
import com.google.gson.stream.JsonReader;
import com.google.gson.stream.JsonWriter;
import com.launchdarkly.client.value.LDValue;

import org.slf4j.Logger;
import org.slf4j.LoggerFactory;

import java.io.IOException;
import java.util.HashMap;
import java.util.HashSet;
import java.util.Map;
import java.util.Objects;
import java.util.Set;
import java.util.TreeSet;

/**
 * A {@code LDUser} object contains specific attributes of a user browsing your site. The only mandatory property property is the {@code key},
 * which must uniquely identify each user. For authenticated users, this may be a username or e-mail address. For anonymous users,
 * this could be an IP address or session ID.
 * <p>
 * Besides the mandatory {@code key}, {@code LDUser} supports two kinds of optional attributes: interpreted attributes (e.g. {@code ip} and {@code country})
 * and custom attributes.  LaunchDarkly can parse interpreted attributes and attach meaning to them. For example, from an {@code ip} address, LaunchDarkly can
 * do a geo IP lookup and determine the user's country.
 * <p>
 * Custom attributes are not parsed by LaunchDarkly. They can be used in custom rules-- for example, a custom attribute such as "customer_ranking" can be used to
 * launch a feature to the top 10% of users on a site.
 * <p>
 * If you want to pass an LDUser object to the front end to be used with the JavaScript SDK, simply call {@code Gson.toJson()} or
 * {@code Gson.toJsonTree()} on it.
 */
public class LDUser {
  private static final Logger logger = LoggerFactory.getLogger(LDUser.class);

  // Note that these fields are all stored internally as LDValue rather than String so that
  // we don't waste time repeatedly converting them to LDValue in the rule evaluation logic.
  private final LDValue key;
  private LDValue secondary;
  private LDValue ip;
  private LDValue email;
  private LDValue name;
  private LDValue avatar;
  private LDValue firstName;
  private LDValue lastName;
  private LDValue anonymous;
  private LDValue country;
  private Map<String, LDValue> custom;
  Set<String> privateAttributeNames;

  protected LDUser(Builder builder) {
    if (builder.key == null || builder.key.equals("")) {
      logger.warn("User was created with null/empty key");
    }
    this.key = LDValue.of(builder.key);
    this.ip = LDValue.of(builder.ip);
    this.country = LDValue.of(builder.country);
    this.secondary = LDValue.of(builder.secondary);
    this.firstName = LDValue.of(builder.firstName);
    this.lastName = LDValue.of(builder.lastName);
    this.email = LDValue.of(builder.email);
    this.name = LDValue.of(builder.name);
    this.avatar = LDValue.of(builder.avatar);
    this.anonymous = builder.anonymous == null ? LDValue.ofNull() : LDValue.of(builder.anonymous);
    this.custom = builder.custom == null ? null : ImmutableMap.copyOf(builder.custom);
    this.privateAttributeNames = builder.privateAttrNames == null ? null : ImmutableSet.copyOf(builder.privateAttrNames);
  }

  /**
   * Create a user with the given key
   *
   * @param key a {@code String} that uniquely identifies a user
   */
  public LDUser(String key) {
    this.key = LDValue.of(key);
    this.secondary = this.ip = this.email = this.name = this.avatar = this.firstName = this.lastName = this.anonymous = this.country =
        LDValue.ofNull();
    this.custom = null;
    this.privateAttributeNames = null;
  }

  protected LDValue getValueForEvaluation(String attribute) {
    // Don't use Enum.valueOf because we don't want to trigger unnecessary exceptions
    for (UserAttribute builtIn: UserAttribute.values()) {
      if (builtIn.name().equals(attribute)) {
        return builtIn.get(this);
      }
    }
    return getCustom(attribute);
  }

  LDValue getKey() {
    return key;
  }

  String getKeyAsString() {
    return key.stringValue();
  }

  // All of the LDValue getters are guaranteed not to return null (although the LDValue may *be* a JSON null).
  
  LDValue getIp() {
    return ip;
  }

  LDValue getCountry() {
    return country;
  }

  LDValue getSecondary() {
    return secondary;
  }

  LDValue getName() {
    return name;
  }

  LDValue getFirstName() {
    return firstName;
  }

  LDValue getLastName() {
    return lastName;
  }

  LDValue getEmail() {
    return email;
  }

  LDValue getAvatar() {
    return avatar;
  }

  LDValue getAnonymous() {
    return anonymous;
  }

  LDValue getCustom(String key) {
    if (custom != null) {
      return LDValue.normalize(custom.get(key));
    }
    return LDValue.ofNull();
  }
  
  @Override
  public boolean equals(Object o) {
    if (this == o) return true;
    if (o == null || getClass() != o.getClass()) return false;

    LDUser ldUser = (LDUser) o;

    return Objects.equals(key, ldUser.key) &&
        Objects.equals(secondary, ldUser.secondary) &&
        Objects.equals(ip, ldUser.ip) &&
        Objects.equals(email, ldUser.email) &&
        Objects.equals(name, ldUser.name) &&
        Objects.equals(avatar, ldUser.avatar) &&
        Objects.equals(firstName, ldUser.firstName) &&
        Objects.equals(lastName, ldUser.lastName) &&
        Objects.equals(anonymous, ldUser.anonymous) &&
        Objects.equals(country, ldUser.country) &&
        Objects.equals(custom, ldUser.custom) &&
        Objects.equals(privateAttributeNames, ldUser.privateAttributeNames);
  }

  @Override
  public int hashCode() {
    return Objects.hash(key, secondary, ip, email, name, avatar, firstName, lastName, anonymous, country, custom, privateAttributeNames);
  }

  // Used internally when including users in analytics events, to ensure that private attributes are stripped out.
  static class UserAdapterWithPrivateAttributeBehavior extends TypeAdapter<LDUser> {
    private final EventsConfiguration config;

    public UserAdapterWithPrivateAttributeBehavior(EventsConfiguration config) {
      this.config = config;
    }

    @Override
    public void write(JsonWriter out, LDUser user) throws IOException {
      if (user == null) {
        out.value((String)null);
        return;
      }
      
      // Collect the private attribute names (use TreeSet to make ordering predictable for tests)
      Set<String> privateAttributeNames = new TreeSet<String>(config.privateAttrNames);

      out.beginObject();
      // The key can never be private
      out.name("key").value(user.getKeyAsString());

      if (!user.getSecondary().isNull()) {
        if (!checkAndAddPrivate("secondary", user, privateAttributeNames)) {
          out.name("secondary").value(user.getSecondary().stringValue());
        }
      }
      if (!user.getIp().isNull()) {
        if (!checkAndAddPrivate("ip", user, privateAttributeNames)) {
          out.name("ip").value(user.getIp().stringValue());
        }
      }
      if (!user.getEmail().isNull()) {
        if (!checkAndAddPrivate("email", user, privateAttributeNames)) {
          out.name("email").value(user.getEmail().stringValue());
        }
      }
      if (!user.getName().isNull()) {
        if (!checkAndAddPrivate("name", user, privateAttributeNames)) {
          out.name("name").value(user.getName().stringValue());
        }
      }
      if (!user.getAvatar().isNull()) {
        if (!checkAndAddPrivate("avatar", user, privateAttributeNames)) {
          out.name("avatar").value(user.getAvatar().stringValue());
        }
      }
      if (!user.getFirstName().isNull()) {
        if (!checkAndAddPrivate("firstName", user, privateAttributeNames)) {
          out.name("firstName").value(user.getFirstName().stringValue());
        }
      }
      if (!user.getLastName().isNull()) {
        if (!checkAndAddPrivate("lastName", user, privateAttributeNames)) {
          out.name("lastName").value(user.getLastName().stringValue());
        }
      }
      if (!user.getAnonymous().isNull()) {
        out.name("anonymous").value(user.getAnonymous().booleanValue());
      }
      if (!user.getCountry().isNull()) {
        if (!checkAndAddPrivate("country", user, privateAttributeNames)) {
          out.name("country").value(user.getCountry().stringValue());
        }
      }
      writeCustomAttrs(out, user, privateAttributeNames);
      writePrivateAttrNames(out, privateAttributeNames);

      out.endObject();
    }

    private void writePrivateAttrNames(JsonWriter out, Set<String> names) throws IOException {
      if (names.isEmpty()) {
        return;
      }
      out.name("privateAttrs");
      out.beginArray();
      for (String name : names) {
        out.value(name);
      }
      out.endArray();
    }

    private boolean checkAndAddPrivate(String key, LDUser user, Set<String> privateAttrs) {
      boolean result = config.allAttributesPrivate || config.privateAttrNames.contains(key) || (user.privateAttributeNames != null && user.privateAttributeNames.contains(key));
      if (result) {
        privateAttrs.add(key);
      }
      return result;
    }

    private void writeCustomAttrs(JsonWriter out, LDUser user, Set<String> privateAttributeNames) throws IOException {
      boolean beganObject = false;
      if (user.custom == null) {
        return;
      }
      for (Map.Entry<String, LDValue> entry : user.custom.entrySet()) {
        if (!checkAndAddPrivate(entry.getKey(), user, privateAttributeNames)) {
          if (!beganObject) {
            out.name("custom");
            out.beginObject();
            beganObject = true;
          }
          out.name(entry.getKey());
          JsonHelpers.gsonInstance().toJson(entry.getValue(), LDValue.class, out);
        }
      }
      if (beganObject) {
        out.endObject();
      }
    }

    @Override
    public LDUser read(JsonReader in) throws IOException {
      // We never need to unmarshal user objects, so there's no need to implement this
      return null;
    }
  }

  /**
   * A <a href="http://en.wikipedia.org/wiki/Builder_pattern">builder</a> that helps construct {@link LDUser} objects. Builder
   * calls can be chained, enabling the following pattern:
   * <pre>
   * LDUser user = new LDUser.Builder("key")
   *      .country("US")
   *      .ip("192.168.0.1")
   *      .build()
   * </pre>
   */
  public static class Builder {
    private String key;
    private String secondary;
    private String ip;
    private String firstName;
    private String lastName;
    private String email;
    private String name;
    private String avatar;
    private Boolean anonymous;
    private String country;
    private Map<String, LDValue> custom;
    private Set<String> privateAttrNames;

    /**
     * Creates a builder with the specified key.
     *
     * @param key the unique key for this user
     */
    public Builder(String key) {
      this.key = key;
    }

    /**
    * Creates a builder based on an existing user.
    *
    * @param user an existing {@code LDUser}
    */
    public Builder(LDUser user) {
      this.key = user.getKey().stringValue();
      this.secondary = user.getSecondary().stringValue();
      this.ip = user.getIp().stringValue();
      this.firstName = user.getFirstName().stringValue();
      this.lastName = user.getLastName().stringValue();
      this.email = user.getEmail().stringValue();
      this.name = user.getName().stringValue();
      this.avatar = user.getAvatar().stringValue();
      this.anonymous = user.getAnonymous().isNull() ? null : user.getAnonymous().booleanValue();
      this.country = user.getCountry().stringValue();
      this.custom = user.custom == null ? null : new HashMap<>(user.custom);
      this.privateAttrNames = user.privateAttributeNames == null ? null : new HashSet<>(user.privateAttributeNames);
    }
    
    /**
     * Sets the IP for a user.
     *
     * @param s the IP address for the user
     * @return the builder
     */
    public Builder ip(String s) {
      this.ip = s;
      return this;
    }

    /**
     * Sets the IP for a user, and ensures that the IP attribute is not sent back to LaunchDarkly.
     *
     * @param s the IP address for the user
     * @return the builder
     */
    public Builder privateIp(String s) {
      addPrivate("ip");
      return ip(s);
    }

    /**
     * Sets the secondary key for a user. This affects
     * <a href="https://docs.launchdarkly.com/docs/targeting-users#section-targeting-rules-based-on-user-attributes">feature flag targeting</a>
     * as follows: if you have chosen to bucket users by a specific attribute, the secondary key (if set)
     * is used to further distinguish between users who are otherwise identical according to that attribute.
     * @param s the secondary key for the user
     * @return the builder
     */
    public Builder secondary(String s) {
      this.secondary = s;
      return this;
    }

    /**
     * Sets the secondary key for a user, and ensures that the secondary key attribute is not sent back to
     * LaunchDarkly.
     * @param s the secondary key for the user
     * @return the builder
     */
    public Builder privateSecondary(String s) {
      addPrivate("secondary");
      return secondary(s);
    }

    /**
     * Set the country for a user. Before version 5.0.0, this field was validated and normalized by the SDK
     * as an ISO-3166-1 country code before assignment. This behavior has been removed so that the SDK can
     * treat this field as a normal string, leaving the meaning of this field up to the application.
     *
     * @param s the country for the user
     * @return the builder
     */
    public Builder country(String s) {
      this.country = s;
      return this;
    }

    /**
     * Set the country for a user, and ensures that the country attribute will not be sent back to LaunchDarkly.
     * Before version 5.0.0, this field was validated and normalized by the SDK as an ISO-3166-1 country code
     * before assignment. This behavior has been removed so that the SDK can treat this field as a normal string,
     * leaving the meaning of this field up to the application.
     *
     * @param s the country for the user
     * @return the builder
     */
    public Builder privateCountry(String s) {
      addPrivate("country");
      return country(s);
    }

    /**
<<<<<<< HEAD
=======
     * Set the country for a user.
     *
     * @param country the country for the user
     * @return the builder
     * @deprecated As of version 4.10.0. In the next major release the SDK will no longer include the
     * LDCountryCode class. Applications should use {@link #country(String)} instead.
     */
    @Deprecated
    public Builder country(LDCountryCode country) {
      this.country = country == null ? null : country.getAlpha2();
      return this;
    }

    /**
     * Set the country for a user, and ensures that the country attribute will not be sent back to LaunchDarkly.
     *
     * @param country the country for the user
     * @return the builder
     * @deprecated As of version 4.10.0. In the next major release the SDK will no longer include the
     * LDCountryCode class. Applications should use {@link #privateCountry(String)} instead.
     */
    @Deprecated
    public Builder privateCountry(LDCountryCode country) {
      addPrivate("country");
      return country(country);
    }

    /**
>>>>>>> fba97c3e
     * Sets the user's first name
     *
     * @param firstName the user's first name
     * @return the builder
     */
    public Builder firstName(String firstName) {
      this.firstName = firstName;
      return this;
    }


    /**
     * Sets the user's first name, and ensures that the first name attribute will not be sent back to LaunchDarkly.
     *
     * @param firstName the user's first name
     * @return the builder
     */
    public Builder privateFirstName(String firstName) {
      addPrivate("firstName");
      return firstName(firstName);
    }


    /**
     * Sets whether this user is anonymous.
     *
     * @param anonymous whether the user is anonymous
     * @return the builder
     */
    public Builder anonymous(boolean anonymous) {
      this.anonymous = anonymous;
      return this;
    }

    /**
     * Sets the user's last name.
     *
     * @param lastName the user's last name
     * @return the builder
     */
    public Builder lastName(String lastName) {
      this.lastName = lastName;
      return this;
    }

    /**
     * Sets the user's last name, and ensures that the last name attribute will not be sent back to LaunchDarkly.
     *
     * @param lastName the user's last name
     * @return the builder
     */
    public Builder privateLastName(String lastName) {
      addPrivate("lastName");
      return lastName(lastName);
    }


    /**
     * Sets the user's full name.
     *
     * @param name the user's full name
     * @return the builder
     */
    public Builder name(String name) {
      this.name = name;
      return this;
    }

    /**
     * Sets the user's full name, and ensures that the name attribute will not be sent back to LaunchDarkly.
     *
     * @param name the user's full name
     * @return the builder
     */
    public Builder privateName(String name) {
      addPrivate("name");
      return name(name);
    }

    /**
     * Sets the user's avatar.
     *
     * @param avatar the user's avatar
     * @return the builder
     */
    public Builder avatar(String avatar) {
      this.avatar = avatar;
      return this;
    }

    /**
     * Sets the user's avatar, and ensures that the avatar attribute will not be sent back to LaunchDarkly.
     *
     * @param avatar the user's avatar
     * @return the builder
     */
    public Builder privateAvatar(String avatar) {
      addPrivate("avatar");
      return avatar(avatar);
    }


    /**
     * Sets the user's e-mail address.
     *
     * @param email the e-mail address
     * @return the builder
     */
    public Builder email(String email) {
      this.email = email;
      return this;
    }

    /**
     * Sets the user's e-mail address, and ensures that the e-mail address attribute will not be sent back to LaunchDarkly.
     *
     * @param email the e-mail address
     * @return the builder
     */
    public Builder privateEmail(String email) {
      addPrivate("email");
      return email(email);
    }

    /**
     * Adds a {@link java.lang.String}-valued custom attribute. When set to one of the
     * <a href="http://docs.launchdarkly.com/docs/targeting-users#targeting-based-on-user-attributes">built-in
     * user attribute keys</a>, this custom attribute will be ignored.
     *
     * @param k the key for the custom attribute
     * @param v the value for the custom attribute
     * @return the builder
     */
    public Builder custom(String k, String v) {
      return custom(k, LDValue.of(v));
    }

    /**
     * Adds an integer-valued custom attribute. When set to one of the
     * <a href="http://docs.launchdarkly.com/docs/targeting-users#targeting-based-on-user-attributes">built-in
     * user attribute keys</a>, this custom attribute will be ignored.
     *
     * @param k the key for the custom attribute
     * @param n the value for the custom attribute
     * @return the builder
     */
    public Builder custom(String k, int n) {
      return custom(k, LDValue.of(n));
    }

    /**
     * Adds a double-precision numeric custom attribute. When set to one of the
     * <a href="http://docs.launchdarkly.com/docs/targeting-users#targeting-based-on-user-attributes">built-in
     * user attribute keys</a>, this custom attribute will be ignored.
     *
     * @param k the key for the custom attribute
     * @param n the value for the custom attribute
     * @return the builder
     */
    public Builder custom(String k, double n) {
      return custom(k, LDValue.of(n));
    }

    /**
     * Add a boolean-valued custom attribute. When set to one of the
     * <a href="http://docs.launchdarkly.com/docs/targeting-users#targeting-based-on-user-attributes">built-in
     * user attribute keys</a>, this custom attribute will be ignored.
     *
     * @param k the key for the custom attribute
     * @param b the value for the custom attribute
     * @return the builder
     */
    public Builder custom(String k, boolean b) {
      return custom(k, LDValue.of(b));
    }

    /**
     * Add a custom attribute whose value can be any JSON type, using {@link LDValue}. When set to one of the
     * <a href="http://docs.launchdarkly.com/docs/targeting-users#targeting-based-on-user-attributes">built-in
     * user attribute keys</a>, this custom attribute will be ignored.
     *
     * @param k the key for the custom attribute
     * @param v the value for the custom attribute
     * @return the builder
     * @since 4.8.0
     */
    public Builder custom(String k, LDValue v) {
      checkCustomAttribute(k);
      if (k != null && v != null) {
        if (custom == null) {
          custom = new HashMap<>();
        }
        custom.put(k, v);
      }
      return this;
    }
    
    /**
     * Add a {@link java.lang.String}-valued custom attribute that will not be sent back to LaunchDarkly.
     * When set to one of the
     * <a href="http://docs.launchdarkly.com/docs/targeting-users#targeting-based-on-user-attributes">built-in
     * user attribute keys</a>, this custom attribute will be ignored.
     *
     * @param k the key for the custom attribute
     * @param v the value for the custom attribute
     * @return the builder
     */
    public Builder privateCustom(String k, String v) {
      addPrivate(k);
      return custom(k, v);
    }

    /**
     * Add an int-valued custom attribute that will not be sent back to LaunchDarkly.
     * When set to one of the
     * <a href="http://docs.launchdarkly.com/docs/targeting-users#targeting-based-on-user-attributes">built-in
     * user attribute keys</a>, this custom attribute will be ignored.
     *
     * @param k the key for the custom attribute
     * @param n the value for the custom attribute
     * @return the builder
     */
    public Builder privateCustom(String k, int n) {
      addPrivate(k);
      return custom(k, n);
    }

    /**
     * Add a double-precision numeric custom attribute that will not be sent back to LaunchDarkly.
     * When set to one of the
     * <a href="http://docs.launchdarkly.com/docs/targeting-users#targeting-based-on-user-attributes">built-in
     * user attribute keys</a>, this custom attribute will be ignored.
     *
     * @param k the key for the custom attribute
     * @param n the value for the custom attribute
     * @return the builder
     */
    public Builder privateCustom(String k, double n) {
      addPrivate(k);
      return custom(k, n);
    }

    /**
     * Add a boolean-valued custom attribute that will not be sent back to LaunchDarkly.
     * When set to one of the
     * <a href="http://docs.launchdarkly.com/docs/targeting-users#targeting-based-on-user-attributes">built-in
     * user attribute keys</a>, this custom attribute will be ignored.
     *
     * @param k the key for the custom attribute
     * @param b the value for the custom attribute
     * @return the builder
     */
    public Builder privateCustom(String k, boolean b) {
      addPrivate(k);
      return custom(k, b);
    }

    /**
     * Add a custom attribute of any JSON type, that will not be sent back to LaunchDarkly.
     * When set to one of the
     * <a href="http://docs.launchdarkly.com/docs/targeting-users#targeting-based-on-user-attributes">built-in
     * user attribute keys</a>, this custom attribute will be ignored.
     *
     * @param k the key for the custom attribute
     * @param v the value for the custom attribute
     * @return the builder
     * @since 4.8.0
     */
    public Builder privateCustom(String k, LDValue v) {
      addPrivate(k);
      return custom(k, v);
    }
    
    private void checkCustomAttribute(String key) {
      for (UserAttribute a : UserAttribute.values()) {
        if (a.name().equals(key)) {
          logger.warn("Built-in attribute key: " + key + " added as custom attribute! This custom attribute will be ignored during Feature Flag evaluation");
          return;
        }
      }
    }

    private void addPrivate(String key) {
      if (privateAttrNames == null) {
        privateAttrNames = new HashSet<>();
      }
      privateAttrNames.add(key);
    }
    
    /**
     * Builds the configured {@link com.launchdarkly.client.LDUser} object.
     *
     * @return the {@link com.launchdarkly.client.LDUser} configured by this builder
     */
    public LDUser build() {
      return new LDUser(this);
    }
  }
}<|MERGE_RESOLUTION|>--- conflicted
+++ resolved
@@ -2,13 +2,6 @@
 
 import com.google.common.collect.ImmutableMap;
 import com.google.common.collect.ImmutableSet;
-<<<<<<< HEAD
-import com.google.gson.Gson;
-=======
-import com.google.gson.JsonArray;
-import com.google.gson.JsonElement;
-import com.google.gson.JsonPrimitive;
->>>>>>> fba97c3e
 import com.google.gson.TypeAdapter;
 import com.google.gson.stream.JsonReader;
 import com.google.gson.stream.JsonWriter;
@@ -424,37 +417,6 @@
     }
 
     /**
-<<<<<<< HEAD
-=======
-     * Set the country for a user.
-     *
-     * @param country the country for the user
-     * @return the builder
-     * @deprecated As of version 4.10.0. In the next major release the SDK will no longer include the
-     * LDCountryCode class. Applications should use {@link #country(String)} instead.
-     */
-    @Deprecated
-    public Builder country(LDCountryCode country) {
-      this.country = country == null ? null : country.getAlpha2();
-      return this;
-    }
-
-    /**
-     * Set the country for a user, and ensures that the country attribute will not be sent back to LaunchDarkly.
-     *
-     * @param country the country for the user
-     * @return the builder
-     * @deprecated As of version 4.10.0. In the next major release the SDK will no longer include the
-     * LDCountryCode class. Applications should use {@link #privateCountry(String)} instead.
-     */
-    @Deprecated
-    public Builder privateCountry(LDCountryCode country) {
-      addPrivate("country");
-      return country(country);
-    }
-
-    /**
->>>>>>> fba97c3e
      * Sets the user's first name
      *
      * @param firstName the user's first name
