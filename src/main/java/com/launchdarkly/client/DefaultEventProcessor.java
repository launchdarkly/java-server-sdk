package com.launchdarkly.client;

import com.google.common.annotations.VisibleForTesting;
import com.google.common.util.concurrent.ThreadFactoryBuilder;
import com.launchdarkly.client.EventSummarizer.EventSummary;

import okhttp3.Headers;
import org.slf4j.Logger;
import org.slf4j.LoggerFactory;

import java.io.IOException;
import java.io.StringWriter;
import java.text.ParseException;
import java.text.SimpleDateFormat;
import java.util.ArrayList;
import java.util.Date;
import java.util.List;
import java.util.Random;
import java.util.concurrent.ArrayBlockingQueue;
import java.util.concurrent.BlockingQueue;
import java.util.concurrent.Executors;
import java.util.concurrent.ExecutorService;
import java.util.concurrent.ScheduledExecutorService;
import java.util.concurrent.Semaphore;
import java.util.concurrent.ThreadFactory;
import java.util.concurrent.TimeUnit;
import java.util.concurrent.atomic.AtomicBoolean;
import java.util.concurrent.atomic.AtomicInteger;
import java.util.concurrent.atomic.AtomicLong;

<<<<<<< HEAD
=======
import static com.launchdarkly.client.Util.configureHttpClientBuilder;
import static com.launchdarkly.client.Util.getRequestBuilder;
import static com.launchdarkly.client.Util.httpErrorMessage;
import static com.launchdarkly.client.Util.isHttpErrorRecoverable;
import static com.launchdarkly.client.Util.shutdownHttpClient;

>>>>>>> fdf8ea63
import okhttp3.MediaType;
import okhttp3.OkHttpClient;
import okhttp3.Request;
import okhttp3.RequestBody;
import okhttp3.Response;

import static com.launchdarkly.client.Util.getHeadersBuilderFor;
import static com.launchdarkly.client.Util.httpErrorMessage;
import static com.launchdarkly.client.Util.isHttpErrorRecoverable;

final class DefaultEventProcessor implements EventProcessor {
  private static final Logger logger = LoggerFactory.getLogger(DefaultEventProcessor.class);
  private static final String EVENT_SCHEMA_HEADER = "X-LaunchDarkly-Event-Schema";
  private static final String EVENT_SCHEMA_VERSION = "3";

  private final BlockingQueue<EventProcessorMessage> inbox;
  private final ScheduledExecutorService scheduler;
  private final AtomicBoolean closed = new AtomicBoolean(false);
  private volatile boolean inputCapacityExceeded = false;

  DefaultEventProcessor(String sdkKey, LDConfig config) {
    inbox = new ArrayBlockingQueue<>(config.capacity);
    
    ThreadFactory threadFactory = new ThreadFactoryBuilder()
        .setDaemon(true)
        .setNameFormat("LaunchDarkly-EventProcessor-%d")
        .setPriority(Thread.MIN_PRIORITY)
        .build();
    scheduler = Executors.newSingleThreadScheduledExecutor(threadFactory);

    new EventDispatcher(sdkKey, config, inbox, threadFactory, closed);

    Runnable flusher = new Runnable() {
      public void run() {
        postMessageAsync(MessageType.FLUSH, null);
      }
    };
    this.scheduler.scheduleAtFixedRate(flusher, config.flushInterval, config.flushInterval, TimeUnit.SECONDS);
    Runnable userKeysFlusher = new Runnable() {
      public void run() {
        postMessageAsync(MessageType.FLUSH_USERS, null);
      }
    };
    this.scheduler.scheduleAtFixedRate(userKeysFlusher, config.userKeysFlushInterval, config.userKeysFlushInterval,
        TimeUnit.SECONDS);
    if (!config.diagnosticOptOut) {
      Runnable diagnosticsTrigger = new Runnable() {
        public void run() {
          postMessageAsync(MessageType.DIAGNOSTIC, null);
        }
      };
      this.scheduler.scheduleAtFixedRate(diagnosticsTrigger, config.diagnosticRecordingIntervalMillis, config.diagnosticRecordingIntervalMillis, TimeUnit.MILLISECONDS);
    }
  }

  @Override
  public void sendEvent(Event e) {
    if (!closed.get()) {
      postMessageAsync(MessageType.EVENT, e);
    }
  }

  @Override
  public void flush() {
    if (!closed.get()) {
      postMessageAsync(MessageType.FLUSH, null);
    }
  }

  @Override
  public void close() throws IOException {
    if (closed.compareAndSet(false, true)) {
      scheduler.shutdown();
      postMessageAsync(MessageType.FLUSH, null);
      postMessageAndWait(MessageType.SHUTDOWN, null);
    }
  }

  @VisibleForTesting
  void waitUntilInactive() throws IOException {
    postMessageAndWait(MessageType.SYNC, null);
  }

  @VisibleForTesting
  void postDiagnostic() {
    postMessageAsync(MessageType.DIAGNOSTIC, null);
  }

  private void postMessageAsync(MessageType type, Event event) {
    postToChannel(new EventProcessorMessage(type, event, false));
  }

  private void postMessageAndWait(MessageType type, Event event) {
    EventProcessorMessage message = new EventProcessorMessage(type, event, true);
    if (postToChannel(message)) {
      message.waitForCompletion();
    }
  }

  private boolean postToChannel(EventProcessorMessage message) {
    if (inbox.offer(message)) {
      return true;
    }
    // If the inbox is full, it means the EventDispatcher thread is seriously backed up with not-yet-processed
    // events. This is unlikely, but if it happens, it means the application is probably doing a ton of flag
    // evaluations across many threads-- so if we wait for a space in the inbox, we risk a very serious slowdown
    // of the app. To avoid that, we'll just drop the event. The log warning about this will only be shown once.
    boolean alreadyLogged = inputCapacityExceeded; // possible race between this and the next line, but it's of no real consequence - we'd just get an extra log line
    inputCapacityExceeded = true;
    if (!alreadyLogged) {
      logger.warn("Events are being produced faster than they can be processed; some events will be dropped");
    }
    return false;
  }

  private static enum MessageType {
    EVENT,
    FLUSH,
    FLUSH_USERS,
    DIAGNOSTIC,
    SYNC,
    SHUTDOWN
  }

  private static final class EventProcessorMessage {
    private final MessageType type;
    private final Event event;
    private final Semaphore reply;

    private EventProcessorMessage(MessageType type, Event event, boolean sync) {
      this.type = type;
      this.event = event;
      reply = sync ? new Semaphore(0) : null;
    }

    void completed() {
      if (reply != null) {
        reply.release();
      }
    }

    void waitForCompletion() {
      if (reply == null) {
        return;
      }
      while (true) {
        try {
          reply.acquire();
          return;
        }
        catch (InterruptedException ex) {
        }
      }
    }

    @Override
    public String toString() { // for debugging only
      return ((event == null) ? type.toString() : (type + ": " + event.getClass().getSimpleName())) +
          (reply == null ? "" : " (sync)");
    }
  }

  /**
   * Takes messages from the input queue, updating the event buffer and summary counters
   * on its own thread.
   */
  static final class EventDispatcher {
    private static final int MAX_FLUSH_THREADS = 5;
    private static final int MESSAGE_BATCH_SIZE = 50;
<<<<<<< HEAD
    static final SimpleDateFormat HTTP_DATE_FORMAT = new SimpleDateFormat("EEE, dd MMM yyyy HH:mm:ss zzz");

=======
    
>>>>>>> fdf8ea63
    private final LDConfig config;
    private final OkHttpClient httpClient;
    private final List<SendEventsTask> flushWorkers;
    private final AtomicInteger busyFlushWorkersCount;
    private final Random random = new Random();
    private final AtomicLong lastKnownPastTime = new AtomicLong(0);
    private final AtomicBoolean disabled = new AtomicBoolean(false);
    private final ExecutorService diagnosticExecutor;
    private final SendDiagnosticTaskFactory sendDiagnosticTaskFactory;

    private long deduplicatedUsers = 0;

    private EventDispatcher(String sdkKey, LDConfig config,
                            final BlockingQueue<EventProcessorMessage> inbox,
                            ThreadFactory threadFactory,
                            final AtomicBoolean closed) {
      this.config = config;
      this.busyFlushWorkersCount = new AtomicInteger(0);

      OkHttpClient.Builder httpBuilder = new OkHttpClient.Builder();
      configureHttpClientBuilder(config, httpBuilder);
      httpClient = httpBuilder.build();
      
      // This queue only holds one element; it represents a flush task that has not yet been
      // picked up by any worker, so if we try to push another one and are refused, it means
      // all the workers are busy.
      final BlockingQueue<FlushPayload> payloadQueue = new ArrayBlockingQueue<>(1);

      final EventBuffer outbox = new EventBuffer(config.capacity);
      final SimpleLRUCache<String, String> userKeys = new SimpleLRUCache<String, String>(config.userKeysCapacity);

      Thread mainThread = threadFactory.newThread(new Runnable() {
        public void run() {
          runMainLoop(inbox, outbox, userKeys, payloadQueue);
        }
      });
      mainThread.setDaemon(true);

      mainThread.setUncaughtExceptionHandler(new Thread.UncaughtExceptionHandler() {
        // The thread's main loop catches all exceptions, so we'll only get here if an Error was thrown.
        // In that case, the application is probably already in a bad state, but we can try to degrade
        // relatively gracefully by performing an orderly shutdown of the event processor, so the
        // application won't end up blocking on a queue that's no longer being consumed.
        public void uncaughtException(Thread t, Throwable e) {
          logger.error("Event processor thread was terminated by an unrecoverable error. No more analytics events will be sent.", e);
          // Flip the switch to prevent DefaultEventProcessor from putting any more messages on the queue
          closed.set(true);
          // Now discard everything that was on the queue, but also make sure no one was blocking on a message
          List<EventProcessorMessage> messages = new ArrayList<EventProcessorMessage>();
          inbox.drainTo(messages);
          for (EventProcessorMessage m: messages) {
            m.completed();
          }
        }
      });

      mainThread.start();

      flushWorkers = new ArrayList<>();
      EventResponseListener listener = new EventResponseListener() {
          public void handleResponse(Response response, Date responseDate) {
            EventDispatcher.this.handleResponse(response, responseDate);
          }
        };
      for (int i = 0; i < MAX_FLUSH_THREADS; i++) {
        SendEventsTask task = new SendEventsTask(sdkKey, config, httpClient, listener, payloadQueue,
            busyFlushWorkersCount, threadFactory);
        flushWorkers.add(task);
      }

      if (!config.diagnosticOptOut) {
        // Set up diagnostics
        long currentTime = System.currentTimeMillis();
        DiagnosticId diagnosticId = new DiagnosticId(sdkKey);
        config.diagnosticAccumulator.start(diagnosticId, currentTime);
        this.sendDiagnosticTaskFactory = new SendDiagnosticTaskFactory(sdkKey, config);
        diagnosticExecutor = Executors.newSingleThreadExecutor(threadFactory);
        DiagnosticEvent.Init diagnosticInitEvent = new DiagnosticEvent.Init(currentTime, diagnosticId, config);
        diagnosticExecutor.submit(sendDiagnosticTaskFactory.createSendDiagnosticTask(diagnosticInitEvent));
      } else {
        diagnosticExecutor = null;
        sendDiagnosticTaskFactory = null;
      }
    }

    /**
     * This task drains the input queue as quickly as possible. Everything here is done on a single
     * thread so we don't have to synchronize on our internal structures; when it's time to flush,
     * triggerFlush will hand the events off to another task.
     */
    private void runMainLoop(BlockingQueue<EventProcessorMessage> inbox,
        EventBuffer outbox, SimpleLRUCache<String, String> userKeys,
        BlockingQueue<FlushPayload> payloadQueue) {
      List<EventProcessorMessage> batch = new ArrayList<EventProcessorMessage>(MESSAGE_BATCH_SIZE);
      while (true) {
        try {
          batch.clear();
          batch.add(inbox.take()); // take() blocks until a message is available
          inbox.drainTo(batch, MESSAGE_BATCH_SIZE - 1); // this nonblocking call allows us to pick up more messages if available
          for (EventProcessorMessage message: batch) {
            switch (message.type) {
            case EVENT:
              processEvent(message.event, userKeys, outbox);
              break;
            case FLUSH:
              triggerFlush(outbox, payloadQueue);
              break;
            case FLUSH_USERS:
              userKeys.clear();
              break;
            case DIAGNOSTIC:
              sendAndResetDiagnostics(outbox);
              break;
            case SYNC: // this is used only by unit tests
              waitUntilAllFlushWorkersInactive();
              break;
            case SHUTDOWN:
              doShutdown();
              message.completed();
              return; // deliberately exit the thread loop
            }
            message.completed();
          }
        } catch (InterruptedException e) {
        } catch (Exception e) {
          logger.error("Unexpected error in event processor: {}", e.toString());
          logger.debug(e.toString(), e);
        }
      }
    }

    private void sendAndResetDiagnostics(EventBuffer outbox) {
      long droppedEvents = outbox.getAndClearDroppedCount();
      long eventsInQueue = outbox.getEventsInQueueCount();
      DiagnosticEvent diagnosticEvent = config.diagnosticAccumulator.createEventAndReset(droppedEvents, deduplicatedUsers, eventsInQueue);
      deduplicatedUsers = 0;
      diagnosticExecutor.submit(sendDiagnosticTaskFactory.createSendDiagnosticTask(diagnosticEvent));
    }

    private void doShutdown() {
      waitUntilAllFlushWorkersInactive();
      disabled.set(true); // In case there are any more messages, we want to ignore them
      for (SendEventsTask task: flushWorkers) {
        task.stop();
      }
<<<<<<< HEAD
      if (diagnosticExecutor != null) {
        diagnosticExecutor.shutdown();
      }
      // Note that we don't close the HTTP client here, because it's shared by other components
      // via the LDConfig.  The LDClient will dispose of it.
=======
      shutdownHttpClient(httpClient);
>>>>>>> fdf8ea63
    }

    private void waitUntilAllFlushWorkersInactive() {
      while (true) {
        try {
          synchronized(busyFlushWorkersCount) {
            if (busyFlushWorkersCount.get() == 0) {
              return;
            } else {
              busyFlushWorkersCount.wait();
            }
          }
        } catch (InterruptedException e) {}
      }
    }

    private void processEvent(Event e, SimpleLRUCache<String, String> userKeys, EventBuffer outbox) {
      if (disabled.get()) {
        return;
      }

      // Always record the event in the summarizer.
      outbox.addToSummary(e);

      // Decide whether to add the event to the payload. Feature events may be added twice, once for
      // the event (if tracked) and once for debugging.
      boolean addIndexEvent = false,
          addFullEvent = false;
      Event debugEvent = null;

      if (e instanceof Event.FeatureRequest) {
        if (shouldSampleEvent()) {
          Event.FeatureRequest fe = (Event.FeatureRequest)e;
          addFullEvent = fe.trackEvents;
          if (shouldDebugEvent(fe)) {
            debugEvent = EventFactory.DEFAULT.newDebugEvent(fe);
          }
        }
      } else {
        addFullEvent = shouldSampleEvent();
      }

      // For each user we haven't seen before, we add an index event - unless this is already
      // an identify event for that user.
      if (!addFullEvent || !config.inlineUsersInEvents) {
        if (e.user != null && e.user.getKey() != null) {
          boolean isIndexEvent = e instanceof Event.Identify;
          boolean alreadySeen = noticeUser(e.user, userKeys);
          addIndexEvent = !isIndexEvent & !alreadySeen;
          if (!isIndexEvent & alreadySeen) {
            deduplicatedUsers++;
          }
        }
      }

      if (addIndexEvent) {
        Event.Index ie = new Event.Index(e.creationDate, e.user);
        outbox.add(ie);
      }
      if (addFullEvent) {
        outbox.add(e);
      }
      if (debugEvent != null) {
        outbox.add(debugEvent);
      }
    }

    // Add to the set of users we've noticed, and return true if the user was already known to us.
    private boolean noticeUser(LDUser user, SimpleLRUCache<String, String> userKeys) {
      if (user == null || user.getKey() == null) {
        return false;
      }
      String key = user.getKeyAsString();
      return userKeys.put(key, key) != null;
    }

    private boolean shouldSampleEvent() {
      return config.samplingInterval <= 0 || random.nextInt(config.samplingInterval) == 0;
    }

    private boolean shouldDebugEvent(Event.FeatureRequest fe) {
      if (fe.debugEventsUntilDate != null) {
        // The "last known past time" comes from the last HTTP response we got from the server.
        // In case the client's time is set wrong, at least we know that any expiration date
        // earlier than that point is definitely in the past.  If there's any discrepancy, we
        // want to err on the side of cutting off event debugging sooner.
        long lastPast = lastKnownPastTime.get();
        if (fe.debugEventsUntilDate > lastPast &&
            fe.debugEventsUntilDate > System.currentTimeMillis()) {
          return true;
        }
      }
      return false;
    }

    private void triggerFlush(EventBuffer outbox, BlockingQueue<FlushPayload> payloadQueue) {
      if (disabled.get() || outbox.isEmpty()) {
        return;
      }
      FlushPayload payload = outbox.getPayload();
      busyFlushWorkersCount.incrementAndGet();
      if (payloadQueue.offer(payload)) {
        // These events now belong to the next available flush worker, so drop them from our state
        outbox.clear();
      } else {
        logger.debug("Skipped flushing because all workers are busy");
        // All the workers are busy so we can't flush now; keep the events in our state
        synchronized(busyFlushWorkersCount) {
          busyFlushWorkersCount.decrementAndGet();
          busyFlushWorkersCount.notify();
        }
      }
    }
<<<<<<< HEAD

    private void handleResponse(Response response) {
      String dateStr = response.header("Date");
      if (dateStr != null) {
        try {
          lastKnownPastTime.set(HTTP_DATE_FORMAT.parse(dateStr).getTime());
        } catch (ParseException e) {
        }
=======
    
    private void handleResponse(Response response, Date responseDate) {
      if (responseDate != null) {
        lastKnownPastTime.set(responseDate.getTime());
>>>>>>> fdf8ea63
      }
      if (!isHttpErrorRecoverable(response.code())) {
        disabled.set(true);
        logger.error(httpErrorMessage(response.code(), "posting events", "some events were dropped"));
        // It's "some events were dropped" because we're not going to retry *this* request any more times -
        // we only get to this point if we have used up our retry attempts. So the last batch of events was
        // lost, even though we will still try to post *other* events in the future.
      }
    }
  }

  private static final class EventBuffer {
    final List<Event> events = new ArrayList<>();
    final EventSummarizer summarizer = new EventSummarizer();
    private final int capacity;
    private boolean capacityExceeded = false;
    private long droppedEventCount = 0;

    EventBuffer(int capacity) {
      this.capacity = capacity;
    }

    void add(Event e) {
      if (events.size() >= capacity) {
        if (!capacityExceeded) { // don't need AtomicBoolean, this is only checked on one thread
          capacityExceeded = true;
          logger.warn("Exceeded event queue capacity. Increase capacity to avoid dropping events.");
        }
        droppedEventCount++;
      } else {
        capacityExceeded = false;
        events.add(e);
      }
    }

    void addToSummary(Event e) {
      summarizer.summarizeEvent(e);
    }

    boolean isEmpty() {
      return events.isEmpty() && summarizer.snapshot().isEmpty();
    }

    long getAndClearDroppedCount() {
      long res = droppedEventCount;
      droppedEventCount = 0;
      return res;
    }

    long getEventsInQueueCount() {
      return events.size();
    }

    FlushPayload getPayload() {
      Event[] eventsOut = events.toArray(new Event[events.size()]);
      EventSummarizer.EventSummary summary = summarizer.snapshot();
      return new FlushPayload(eventsOut, summary);
    }

    void clear() {
      events.clear();
      summarizer.clear();
    }
  }

  private static final class FlushPayload {
    final Event[] events;
    final EventSummary summary;

    FlushPayload(Event[] events, EventSummary summary) {
      this.events = events;
      this.summary = summary;
    }
  }

  private static interface EventResponseListener {
    void handleResponse(Response response, Date responseDate);
  }

  private static void postJson(LDConfig config, Headers headers, String json, String uriStr, String descriptor,
                               EventResponseListener responseListener) {
    logger.debug("Posting {} to {} with payload: {}", descriptor, uriStr, json);

    for (int attempt = 0; attempt < 2; attempt++) {
      if (attempt > 0) {
        logger.warn("Will retry posting {} after 1 second", descriptor);
        try {
          Thread.sleep(1000);
        } catch (InterruptedException e) {
        }
      }

      Request request = new Request.Builder()
          .url(uriStr)
          .post(RequestBody.create(MediaType.parse("application/json; charset=utf-8"), json))
          .headers(headers)
          .build();

      long startTime = System.currentTimeMillis();
      try (Response response = config.httpClient.newCall(request).execute()) {
        long endTime = System.currentTimeMillis();
        logger.debug("{} delivery took {} ms, response status {}", descriptor, endTime - startTime, response.code());
        if (!response.isSuccessful()) {
          logger.warn("Unexpected response status when posting {}: {}", descriptor, response.code());
          if (isHttpErrorRecoverable(response.code())) {
            continue;
          }
        }
        if (responseListener != null) {
          responseListener.handleResponse(response);
        }
        break;
      } catch (IOException e) {
        logger.warn("Unhandled exception in LaunchDarkly client when posting events to URL: " + request.url(), e);
        continue;
      }
    }
  }

  private static final class SendEventsTask implements Runnable {
    private final LDConfig config;
    private final OkHttpClient httpClient;
    private final EventResponseListener responseListener;
    private final BlockingQueue<FlushPayload> payloadQueue;
    private final AtomicInteger activeFlushWorkersCount;
    private final AtomicBoolean stopping;
    private final EventOutputFormatter formatter;
    private final Thread thread;
<<<<<<< HEAD
    private final String uriStr;
    private final Headers headers;

    SendEventsTask(String sdkKey, LDConfig config, EventResponseListener responseListener,
=======
    private final SimpleDateFormat httpDateFormat = new SimpleDateFormat("EEE, dd MMM yyyy HH:mm:ss zzz"); // need one instance per task because the date parser isn't thread-safe
    
    SendEventsTask(String sdkKey, LDConfig config, OkHttpClient httpClient, EventResponseListener responseListener,
>>>>>>> fdf8ea63
                   BlockingQueue<FlushPayload> payloadQueue, AtomicInteger activeFlushWorkersCount,
                   ThreadFactory threadFactory) {
      this.config = config;
      this.httpClient = httpClient;
      this.formatter = new EventOutputFormatter(config);
      this.responseListener = responseListener;
      this.payloadQueue = payloadQueue;
      this.activeFlushWorkersCount = activeFlushWorkersCount;
      this.stopping = new AtomicBoolean(false);
      this.uriStr = config.eventsURI.toString() + "/bulk";
      this.headers = getHeadersBuilderFor(sdkKey, config)
          .add("Content-Type", "application/json")
          .add(EVENT_SCHEMA_HEADER, EVENT_SCHEMA_VERSION)
          .build();
      thread = threadFactory.newThread(this);
      thread.setDaemon(true);
      thread.start();
    }

    public void run() {
      while (!stopping.get()) {
        FlushPayload payload = null;
        try {
          payload = payloadQueue.take();
        } catch (InterruptedException e) {
          continue;
        }
        try {
          StringWriter stringWriter = new StringWriter();
          int outputEventCount = formatter.writeOutputEvents(payload.events, payload.summary, stringWriter);
          if (outputEventCount > 0) {
            postEvents(stringWriter.toString(), outputEventCount);
          }
        } catch (Exception e) {
          logger.error("Unexpected error in event processor: {}", e.toString());
          logger.debug(e.toString(), e);
        }
        synchronized (activeFlushWorkersCount) {
          activeFlushWorkersCount.decrementAndGet();
          activeFlushWorkersCount.notifyAll();
        }
      }
    }

    void stop() {
      stopping.set(true);
      thread.interrupt();
    }
<<<<<<< HEAD

    private void postEvents(List<EventOutput> eventsOut) {
      String json = config.gson.toJson(eventsOut);
      postJson(config, headers, json, uriStr, String.format("%d event(s)", eventsOut.size()), responseListener);
    }
  }

  private static final class SendDiagnosticTaskFactory {
    private final LDConfig config;
    private final String uriStr;
    private final Headers headers;

    SendDiagnosticTaskFactory(String sdkKey, LDConfig config) {
      this.config = config;
      this.uriStr = config.eventsURI.toString() + "/diagnostic";
      this.headers = getHeadersBuilderFor(sdkKey, config)
          .add("Content-Type", "application/json")
          .build();
    }

    Runnable createSendDiagnosticTask(final DiagnosticEvent diagnosticEvent) {
      return new Runnable() {
        @Override
        public void run() {
          String json = config.gson.toJson(diagnosticEvent);
          postJson(config, headers, json, uriStr, "diagnostic event", null);
=======
    
    private void postEvents(String json, int outputEventCount) {
      String uriStr = config.eventsURI.toString() + "/bulk";
      
      logger.debug("Posting {} event(s) to {} with payload: {}",
          outputEventCount, uriStr, json);

      for (int attempt = 0; attempt < 2; attempt++) {
        if (attempt > 0) {
          logger.warn("Will retry posting events after 1 second");
          try {
            Thread.sleep(1000);
          } catch (InterruptedException e) {}
        }
        Request request = getRequestBuilder(sdkKey)
            .url(uriStr)
            .post(RequestBody.create(MediaType.parse("application/json; charset=utf-8"), json))
            .addHeader("Content-Type", "application/json")
            .addHeader(EVENT_SCHEMA_HEADER, EVENT_SCHEMA_VERSION)
            .build();
  
        long startTime = System.currentTimeMillis();
        try (Response response = httpClient.newCall(request).execute()) {
          long endTime = System.currentTimeMillis();
          logger.debug("Event delivery took {} ms, response status {}", endTime - startTime, response.code());
          if (!response.isSuccessful()) {
            logger.warn("Unexpected response status when posting events: {}", response.code());
            if (isHttpErrorRecoverable(response.code())) {
              continue;
            }
          }
          responseListener.handleResponse(response, getResponseDate(response));
          break;
        } catch (IOException e) {
          logger.warn("Unhandled exception in LaunchDarkly client when posting events to URL: " + request.url(), e);
          continue;
>>>>>>> fdf8ea63
        }
      };
    }
    
    private Date getResponseDate(Response response) {
      String dateStr = response.header("Date");
      if (dateStr != null) {
        try {
          return httpDateFormat.parse(dateStr);
        } catch (ParseException e) {
          logger.warn("Received invalid Date header from events service");
        }
      }
      return null;
    }
  }
}<|MERGE_RESOLUTION|>--- conflicted
+++ resolved
@@ -4,7 +4,6 @@
 import com.google.common.util.concurrent.ThreadFactoryBuilder;
 import com.launchdarkly.client.EventSummarizer.EventSummary;
 
-import okhttp3.Headers;
 import org.slf4j.Logger;
 import org.slf4j.LoggerFactory;
 
@@ -18,8 +17,8 @@
 import java.util.Random;
 import java.util.concurrent.ArrayBlockingQueue;
 import java.util.concurrent.BlockingQueue;
+import java.util.concurrent.ExecutorService;
 import java.util.concurrent.Executors;
-import java.util.concurrent.ExecutorService;
 import java.util.concurrent.ScheduledExecutorService;
 import java.util.concurrent.Semaphore;
 import java.util.concurrent.ThreadFactory;
@@ -28,24 +27,18 @@
 import java.util.concurrent.atomic.AtomicInteger;
 import java.util.concurrent.atomic.AtomicLong;
 
-<<<<<<< HEAD
-=======
 import static com.launchdarkly.client.Util.configureHttpClientBuilder;
-import static com.launchdarkly.client.Util.getRequestBuilder;
+import static com.launchdarkly.client.Util.getHeadersBuilderFor;
 import static com.launchdarkly.client.Util.httpErrorMessage;
 import static com.launchdarkly.client.Util.isHttpErrorRecoverable;
 import static com.launchdarkly.client.Util.shutdownHttpClient;
 
->>>>>>> fdf8ea63
+import okhttp3.Headers;
 import okhttp3.MediaType;
 import okhttp3.OkHttpClient;
 import okhttp3.Request;
 import okhttp3.RequestBody;
 import okhttp3.Response;
-
-import static com.launchdarkly.client.Util.getHeadersBuilderFor;
-import static com.launchdarkly.client.Util.httpErrorMessage;
-import static com.launchdarkly.client.Util.isHttpErrorRecoverable;
 
 final class DefaultEventProcessor implements EventProcessor {
   private static final Logger logger = LoggerFactory.getLogger(DefaultEventProcessor.class);
@@ -206,12 +199,7 @@
   static final class EventDispatcher {
     private static final int MAX_FLUSH_THREADS = 5;
     private static final int MESSAGE_BATCH_SIZE = 50;
-<<<<<<< HEAD
-    static final SimpleDateFormat HTTP_DATE_FORMAT = new SimpleDateFormat("EEE, dd MMM yyyy HH:mm:ss zzz");
-
-=======
-    
->>>>>>> fdf8ea63
+
     private final LDConfig config;
     private final OkHttpClient httpClient;
     private final List<SendEventsTask> flushWorkers;
@@ -287,7 +275,7 @@
         long currentTime = System.currentTimeMillis();
         DiagnosticId diagnosticId = new DiagnosticId(sdkKey);
         config.diagnosticAccumulator.start(diagnosticId, currentTime);
-        this.sendDiagnosticTaskFactory = new SendDiagnosticTaskFactory(sdkKey, config);
+        this.sendDiagnosticTaskFactory = new SendDiagnosticTaskFactory(sdkKey, config, httpClient);
         diagnosticExecutor = Executors.newSingleThreadExecutor(threadFactory);
         DiagnosticEvent.Init diagnosticInitEvent = new DiagnosticEvent.Init(currentTime, diagnosticId, config);
         diagnosticExecutor.submit(sendDiagnosticTaskFactory.createSendDiagnosticTask(diagnosticInitEvent));
@@ -357,15 +345,10 @@
       for (SendEventsTask task: flushWorkers) {
         task.stop();
       }
-<<<<<<< HEAD
       if (diagnosticExecutor != null) {
         diagnosticExecutor.shutdown();
       }
-      // Note that we don't close the HTTP client here, because it's shared by other components
-      // via the LDConfig.  The LDClient will dispose of it.
-=======
       shutdownHttpClient(httpClient);
->>>>>>> fdf8ea63
     }
 
     private void waitUntilAllFlushWorkersInactive() {
@@ -479,21 +462,10 @@
         }
       }
     }
-<<<<<<< HEAD
-
-    private void handleResponse(Response response) {
-      String dateStr = response.header("Date");
-      if (dateStr != null) {
-        try {
-          lastKnownPastTime.set(HTTP_DATE_FORMAT.parse(dateStr).getTime());
-        } catch (ParseException e) {
-        }
-=======
     
     private void handleResponse(Response response, Date responseDate) {
       if (responseDate != null) {
         lastKnownPastTime.set(responseDate.getTime());
->>>>>>> fdf8ea63
       }
       if (!isHttpErrorRecoverable(response.code())) {
         disabled.set(true);
@@ -505,6 +477,57 @@
     }
   }
 
+  private static void postJson(OkHttpClient httpClient, Headers headers, String json, String uriStr, String descriptor,
+                               EventResponseListener responseListener, SimpleDateFormat dateFormat) {
+    logger.debug("Posting {} to {} with payload: {}", descriptor, uriStr, json);
+
+    for (int attempt = 0; attempt < 2; attempt++) {
+      if (attempt > 0) {
+        logger.warn("Will retry posting {} after 1 second", descriptor);
+        try {
+          Thread.sleep(1000);
+        } catch (InterruptedException e) {
+        }
+      }
+
+      Request request = new Request.Builder()
+          .url(uriStr)
+          .post(RequestBody.create(MediaType.parse("application/json; charset=utf-8"), json))
+          .headers(headers)
+          .build();
+
+      long startTime = System.currentTimeMillis();
+      try (Response response = httpClient.newCall(request).execute()) {
+        long endTime = System.currentTimeMillis();
+        logger.debug("{} delivery took {} ms, response status {}", descriptor, endTime - startTime, response.code());
+        if (!response.isSuccessful()) {
+          logger.warn("Unexpected response status when posting {}: {}", descriptor, response.code());
+          if (isHttpErrorRecoverable(response.code())) {
+            continue;
+          }
+        }
+        if (responseListener != null) {
+          Date respDate = null;
+          if (dateFormat != null) {
+            String dateStr = response.header("Date");
+            if (dateStr != null) {
+              try {
+                respDate = dateFormat.parse(dateStr);
+              } catch (ParseException e) {
+                logger.warn("Received invalid Date header from events service");
+              }
+            }
+          }
+          responseListener.handleResponse(response, respDate);
+        }
+        break;
+      } catch (IOException e) {
+        logger.warn("Unhandled exception in LaunchDarkly client when posting events to URL: " + request.url(), e);
+        continue;
+      }
+    }
+  }
+  
   private static final class EventBuffer {
     final List<Event> events = new ArrayList<>();
     final EventSummarizer summarizer = new EventSummarizer();
@@ -573,48 +596,7 @@
     void handleResponse(Response response, Date responseDate);
   }
 
-  private static void postJson(LDConfig config, Headers headers, String json, String uriStr, String descriptor,
-                               EventResponseListener responseListener) {
-    logger.debug("Posting {} to {} with payload: {}", descriptor, uriStr, json);
-
-    for (int attempt = 0; attempt < 2; attempt++) {
-      if (attempt > 0) {
-        logger.warn("Will retry posting {} after 1 second", descriptor);
-        try {
-          Thread.sleep(1000);
-        } catch (InterruptedException e) {
-        }
-      }
-
-      Request request = new Request.Builder()
-          .url(uriStr)
-          .post(RequestBody.create(MediaType.parse("application/json; charset=utf-8"), json))
-          .headers(headers)
-          .build();
-
-      long startTime = System.currentTimeMillis();
-      try (Response response = config.httpClient.newCall(request).execute()) {
-        long endTime = System.currentTimeMillis();
-        logger.debug("{} delivery took {} ms, response status {}", descriptor, endTime - startTime, response.code());
-        if (!response.isSuccessful()) {
-          logger.warn("Unexpected response status when posting {}: {}", descriptor, response.code());
-          if (isHttpErrorRecoverable(response.code())) {
-            continue;
-          }
-        }
-        if (responseListener != null) {
-          responseListener.handleResponse(response);
-        }
-        break;
-      } catch (IOException e) {
-        logger.warn("Unhandled exception in LaunchDarkly client when posting events to URL: " + request.url(), e);
-        continue;
-      }
-    }
-  }
-
   private static final class SendEventsTask implements Runnable {
-    private final LDConfig config;
     private final OkHttpClient httpClient;
     private final EventResponseListener responseListener;
     private final BlockingQueue<FlushPayload> payloadQueue;
@@ -622,19 +604,14 @@
     private final AtomicBoolean stopping;
     private final EventOutputFormatter formatter;
     private final Thread thread;
-<<<<<<< HEAD
     private final String uriStr;
     private final Headers headers;
 
-    SendEventsTask(String sdkKey, LDConfig config, EventResponseListener responseListener,
-=======
     private final SimpleDateFormat httpDateFormat = new SimpleDateFormat("EEE, dd MMM yyyy HH:mm:ss zzz"); // need one instance per task because the date parser isn't thread-safe
-    
+
     SendEventsTask(String sdkKey, LDConfig config, OkHttpClient httpClient, EventResponseListener responseListener,
->>>>>>> fdf8ea63
                    BlockingQueue<FlushPayload> payloadQueue, AtomicInteger activeFlushWorkersCount,
                    ThreadFactory threadFactory) {
-      this.config = config;
       this.httpClient = httpClient;
       this.formatter = new EventOutputFormatter(config);
       this.responseListener = responseListener;
@@ -680,21 +657,21 @@
       stopping.set(true);
       thread.interrupt();
     }
-<<<<<<< HEAD
-
-    private void postEvents(List<EventOutput> eventsOut) {
-      String json = config.gson.toJson(eventsOut);
-      postJson(config, headers, json, uriStr, String.format("%d event(s)", eventsOut.size()), responseListener);
+
+    private void postEvents(String json, int outputEventCount) {
+      postJson(httpClient, headers, json, uriStr, String.format("%d event(s)", outputEventCount), responseListener, httpDateFormat);
     }
   }
 
   private static final class SendDiagnosticTaskFactory {
     private final LDConfig config;
+    private final OkHttpClient httpClient;
     private final String uriStr;
     private final Headers headers;
 
-    SendDiagnosticTaskFactory(String sdkKey, LDConfig config) {
+    SendDiagnosticTaskFactory(String sdkKey, LDConfig config, OkHttpClient httpClient) {
       this.config = config;
+      this.httpClient = httpClient;
       this.uriStr = config.eventsURI.toString() + "/diagnostic";
       this.headers = getHeadersBuilderFor(sdkKey, config)
           .add("Content-Type", "application/json")
@@ -706,59 +683,9 @@
         @Override
         public void run() {
           String json = config.gson.toJson(diagnosticEvent);
-          postJson(config, headers, json, uriStr, "diagnostic event", null);
-=======
-    
-    private void postEvents(String json, int outputEventCount) {
-      String uriStr = config.eventsURI.toString() + "/bulk";
-      
-      logger.debug("Posting {} event(s) to {} with payload: {}",
-          outputEventCount, uriStr, json);
-
-      for (int attempt = 0; attempt < 2; attempt++) {
-        if (attempt > 0) {
-          logger.warn("Will retry posting events after 1 second");
-          try {
-            Thread.sleep(1000);
-          } catch (InterruptedException e) {}
-        }
-        Request request = getRequestBuilder(sdkKey)
-            .url(uriStr)
-            .post(RequestBody.create(MediaType.parse("application/json; charset=utf-8"), json))
-            .addHeader("Content-Type", "application/json")
-            .addHeader(EVENT_SCHEMA_HEADER, EVENT_SCHEMA_VERSION)
-            .build();
-  
-        long startTime = System.currentTimeMillis();
-        try (Response response = httpClient.newCall(request).execute()) {
-          long endTime = System.currentTimeMillis();
-          logger.debug("Event delivery took {} ms, response status {}", endTime - startTime, response.code());
-          if (!response.isSuccessful()) {
-            logger.warn("Unexpected response status when posting events: {}", response.code());
-            if (isHttpErrorRecoverable(response.code())) {
-              continue;
-            }
-          }
-          responseListener.handleResponse(response, getResponseDate(response));
-          break;
-        } catch (IOException e) {
-          logger.warn("Unhandled exception in LaunchDarkly client when posting events to URL: " + request.url(), e);
-          continue;
->>>>>>> fdf8ea63
+          postJson(httpClient, headers, json, uriStr, "diagnostic event", null, null);
         }
       };
     }
-    
-    private Date getResponseDate(Response response) {
-      String dateStr = response.header("Date");
-      if (dateStr != null) {
-        try {
-          return httpDateFormat.parse(dateStr);
-        } catch (ParseException e) {
-          logger.warn("Received invalid Date header from events service");
-        }
-      }
-      return null;
-    }
   }
 }