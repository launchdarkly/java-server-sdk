package com.launchdarkly.client;

import com.google.common.annotations.VisibleForTesting;
import com.google.common.util.concurrent.ThreadFactoryBuilder;
import com.launchdarkly.client.EventSummarizer.EventSummary;

import org.slf4j.Logger;
import org.slf4j.LoggerFactory;

import java.io.IOException;
import java.io.StringWriter;
import java.text.ParseException;
import java.text.SimpleDateFormat;
import java.util.ArrayList;
import java.util.Date;
import java.util.List;
import java.util.Random;
import java.util.UUID;
import java.util.concurrent.ArrayBlockingQueue;
import java.util.concurrent.BlockingQueue;
import java.util.concurrent.ExecutorService;
import java.util.concurrent.Executors;
import java.util.concurrent.ScheduledExecutorService;
import java.util.concurrent.Semaphore;
import java.util.concurrent.ThreadFactory;
import java.util.concurrent.TimeUnit;
import java.util.concurrent.atomic.AtomicBoolean;
import java.util.concurrent.atomic.AtomicInteger;
import java.util.concurrent.atomic.AtomicLong;

import static com.launchdarkly.client.Util.configureHttpClientBuilder;
import static com.launchdarkly.client.Util.getHeadersBuilderFor;
import static com.launchdarkly.client.Util.httpErrorMessage;
import static com.launchdarkly.client.Util.isHttpErrorRecoverable;
import static com.launchdarkly.client.Util.shutdownHttpClient;

import okhttp3.Headers;
import okhttp3.MediaType;
import okhttp3.OkHttpClient;
import okhttp3.Request;
import okhttp3.RequestBody;
import okhttp3.Response;

final class DefaultEventProcessor implements EventProcessor {
  private static final Logger logger = LoggerFactory.getLogger(DefaultEventProcessor.class);
  private static final String EVENT_SCHEMA_HEADER = "X-LaunchDarkly-Event-Schema";
  private static final String EVENT_SCHEMA_VERSION = "3";
  private static final String EVENT_PAYLOAD_ID_HEADER = "X-LaunchDarkly-Payload-ID";
  
  private final BlockingQueue<EventProcessorMessage> inbox;
  private final ScheduledExecutorService scheduler;
  private final AtomicBoolean closed = new AtomicBoolean(false);
  private volatile boolean inputCapacityExceeded = false;
<<<<<<< HEAD

  DefaultEventProcessor(String sdkKey, LDConfig config, DiagnosticAccumulator diagnosticAccumulator) {
    inbox = new ArrayBlockingQueue<>(config.capacity);
=======
  
  DefaultEventProcessor(String sdkKey, EventsConfiguration eventsConfig, HttpConfiguration httpConfig) {
    inbox = new ArrayBlockingQueue<>(eventsConfig.capacity);
>>>>>>> 7216089c
    
    ThreadFactory threadFactory = new ThreadFactoryBuilder()
        .setDaemon(true)
        .setNameFormat("LaunchDarkly-EventProcessor-%d")
        .setPriority(Thread.MIN_PRIORITY)
        .build();
    scheduler = Executors.newSingleThreadScheduledExecutor(threadFactory);

<<<<<<< HEAD
    new EventDispatcher(sdkKey, config, inbox, threadFactory, closed, diagnosticAccumulator);
=======
    new EventDispatcher(sdkKey, eventsConfig, httpConfig, inbox, threadFactory, closed);
>>>>>>> 7216089c

    Runnable flusher = new Runnable() {
      public void run() {
        postMessageAsync(MessageType.FLUSH, null);
      }
    };
    this.scheduler.scheduleAtFixedRate(flusher, eventsConfig.flushIntervalSeconds, eventsConfig.flushIntervalSeconds, TimeUnit.SECONDS);
    Runnable userKeysFlusher = new Runnable() {
      public void run() {
        postMessageAsync(MessageType.FLUSH_USERS, null);
      }
    };
<<<<<<< HEAD
    this.scheduler.scheduleAtFixedRate(userKeysFlusher, config.userKeysFlushInterval, config.userKeysFlushInterval,
        TimeUnit.SECONDS);
    if (!config.diagnosticOptOut && diagnosticAccumulator != null) {
      Runnable diagnosticsTrigger = new Runnable() {
        public void run() {
          postMessageAsync(MessageType.DIAGNOSTIC, null);
        }
      };
      this.scheduler.scheduleAtFixedRate(diagnosticsTrigger, config.diagnosticRecordingIntervalMillis, config.diagnosticRecordingIntervalMillis, TimeUnit.MILLISECONDS);
    }
=======
    this.scheduler.scheduleAtFixedRate(userKeysFlusher, eventsConfig.userKeysFlushIntervalSeconds,
        eventsConfig.userKeysFlushIntervalSeconds, TimeUnit.SECONDS);
>>>>>>> 7216089c
  }

  @Override
  public void sendEvent(Event e) {
    if (!closed.get()) {
      postMessageAsync(MessageType.EVENT, e);
    }
  }

  @Override
  public void flush() {
    if (!closed.get()) {
      postMessageAsync(MessageType.FLUSH, null);
    }
  }

  @Override
  public void close() throws IOException {
    if (closed.compareAndSet(false, true)) {
      scheduler.shutdown();
      postMessageAsync(MessageType.FLUSH, null);
      postMessageAndWait(MessageType.SHUTDOWN, null);
    }
  }

  @VisibleForTesting
  void waitUntilInactive() throws IOException {
    postMessageAndWait(MessageType.SYNC, null);
  }

  @VisibleForTesting
  void postDiagnostic() {
    postMessageAsync(MessageType.DIAGNOSTIC, null);
  }

  private void postMessageAsync(MessageType type, Event event) {
    postToChannel(new EventProcessorMessage(type, event, false));
  }

  private void postMessageAndWait(MessageType type, Event event) {
    EventProcessorMessage message = new EventProcessorMessage(type, event, true);
    if (postToChannel(message)) {
      message.waitForCompletion();
    }
  }

  private boolean postToChannel(EventProcessorMessage message) {
    if (inbox.offer(message)) {
      return true;
    }
    // If the inbox is full, it means the EventDispatcher thread is seriously backed up with not-yet-processed
    // events. This is unlikely, but if it happens, it means the application is probably doing a ton of flag
    // evaluations across many threads-- so if we wait for a space in the inbox, we risk a very serious slowdown
    // of the app. To avoid that, we'll just drop the event. The log warning about this will only be shown once.
    boolean alreadyLogged = inputCapacityExceeded; // possible race between this and the next line, but it's of no real consequence - we'd just get an extra log line
    inputCapacityExceeded = true;
    if (!alreadyLogged) {
      logger.warn("Events are being produced faster than they can be processed; some events will be dropped");
    }
    return false;
  }

  private static enum MessageType {
    EVENT,
    FLUSH,
    FLUSH_USERS,
    DIAGNOSTIC,
    SYNC,
    SHUTDOWN
  }

  private static final class EventProcessorMessage {
    private final MessageType type;
    private final Event event;
    private final Semaphore reply;

    private EventProcessorMessage(MessageType type, Event event, boolean sync) {
      this.type = type;
      this.event = event;
      reply = sync ? new Semaphore(0) : null;
    }

    void completed() {
      if (reply != null) {
        reply.release();
      }
    }

    void waitForCompletion() {
      if (reply == null) {
        return;
      }
      while (true) {
        try {
          reply.acquire();
          return;
        }
        catch (InterruptedException ex) {
        }
      }
    }

    @Override
    public String toString() { // for debugging only
      return ((event == null) ? type.toString() : (type + ": " + event.getClass().getSimpleName())) +
          (reply == null ? "" : " (sync)");
    }
  }

  /**
   * Takes messages from the input queue, updating the event buffer and summary counters
   * on its own thread.
   */
  static final class EventDispatcher {
    private static final int MAX_FLUSH_THREADS = 5;
    private static final int MESSAGE_BATCH_SIZE = 50;
<<<<<<< HEAD

    private final LDConfig config;
=======
    
    private final EventsConfiguration eventsConfig;
>>>>>>> 7216089c
    private final OkHttpClient httpClient;
    private final List<SendEventsTask> flushWorkers;
    private final AtomicInteger busyFlushWorkersCount;
    private final Random random = new Random();
    private final AtomicLong lastKnownPastTime = new AtomicLong(0);
    private final AtomicBoolean disabled = new AtomicBoolean(false);
    private final DiagnosticAccumulator diagnosticAccumulator;
    private final ExecutorService diagnosticExecutor;
    private final SendDiagnosticTaskFactory sendDiagnosticTaskFactory;

    private long deduplicatedUsers = 0;

    private EventDispatcher(String sdkKey, EventsConfiguration eventsConfig, HttpConfiguration httpConfig,
                            final BlockingQueue<EventProcessorMessage> inbox,
                            ThreadFactory threadFactory,
<<<<<<< HEAD
                            final AtomicBoolean closed,
                            DiagnosticAccumulator diagnosticAccumulator) {
      this.config = config;
      this.diagnosticAccumulator = diagnosticAccumulator;
=======
                            final AtomicBoolean closed) {
      this.eventsConfig = eventsConfig;
>>>>>>> 7216089c
      this.busyFlushWorkersCount = new AtomicInteger(0);

      OkHttpClient.Builder httpBuilder = new OkHttpClient.Builder();
      configureHttpClientBuilder(httpConfig, httpBuilder);
      httpClient = httpBuilder.build();
      
      // This queue only holds one element; it represents a flush task that has not yet been
      // picked up by any worker, so if we try to push another one and are refused, it means
      // all the workers are busy.
      final BlockingQueue<FlushPayload> payloadQueue = new ArrayBlockingQueue<>(1);
<<<<<<< HEAD

      final EventBuffer outbox = new EventBuffer(config.capacity);
      final SimpleLRUCache<String, String> userKeys = new SimpleLRUCache<String, String>(config.userKeysCapacity);

=======
      
      final EventBuffer outbox = new EventBuffer(eventsConfig.capacity);
      final SimpleLRUCache<String, String> userKeys = new SimpleLRUCache<String, String>(eventsConfig.userKeysCapacity);
      
>>>>>>> 7216089c
      Thread mainThread = threadFactory.newThread(new Runnable() {
        public void run() {
          runMainLoop(inbox, outbox, userKeys, payloadQueue);
        }
      });
      mainThread.setDaemon(true);

      mainThread.setUncaughtExceptionHandler(new Thread.UncaughtExceptionHandler() {
        // The thread's main loop catches all exceptions, so we'll only get here if an Error was thrown.
        // In that case, the application is probably already in a bad state, but we can try to degrade
        // relatively gracefully by performing an orderly shutdown of the event processor, so the
        // application won't end up blocking on a queue that's no longer being consumed.
        public void uncaughtException(Thread t, Throwable e) {
          logger.error("Event processor thread was terminated by an unrecoverable error. No more analytics events will be sent.", e);
          // Flip the switch to prevent DefaultEventProcessor from putting any more messages on the queue
          closed.set(true);
          // Now discard everything that was on the queue, but also make sure no one was blocking on a message
          List<EventProcessorMessage> messages = new ArrayList<EventProcessorMessage>();
          inbox.drainTo(messages);
          for (EventProcessorMessage m: messages) {
            m.completed();
          }
        }
      });

      mainThread.start();

      flushWorkers = new ArrayList<>();
      EventResponseListener listener = new EventResponseListener() {
          public void handleResponse(Response response, Date responseDate) {
            EventDispatcher.this.handleResponse(response, responseDate);
          }
        };
      for (int i = 0; i < MAX_FLUSH_THREADS; i++) {
        SendEventsTask task = new SendEventsTask(sdkKey, eventsConfig, httpClient, listener, payloadQueue,
            busyFlushWorkersCount, threadFactory);
        flushWorkers.add(task);
      }

      if (!config.diagnosticOptOut && diagnosticAccumulator != null) {
        // Set up diagnostics
        this.sendDiagnosticTaskFactory = new SendDiagnosticTaskFactory(sdkKey, config, httpClient);
        diagnosticExecutor = Executors.newSingleThreadExecutor(threadFactory);
        DiagnosticEvent.Init diagnosticInitEvent = new DiagnosticEvent.Init(diagnosticAccumulator.dataSinceDate, diagnosticAccumulator.diagnosticId, config);
        diagnosticExecutor.submit(sendDiagnosticTaskFactory.createSendDiagnosticTask(diagnosticInitEvent));
      } else {
        diagnosticExecutor = null;
        sendDiagnosticTaskFactory = null;
      }
    }

    /**
     * This task drains the input queue as quickly as possible. Everything here is done on a single
     * thread so we don't have to synchronize on our internal structures; when it's time to flush,
     * triggerFlush will hand the events off to another task.
     */
    private void runMainLoop(BlockingQueue<EventProcessorMessage> inbox,
        EventBuffer outbox, SimpleLRUCache<String, String> userKeys,
        BlockingQueue<FlushPayload> payloadQueue) {
      List<EventProcessorMessage> batch = new ArrayList<EventProcessorMessage>(MESSAGE_BATCH_SIZE);
      while (true) {
        try {
          batch.clear();
          batch.add(inbox.take()); // take() blocks until a message is available
          inbox.drainTo(batch, MESSAGE_BATCH_SIZE - 1); // this nonblocking call allows us to pick up more messages if available
          for (EventProcessorMessage message: batch) {
            switch (message.type) {
            case EVENT:
              processEvent(message.event, userKeys, outbox);
              break;
            case FLUSH:
              triggerFlush(outbox, payloadQueue);
              break;
            case FLUSH_USERS:
              userKeys.clear();
              break;
            case DIAGNOSTIC:
              sendAndResetDiagnostics(outbox);
              break;
            case SYNC: // this is used only by unit tests
              waitUntilAllFlushWorkersInactive();
              break;
            case SHUTDOWN:
              doShutdown();
              message.completed();
              return; // deliberately exit the thread loop
            }
            message.completed();
          }
        } catch (InterruptedException e) {
        } catch (Exception e) {
          logger.error("Unexpected error in event processor: {}", e.toString());
          logger.debug(e.toString(), e);
        }
      }
    }

    private void sendAndResetDiagnostics(EventBuffer outbox) {
      long droppedEvents = outbox.getAndClearDroppedCount();
      // We pass droppedEvents and deduplicatedUsers as parameters here because they are updated frequently in the main loop so we want to avoid synchronization on them.
      DiagnosticEvent diagnosticEvent = diagnosticAccumulator.createEventAndReset(droppedEvents, deduplicatedUsers);
      deduplicatedUsers = 0;
      diagnosticExecutor.submit(sendDiagnosticTaskFactory.createSendDiagnosticTask(diagnosticEvent));
    }

    private void doShutdown() {
      waitUntilAllFlushWorkersInactive();
      disabled.set(true); // In case there are any more messages, we want to ignore them
      for (SendEventsTask task: flushWorkers) {
        task.stop();
      }
      if (diagnosticExecutor != null) {
        diagnosticExecutor.shutdown();
      }
      shutdownHttpClient(httpClient);
    }

    private void waitUntilAllFlushWorkersInactive() {
      while (true) {
        try {
          synchronized(busyFlushWorkersCount) {
            if (busyFlushWorkersCount.get() == 0) {
              return;
            } else {
              busyFlushWorkersCount.wait();
            }
          }
        } catch (InterruptedException e) {}
      }
    }

    private void processEvent(Event e, SimpleLRUCache<String, String> userKeys, EventBuffer outbox) {
      if (disabled.get()) {
        return;
      }

      // Always record the event in the summarizer.
      outbox.addToSummary(e);

      // Decide whether to add the event to the payload. Feature events may be added twice, once for
      // the event (if tracked) and once for debugging.
      boolean addIndexEvent = false,
          addFullEvent = false;
      Event debugEvent = null;

      if (e instanceof Event.FeatureRequest) {
        if (shouldSampleEvent()) {
          Event.FeatureRequest fe = (Event.FeatureRequest)e;
          addFullEvent = fe.trackEvents;
          if (shouldDebugEvent(fe)) {
            debugEvent = EventFactory.DEFAULT.newDebugEvent(fe);
          }
        }
      } else {
        addFullEvent = shouldSampleEvent();
      }

      // For each user we haven't seen before, we add an index event - unless this is already
      // an identify event for that user.
<<<<<<< HEAD
      if (!addFullEvent || !config.inlineUsersInEvents) {
        if (e.user != null && e.user.getKey() != null) {
          boolean isIndexEvent = e instanceof Event.Identify;
          boolean alreadySeen = noticeUser(e.user, userKeys);
          addIndexEvent = !isIndexEvent & !alreadySeen;
          if (!isIndexEvent & alreadySeen) {
            deduplicatedUsers++;
          }
=======
      if (!addFullEvent || !eventsConfig.inlineUsersInEvents) {
        if (e.user != null && e.user.getKey() != null && !noticeUser(e.user, userKeys)) {
          if (!(e instanceof Event.Identify)) {
            addIndexEvent = true;
          }          
>>>>>>> 7216089c
        }
      }

      if (addIndexEvent) {
        Event.Index ie = new Event.Index(e.creationDate, e.user);
        outbox.add(ie);
      }
      if (addFullEvent) {
        outbox.add(e);
      }
      if (debugEvent != null) {
        outbox.add(debugEvent);
      }
    }

    // Add to the set of users we've noticed, and return true if the user was already known to us.
    private boolean noticeUser(LDUser user, SimpleLRUCache<String, String> userKeys) {
      if (user == null || user.getKey() == null) {
        return false;
      }
      String key = user.getKeyAsString();
      return userKeys.put(key, key) != null;
    }

    private boolean shouldSampleEvent() {
      return eventsConfig.samplingInterval <= 0 || random.nextInt(eventsConfig.samplingInterval) == 0;
    }

    private boolean shouldDebugEvent(Event.FeatureRequest fe) {
      if (fe.debugEventsUntilDate != null) {
        // The "last known past time" comes from the last HTTP response we got from the server.
        // In case the client's time is set wrong, at least we know that any expiration date
        // earlier than that point is definitely in the past.  If there's any discrepancy, we
        // want to err on the side of cutting off event debugging sooner.
        long lastPast = lastKnownPastTime.get();
        if (fe.debugEventsUntilDate > lastPast &&
            fe.debugEventsUntilDate > System.currentTimeMillis()) {
          return true;
        }
      }
      return false;
    }

    private void triggerFlush(EventBuffer outbox, BlockingQueue<FlushPayload> payloadQueue) {
      if (disabled.get() || outbox.isEmpty()) {
        return;
      }
      FlushPayload payload = outbox.getPayload();
      if (diagnosticAccumulator != null) {
        diagnosticAccumulator.recordEventsInBatch(payload.events.length);
      }
      busyFlushWorkersCount.incrementAndGet();
      if (payloadQueue.offer(payload)) {
        // These events now belong to the next available flush worker, so drop them from our state
        outbox.clear();
      } else {
        logger.debug("Skipped flushing because all workers are busy");
        // All the workers are busy so we can't flush now; keep the events in our state
        synchronized(busyFlushWorkersCount) {
          busyFlushWorkersCount.decrementAndGet();
          busyFlushWorkersCount.notify();
        }
      }
    }
    
    private void handleResponse(Response response, Date responseDate) {
      if (responseDate != null) {
        lastKnownPastTime.set(responseDate.getTime());
      }
      if (!isHttpErrorRecoverable(response.code())) {
        disabled.set(true);
        logger.error(httpErrorMessage(response.code(), "posting events", "some events were dropped"));
        // It's "some events were dropped" because we're not going to retry *this* request any more times -
        // we only get to this point if we have used up our retry attempts. So the last batch of events was
        // lost, even though we will still try to post *other* events in the future.
      }
    }
  }

  private static void postJson(OkHttpClient httpClient, Headers headers, String json, String uriStr, String descriptor,
                               EventResponseListener responseListener, SimpleDateFormat dateFormat) {
    logger.debug("Posting {} to {} with payload: {}", descriptor, uriStr, json);

    for (int attempt = 0; attempt < 2; attempt++) {
      if (attempt > 0) {
        logger.warn("Will retry posting {} after 1 second", descriptor);
        try {
          Thread.sleep(1000);
        } catch (InterruptedException e) {
        }
      }

      Request request = new Request.Builder()
          .url(uriStr)
          .post(RequestBody.create(MediaType.parse("application/json; charset=utf-8"), json))
          .headers(headers)
          .build();

      long startTime = System.currentTimeMillis();
      try (Response response = httpClient.newCall(request).execute()) {
        long endTime = System.currentTimeMillis();
        logger.debug("{} delivery took {} ms, response status {}", descriptor, endTime - startTime, response.code());
        if (!response.isSuccessful()) {
          logger.warn("Unexpected response status when posting {}: {}", descriptor, response.code());
          if (isHttpErrorRecoverable(response.code())) {
            continue;
          }
        }
        if (responseListener != null) {
          Date respDate = null;
          if (dateFormat != null) {
            String dateStr = response.header("Date");
            if (dateStr != null) {
              try {
                respDate = dateFormat.parse(dateStr);
              } catch (ParseException e) {
                logger.warn("Received invalid Date header from events service");
              }
            }
          }
          responseListener.handleResponse(response, respDate);
        }
        break;
      } catch (IOException e) {
        logger.warn("Unhandled exception in LaunchDarkly client when posting events to URL: " + request.url(), e);
        continue;
      }
    }
  }
  
  private static final class EventBuffer {
    final List<Event> events = new ArrayList<>();
    final EventSummarizer summarizer = new EventSummarizer();
    private final int capacity;
    private boolean capacityExceeded = false;
    private long droppedEventCount = 0;

    EventBuffer(int capacity) {
      this.capacity = capacity;
    }

    void add(Event e) {
      if (events.size() >= capacity) {
        if (!capacityExceeded) { // don't need AtomicBoolean, this is only checked on one thread
          capacityExceeded = true;
          logger.warn("Exceeded event queue capacity. Increase capacity to avoid dropping events.");
        }
        droppedEventCount++;
      } else {
        capacityExceeded = false;
        events.add(e);
      }
    }

    void addToSummary(Event e) {
      summarizer.summarizeEvent(e);
    }

    boolean isEmpty() {
      return events.isEmpty() && summarizer.snapshot().isEmpty();
    }

    long getAndClearDroppedCount() {
      long res = droppedEventCount;
      droppedEventCount = 0;
      return res;
    }

    FlushPayload getPayload() {
      Event[] eventsOut = events.toArray(new Event[events.size()]);
      EventSummarizer.EventSummary summary = summarizer.snapshot();
      return new FlushPayload(eventsOut, summary);
    }

    void clear() {
      events.clear();
      summarizer.clear();
    }
  }

  private static final class FlushPayload {
    final Event[] events;
    final EventSummary summary;

    FlushPayload(Event[] events, EventSummary summary) {
      this.events = events;
      this.summary = summary;
    }
  }

  private static interface EventResponseListener {
    void handleResponse(Response response, Date responseDate);
  }

  private static final class SendEventsTask implements Runnable {
<<<<<<< HEAD
=======
    private final String sdkKey;
    //private final LDConfig config;
    private final EventsConfiguration eventsConfig;
>>>>>>> 7216089c
    private final OkHttpClient httpClient;
    private final EventResponseListener responseListener;
    private final BlockingQueue<FlushPayload> payloadQueue;
    private final AtomicInteger activeFlushWorkersCount;
    private final AtomicBoolean stopping;
    private final EventOutputFormatter formatter;
    private final Thread thread;
    private final String uriStr;
    private final Headers headers;

    private final SimpleDateFormat httpDateFormat = new SimpleDateFormat("EEE, dd MMM yyyy HH:mm:ss zzz"); // need one instance per task because the date parser isn't thread-safe
<<<<<<< HEAD

    SendEventsTask(String sdkKey, LDConfig config, OkHttpClient httpClient, EventResponseListener responseListener,
                   BlockingQueue<FlushPayload> payloadQueue, AtomicInteger activeFlushWorkersCount,
                   ThreadFactory threadFactory) {
=======
    
    SendEventsTask(String sdkKey, EventsConfiguration eventsConfig, OkHttpClient httpClient, EventResponseListener responseListener,
                   BlockingQueue<FlushPayload> payloadQueue, AtomicInteger activeFlushWorkersCount,
                   ThreadFactory threadFactory) {
      this.sdkKey = sdkKey;
      this.eventsConfig = eventsConfig;
>>>>>>> 7216089c
      this.httpClient = httpClient;
      this.formatter = new EventOutputFormatter(eventsConfig);
      this.responseListener = responseListener;
      this.payloadQueue = payloadQueue;
      this.activeFlushWorkersCount = activeFlushWorkersCount;
      this.stopping = new AtomicBoolean(false);
      this.uriStr = config.eventsURI.toString() + "/bulk";
      this.headers = getHeadersBuilderFor(sdkKey, config)
          .add("Content-Type", "application/json")
          .add(EVENT_SCHEMA_HEADER, EVENT_SCHEMA_VERSION)
          .build();
      thread = threadFactory.newThread(this);
      thread.setDaemon(true);
      thread.start();
    }

    public void run() {
      while (!stopping.get()) {
        FlushPayload payload = null;
        try {
          payload = payloadQueue.take();
        } catch (InterruptedException e) {
          continue;
        }
        try {
          StringWriter stringWriter = new StringWriter();
          int outputEventCount = formatter.writeOutputEvents(payload.events, payload.summary, stringWriter);
          if (outputEventCount > 0) {
            postEvents(stringWriter.toString(), outputEventCount);
          }
        } catch (Exception e) {
          logger.error("Unexpected error in event processor: {}", e.toString());
          logger.debug(e.toString(), e);
        }
        synchronized (activeFlushWorkersCount) {
          activeFlushWorkersCount.decrementAndGet();
          activeFlushWorkersCount.notifyAll();
        }
      }
    }

    void stop() {
      stopping.set(true);
      thread.interrupt();
    }

    private void postEvents(String json, int outputEventCount) {
<<<<<<< HEAD
=======
      String uriStr = eventsConfig.eventsUri.toString() + "/bulk";
>>>>>>> 7216089c
      String eventPayloadId = UUID.randomUUID().toString();
      Headers newHeaders = this.headers.newBuilder().add(EVENT_PAYLOAD_ID_HEADER, eventPayloadId).build();
      postJson(httpClient, newHeaders, json, uriStr, String.format("%d event(s)", outputEventCount), responseListener, httpDateFormat);
    }
  }

  private static final class SendDiagnosticTaskFactory {
    private final LDConfig config;
    private final OkHttpClient httpClient;
    private final String uriStr;
    private final Headers headers;

    SendDiagnosticTaskFactory(String sdkKey, LDConfig config, OkHttpClient httpClient) {
      this.config = config;
      this.httpClient = httpClient;
      this.uriStr = config.eventsURI.toString() + "/diagnostic";
      this.headers = getHeadersBuilderFor(sdkKey, config)
          .add("Content-Type", "application/json")
          .build();
    }

    Runnable createSendDiagnosticTask(final DiagnosticEvent diagnosticEvent) {
      return new Runnable() {
        @Override
        public void run() {
          String json = config.gson.toJson(diagnosticEvent);
          postJson(httpClient, headers, json, uriStr, "diagnostic event", null, null);
        }
      };
    }
  }
}<|MERGE_RESOLUTION|>--- conflicted
+++ resolved
@@ -51,15 +51,10 @@
   private final ScheduledExecutorService scheduler;
   private final AtomicBoolean closed = new AtomicBoolean(false);
   private volatile boolean inputCapacityExceeded = false;
-<<<<<<< HEAD
-
-  DefaultEventProcessor(String sdkKey, LDConfig config, DiagnosticAccumulator diagnosticAccumulator) {
-    inbox = new ArrayBlockingQueue<>(config.capacity);
-=======
-  
-  DefaultEventProcessor(String sdkKey, EventsConfiguration eventsConfig, HttpConfiguration httpConfig) {
+
+  DefaultEventProcessor(String sdkKey, LDConfig config, EventsConfiguration eventsConfig, HttpConfiguration httpConfig,
+      DiagnosticAccumulator diagnosticAccumulator) {
     inbox = new ArrayBlockingQueue<>(eventsConfig.capacity);
->>>>>>> 7216089c
     
     ThreadFactory threadFactory = new ThreadFactoryBuilder()
         .setDaemon(true)
@@ -68,11 +63,7 @@
         .build();
     scheduler = Executors.newSingleThreadScheduledExecutor(threadFactory);
 
-<<<<<<< HEAD
-    new EventDispatcher(sdkKey, config, inbox, threadFactory, closed, diagnosticAccumulator);
-=======
-    new EventDispatcher(sdkKey, eventsConfig, httpConfig, inbox, threadFactory, closed);
->>>>>>> 7216089c
+    new EventDispatcher(sdkKey, config, eventsConfig, httpConfig, inbox, threadFactory, closed, diagnosticAccumulator);
 
     Runnable flusher = new Runnable() {
       public void run() {
@@ -85,21 +76,17 @@
         postMessageAsync(MessageType.FLUSH_USERS, null);
       }
     };
-<<<<<<< HEAD
-    this.scheduler.scheduleAtFixedRate(userKeysFlusher, config.userKeysFlushInterval, config.userKeysFlushInterval,
-        TimeUnit.SECONDS);
+    this.scheduler.scheduleAtFixedRate(userKeysFlusher, eventsConfig.userKeysFlushIntervalSeconds,
+        eventsConfig.userKeysFlushIntervalSeconds, TimeUnit.SECONDS);
     if (!config.diagnosticOptOut && diagnosticAccumulator != null) {
       Runnable diagnosticsTrigger = new Runnable() {
         public void run() {
           postMessageAsync(MessageType.DIAGNOSTIC, null);
         }
       };
-      this.scheduler.scheduleAtFixedRate(diagnosticsTrigger, config.diagnosticRecordingIntervalMillis, config.diagnosticRecordingIntervalMillis, TimeUnit.MILLISECONDS);
-    }
-=======
-    this.scheduler.scheduleAtFixedRate(userKeysFlusher, eventsConfig.userKeysFlushIntervalSeconds,
-        eventsConfig.userKeysFlushIntervalSeconds, TimeUnit.SECONDS);
->>>>>>> 7216089c
+      this.scheduler.scheduleAtFixedRate(diagnosticsTrigger, config.diagnosticRecordingIntervalMillis,
+          config.diagnosticRecordingIntervalMillis, TimeUnit.MILLISECONDS);
+    }
   }
 
   @Override
@@ -216,13 +203,8 @@
   static final class EventDispatcher {
     private static final int MAX_FLUSH_THREADS = 5;
     private static final int MESSAGE_BATCH_SIZE = 50;
-<<<<<<< HEAD
-
-    private final LDConfig config;
-=======
-    
+
     private final EventsConfiguration eventsConfig;
->>>>>>> 7216089c
     private final OkHttpClient httpClient;
     private final List<SendEventsTask> flushWorkers;
     private final AtomicInteger busyFlushWorkersCount;
@@ -235,18 +217,13 @@
 
     private long deduplicatedUsers = 0;
 
-    private EventDispatcher(String sdkKey, EventsConfiguration eventsConfig, HttpConfiguration httpConfig,
+    private EventDispatcher(String sdkKey, LDConfig config, EventsConfiguration eventsConfig, HttpConfiguration httpConfig,
                             final BlockingQueue<EventProcessorMessage> inbox,
                             ThreadFactory threadFactory,
-<<<<<<< HEAD
                             final AtomicBoolean closed,
                             DiagnosticAccumulator diagnosticAccumulator) {
-      this.config = config;
+      this.eventsConfig = eventsConfig;
       this.diagnosticAccumulator = diagnosticAccumulator;
-=======
-                            final AtomicBoolean closed) {
-      this.eventsConfig = eventsConfig;
->>>>>>> 7216089c
       this.busyFlushWorkersCount = new AtomicInteger(0);
 
       OkHttpClient.Builder httpBuilder = new OkHttpClient.Builder();
@@ -257,17 +234,10 @@
       // picked up by any worker, so if we try to push another one and are refused, it means
       // all the workers are busy.
       final BlockingQueue<FlushPayload> payloadQueue = new ArrayBlockingQueue<>(1);
-<<<<<<< HEAD
-
-      final EventBuffer outbox = new EventBuffer(config.capacity);
-      final SimpleLRUCache<String, String> userKeys = new SimpleLRUCache<String, String>(config.userKeysCapacity);
-
-=======
-      
+
       final EventBuffer outbox = new EventBuffer(eventsConfig.capacity);
       final SimpleLRUCache<String, String> userKeys = new SimpleLRUCache<String, String>(eventsConfig.userKeysCapacity);
-      
->>>>>>> 7216089c
+
       Thread mainThread = threadFactory.newThread(new Runnable() {
         public void run() {
           runMainLoop(inbox, outbox, userKeys, payloadQueue);
@@ -302,14 +272,14 @@
           }
         };
       for (int i = 0; i < MAX_FLUSH_THREADS; i++) {
-        SendEventsTask task = new SendEventsTask(sdkKey, eventsConfig, httpClient, listener, payloadQueue,
+        SendEventsTask task = new SendEventsTask(sdkKey, config, eventsConfig, httpClient, listener, payloadQueue,
             busyFlushWorkersCount, threadFactory);
         flushWorkers.add(task);
       }
 
       if (!config.diagnosticOptOut && diagnosticAccumulator != null) {
         // Set up diagnostics
-        this.sendDiagnosticTaskFactory = new SendDiagnosticTaskFactory(sdkKey, config, httpClient);
+        this.sendDiagnosticTaskFactory = new SendDiagnosticTaskFactory(sdkKey, config, eventsConfig, httpClient);
         diagnosticExecutor = Executors.newSingleThreadExecutor(threadFactory);
         DiagnosticEvent.Init diagnosticInitEvent = new DiagnosticEvent.Init(diagnosticAccumulator.dataSinceDate, diagnosticAccumulator.diagnosticId, config);
         diagnosticExecutor.submit(sendDiagnosticTaskFactory.createSendDiagnosticTask(diagnosticInitEvent));
@@ -427,8 +397,7 @@
 
       // For each user we haven't seen before, we add an index event - unless this is already
       // an identify event for that user.
-<<<<<<< HEAD
-      if (!addFullEvent || !config.inlineUsersInEvents) {
+      if (!addFullEvent || !eventsConfig.inlineUsersInEvents) {
         if (e.user != null && e.user.getKey() != null) {
           boolean isIndexEvent = e instanceof Event.Identify;
           boolean alreadySeen = noticeUser(e.user, userKeys);
@@ -436,13 +405,6 @@
           if (!isIndexEvent & alreadySeen) {
             deduplicatedUsers++;
           }
-=======
-      if (!addFullEvent || !eventsConfig.inlineUsersInEvents) {
-        if (e.user != null && e.user.getKey() != null && !noticeUser(e.user, userKeys)) {
-          if (!(e instanceof Event.Identify)) {
-            addIndexEvent = true;
-          }          
->>>>>>> 7216089c
         }
       }
 
@@ -638,12 +600,6 @@
   }
 
   private static final class SendEventsTask implements Runnable {
-<<<<<<< HEAD
-=======
-    private final String sdkKey;
-    //private final LDConfig config;
-    private final EventsConfiguration eventsConfig;
->>>>>>> 7216089c
     private final OkHttpClient httpClient;
     private final EventResponseListener responseListener;
     private final BlockingQueue<FlushPayload> payloadQueue;
@@ -655,26 +611,17 @@
     private final Headers headers;
 
     private final SimpleDateFormat httpDateFormat = new SimpleDateFormat("EEE, dd MMM yyyy HH:mm:ss zzz"); // need one instance per task because the date parser isn't thread-safe
-<<<<<<< HEAD
-
-    SendEventsTask(String sdkKey, LDConfig config, OkHttpClient httpClient, EventResponseListener responseListener,
-                   BlockingQueue<FlushPayload> payloadQueue, AtomicInteger activeFlushWorkersCount,
+
+    SendEventsTask(String sdkKey, LDConfig config, EventsConfiguration eventsConfig, OkHttpClient httpClient,
+                   EventResponseListener responseListener, BlockingQueue<FlushPayload> payloadQueue, AtomicInteger activeFlushWorkersCount,
                    ThreadFactory threadFactory) {
-=======
-    
-    SendEventsTask(String sdkKey, EventsConfiguration eventsConfig, OkHttpClient httpClient, EventResponseListener responseListener,
-                   BlockingQueue<FlushPayload> payloadQueue, AtomicInteger activeFlushWorkersCount,
-                   ThreadFactory threadFactory) {
-      this.sdkKey = sdkKey;
-      this.eventsConfig = eventsConfig;
->>>>>>> 7216089c
       this.httpClient = httpClient;
       this.formatter = new EventOutputFormatter(eventsConfig);
       this.responseListener = responseListener;
       this.payloadQueue = payloadQueue;
       this.activeFlushWorkersCount = activeFlushWorkersCount;
       this.stopping = new AtomicBoolean(false);
-      this.uriStr = config.eventsURI.toString() + "/bulk";
+      this.uriStr = eventsConfig.eventsUri.toString() + "/bulk";
       this.headers = getHeadersBuilderFor(sdkKey, config)
           .add("Content-Type", "application/json")
           .add(EVENT_SCHEMA_HEADER, EVENT_SCHEMA_VERSION)
@@ -715,10 +662,6 @@
     }
 
     private void postEvents(String json, int outputEventCount) {
-<<<<<<< HEAD
-=======
-      String uriStr = eventsConfig.eventsUri.toString() + "/bulk";
->>>>>>> 7216089c
       String eventPayloadId = UUID.randomUUID().toString();
       Headers newHeaders = this.headers.newBuilder().add(EVENT_PAYLOAD_ID_HEADER, eventPayloadId).build();
       postJson(httpClient, newHeaders, json, uriStr, String.format("%d event(s)", outputEventCount), responseListener, httpDateFormat);
@@ -726,15 +669,13 @@
   }
 
   private static final class SendDiagnosticTaskFactory {
-    private final LDConfig config;
     private final OkHttpClient httpClient;
     private final String uriStr;
     private final Headers headers;
 
-    SendDiagnosticTaskFactory(String sdkKey, LDConfig config, OkHttpClient httpClient) {
-      this.config = config;
+    SendDiagnosticTaskFactory(String sdkKey, LDConfig config, EventsConfiguration eventsConfig, OkHttpClient httpClient) {
       this.httpClient = httpClient;
-      this.uriStr = config.eventsURI.toString() + "/diagnostic";
+      this.uriStr = eventsConfig.eventsUri.toString() + "/diagnostic";
       this.headers = getHeadersBuilderFor(sdkKey, config)
           .add("Content-Type", "application/json")
           .build();
@@ -744,7 +685,7 @@
       return new Runnable() {
         @Override
         public void run() {
-          String json = config.gson.toJson(diagnosticEvent);
+          String json = JsonHelpers.gsonInstance().toJson(diagnosticEvent);
           postJson(httpClient, headers, json, uriStr, "diagnostic event", null, null);
         }
       };
