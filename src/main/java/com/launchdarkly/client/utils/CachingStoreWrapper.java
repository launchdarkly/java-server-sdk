package com.launchdarkly.client.utils;

import com.google.common.base.Optional;
import com.google.common.cache.CacheBuilder;
import com.google.common.cache.CacheLoader;
import com.google.common.cache.CacheStats;
import com.google.common.cache.LoadingCache;
import com.google.common.collect.ImmutableMap;
import com.google.common.util.concurrent.ListeningExecutorService;
import com.google.common.util.concurrent.MoreExecutors;
import com.google.common.util.concurrent.ThreadFactoryBuilder;
<<<<<<< HEAD
import com.launchdarkly.client.DataStoreCacheConfig;
import com.launchdarkly.client.interfaces.DataStore;
import com.launchdarkly.client.interfaces.DataStoreCore;
import com.launchdarkly.client.interfaces.VersionedData;
import com.launchdarkly.client.interfaces.VersionedDataKind;
=======
import com.launchdarkly.client.FeatureStore;
import com.launchdarkly.client.FeatureStoreCacheConfig;
import com.launchdarkly.client.VersionedData;
import com.launchdarkly.client.VersionedDataKind;
import com.launchdarkly.client.integrations.CacheMonitor;
>>>>>>> 791e236e

import java.io.IOException;
import java.util.HashMap;
import java.util.Map;
import java.util.concurrent.Callable;
import java.util.concurrent.ExecutorService;
import java.util.concurrent.Executors;
import java.util.concurrent.ThreadFactory;
import java.util.concurrent.atomic.AtomicBoolean;

/**
 * CachingStoreWrapper is a partial implementation of {@link DataStore} that delegates the basic
 * functionality to an instance of {@link DataStoreCore}. It provides optional caching behavior and
 * other logic that would otherwise be repeated in every data store implementation. This makes it
 * easier to create new database integrations by implementing only the database-specific logic. 
 * <p>
 * Construct instances of this class with {@link CachingStoreWrapper#builder(DataStoreCore)}.
 * 
 * @since 4.6.0
 * @deprecated Referencing this class directly is deprecated; it is now part of the implementation
 * of {@link com.launchdarkly.client.integrations.PersistentDataStoreBuilder} and will be made
 * package-private starting in version 5.0. 
 */
<<<<<<< HEAD
public class CachingStoreWrapper implements DataStore {
  private static final String CACHE_REFRESH_THREAD_POOL_NAME_FORMAT = "CachingStoreWrapper-refresher-pool-%d";

  private final DataStoreCore core;
=======
@Deprecated
public class CachingStoreWrapper implements FeatureStore {
  private static final String CACHE_REFRESH_THREAD_POOL_NAME_FORMAT = "CachingStoreWrapper-refresher-pool-%d";

  private final FeatureStoreCore core;
  private final FeatureStoreCacheConfig caching;
>>>>>>> 791e236e
  private final LoadingCache<CacheKey, Optional<VersionedData>> itemCache;
  private final LoadingCache<VersionedDataKind<?>, ImmutableMap<String, VersionedData>> allCache;
  private final LoadingCache<String, Boolean> initCache;
  private final AtomicBoolean inited = new AtomicBoolean(false);
  private final ListeningExecutorService executorService;
  
  /**
   * Creates a new builder.
   * @param core the {@link DataStoreCore} instance
   * @return the builder
   */
  public static CachingStoreWrapper.Builder builder(DataStoreCore core) {
    return new Builder(core);
  }
  
<<<<<<< HEAD
  protected CachingStoreWrapper(final DataStoreCore core, DataStoreCacheConfig caching) {
=======
  protected CachingStoreWrapper(final FeatureStoreCore core, FeatureStoreCacheConfig caching, CacheMonitor cacheMonitor) {
>>>>>>> 791e236e
    this.core = core;
    this.caching = caching;
    
    if (!caching.isEnabled()) {
      itemCache = null;
      allCache = null;
      initCache = null;
      executorService = null;
    } else {
      CacheLoader<CacheKey, Optional<VersionedData>> itemLoader = new CacheLoader<CacheKey, Optional<VersionedData>>() {
        @Override
        public Optional<VersionedData> load(CacheKey key) throws Exception {
          return Optional.<VersionedData>fromNullable(core.getInternal(key.kind, key.key));
        }
      };
      CacheLoader<VersionedDataKind<?>, ImmutableMap<String, VersionedData>> allLoader = new CacheLoader<VersionedDataKind<?>, ImmutableMap<String, VersionedData>>() {
        @Override
        public ImmutableMap<String, VersionedData> load(VersionedDataKind<?> kind) throws Exception {
          return itemsOnlyIfNotDeleted(core.getAllInternal(kind));
        }
      };
      CacheLoader<String, Boolean> initLoader = new CacheLoader<String, Boolean>() {
        @Override
        public Boolean load(String key) throws Exception {
          return core.initializedInternal();
        }
      };
      
<<<<<<< HEAD
      switch (caching.getStaleValuesPolicy()) {
      case EVICT:
        // We are using an "expire after write" cache. This will evict stale values and block while loading the latest
        // from the underlying data store.

        itemCache = CacheBuilder.newBuilder().expireAfterWrite(caching.getCacheTime()).build(itemLoader);
        allCache = CacheBuilder.newBuilder().expireAfterWrite(caching.getCacheTime()).build(allLoader);
        executorService = null;
        break;
        
      default:
        // We are using a "refresh after write" cache. This will not automatically evict stale values, allowing them
        // to be returned if failures occur when updating them. Optionally set the cache to refresh values asynchronously,
        // which always returns the previously cached value immediately (this is only done for itemCache, not allCache,
        // since retrieving all flags is less frequently needed and we don't want to incur the extra overhead).

        ThreadFactory threadFactory = new ThreadFactoryBuilder().setNameFormat(CACHE_REFRESH_THREAD_POOL_NAME_FORMAT).setDaemon(true).build();
        ExecutorService parentExecutor = Executors.newSingleThreadExecutor(threadFactory);
        executorService = MoreExecutors.listeningDecorator(parentExecutor);

        if (caching.getStaleValuesPolicy() == DataStoreCacheConfig.StaleValuesPolicy.REFRESH_ASYNC) {
          itemLoader = CacheLoader.asyncReloading(itemLoader, executorService);
        }
        itemCache = CacheBuilder.newBuilder().refreshAfterWrite(caching.getCacheTime()).build(itemLoader);
        allCache = CacheBuilder.newBuilder().refreshAfterWrite(caching.getCacheTime()).build(allLoader);        
      }

      initCache = CacheBuilder.newBuilder().expireAfterWrite(caching.getCacheTime()).build(initLoader);
=======
      if (caching.getStaleValuesPolicy() == FeatureStoreCacheConfig.StaleValuesPolicy.REFRESH_ASYNC) {
        ThreadFactory threadFactory = new ThreadFactoryBuilder().setNameFormat(CACHE_REFRESH_THREAD_POOL_NAME_FORMAT).setDaemon(true).build();
        ExecutorService parentExecutor = Executors.newSingleThreadExecutor(threadFactory);
        executorService = MoreExecutors.listeningDecorator(parentExecutor);
        
        // Note that the REFRESH_ASYNC mode is only used for itemCache, not allCache, since retrieving all flags is
        // less frequently needed and we don't want to incur the extra overhead.
        itemLoader = CacheLoader.asyncReloading(itemLoader, executorService);
      } else {
        executorService = null;
      }
      
      itemCache = newCacheBuilder(caching, cacheMonitor).build(itemLoader);
      allCache = newCacheBuilder(caching, cacheMonitor).build(allLoader);
      initCache = newCacheBuilder(caching, cacheMonitor).build(initLoader);
      
      if (cacheMonitor != null) {
        cacheMonitor.setSource(new CacheStatsSource());
      }
    }
  }
  
  private static CacheBuilder<Object, Object> newCacheBuilder(FeatureStoreCacheConfig caching, CacheMonitor cacheMonitor) {
    CacheBuilder<Object, Object> builder = CacheBuilder.newBuilder();
    if (!caching.isInfiniteTtl()) {
      if (caching.getStaleValuesPolicy() == FeatureStoreCacheConfig.StaleValuesPolicy.EVICT) {
        // We are using an "expire after write" cache. This will evict stale values and block while loading the latest
        // from the underlying data store.
        builder = builder.expireAfterWrite(caching.getCacheTime(), caching.getCacheTimeUnit());
      } else {
        // We are using a "refresh after write" cache. This will not automatically evict stale values, allowing them
        // to be returned if failures occur when updating them.
        builder = builder.refreshAfterWrite(caching.getCacheTime(), caching.getCacheTimeUnit());
      }
>>>>>>> 791e236e
    }
    if (cacheMonitor != null) {
      builder = builder.recordStats();
    }
    return builder;
  }
  
  @Override
  public void close() throws IOException {
    if (executorService != null) {
      executorService.shutdownNow();
    }
    core.close();
  }

  @SuppressWarnings("unchecked")
  @Override
  public <T extends VersionedData> T get(VersionedDataKind<T> kind, String key) {
    if (itemCache != null) {
      Optional<VersionedData> cachedItem = itemCache.getUnchecked(CacheKey.forItem(kind, key));
      if (cachedItem != null) {
        return (T)itemOnlyIfNotDeleted(cachedItem.orNull());
      }
    }
    return (T)itemOnlyIfNotDeleted(core.getInternal(kind, key));
  }

  @SuppressWarnings("unchecked")
  @Override
  public <T extends VersionedData> Map<String, T> all(VersionedDataKind<T> kind) {
    if (allCache != null) {
      Map<String, T> items = (Map<String, T>)allCache.getUnchecked(kind);
      if (items != null) {
        return items;
      }
    }
    return itemsOnlyIfNotDeleted(core.getAllInternal(kind));
  }

  @SuppressWarnings("unchecked")
  @Override
  public void init(Map<VersionedDataKind<?>, Map<String, ? extends VersionedData>> allData) {
    Map<VersionedDataKind<?>, Map<String, VersionedData>> castMap = // silly generic wildcard problem
        (Map<VersionedDataKind<?>, Map<String, VersionedData>>)((Map<?, ?>)allData);
    try {
      core.initInternal(castMap);
    } catch (RuntimeException e) {
      // Normally, if the underlying store failed to do the update, we do not want to update the cache -
      // the idea being that it's better to stay in a consistent state of having old data than to act
      // like we have new data but then suddenly fall back to old data when the cache expires. However,
      // if the cache TTL is infinite, then it makes sense to update the cache always.
      if (allCache != null && itemCache != null && caching.isInfiniteTtl()) {
        updateAllCache(castMap);
        inited.set(true);
      }
      throw e;
    }

    if (allCache != null && itemCache != null) {
      allCache.invalidateAll();
      itemCache.invalidateAll();
      updateAllCache(castMap);
    }
    inited.set(true);
  }
  
  private void updateAllCache(Map<VersionedDataKind<?>, Map<String, VersionedData>> allData) {
    for (Map.Entry<VersionedDataKind<?>, Map<String, VersionedData>> e0: allData.entrySet()) {
      VersionedDataKind<?> kind = e0.getKey();
      allCache.put(kind, itemsOnlyIfNotDeleted(e0.getValue()));
      for (Map.Entry<String, VersionedData> e1: e0.getValue().entrySet()) {
        itemCache.put(CacheKey.forItem(kind, e1.getKey()), Optional.of(e1.getValue()));
      }
    }
  }
  
  @Override
  public <T extends VersionedData> void delete(VersionedDataKind<T> kind, String key, int version) {
    upsert(kind, kind.makeDeletedItem(key, version));
  }

  @Override
  public <T extends VersionedData> void upsert(VersionedDataKind<T> kind, T item) {
    VersionedData newState = item;
    RuntimeException failure = null;
    try {
      newState = core.upsertInternal(kind, item);
    } catch (RuntimeException e) {
      failure = e;
    }
    // Normally, if the underlying store failed to do the update, we do not want to update the cache -
    // the idea being that it's better to stay in a consistent state of having old data than to act
    // like we have new data but then suddenly fall back to old data when the cache expires. However,
    // if the cache TTL is infinite, then it makes sense to update the cache always.
    if (failure == null || caching.isInfiniteTtl()) {
      if (itemCache != null) {
        itemCache.put(CacheKey.forItem(kind, item.getKey()), Optional.fromNullable(newState));
      }
      if (allCache != null) {
        // If the cache has a finite TTL, then we should remove the "all items" cache entry to force
        // a reread the next time All is called. However, if it's an infinite TTL, we need to just
        // update the item within the existing "all items" entry (since we want things to still work
        // even if the underlying store is unavailable).
        if (caching.isInfiniteTtl()) {
          try {
            ImmutableMap<String, VersionedData> cachedAll = allCache.get(kind);
            Map<String, VersionedData> newValues = new HashMap<>();
            newValues.putAll(cachedAll);
            newValues.put(item.getKey(), newState);
            allCache.put(kind, ImmutableMap.copyOf(newValues));
          } catch (Exception e) {
            // An exception here means that we did not have a cached value for All, so it tried to query
            // the underlying store, which failed (not surprisingly since it just failed a moment ago
            // when we tried to do an update). This should not happen in infinite-cache mode, but if it
            // does happen, there isn't really anything we can do.
          }
        } else {
          allCache.invalidate(kind);
        }
      }
    }
    if (failure != null) {
      throw failure;
    }
  }
  
  @Override
  public boolean initialized() {
    if (inited.get()) {
      return true;
    }
    boolean result;
    if (initCache != null) {
      result = initCache.getUnchecked("arbitrary-key");
    } else {
      result = core.initializedInternal();
    }
    if (result) {
      inited.set(true);
    }
    return result;
  }
  
  /**
   * Return the underlying Guava cache stats object.
   *
   * @return the cache statistics object
   */
  public CacheStats getCacheStats() {
    if (itemCache != null) {
      return itemCache.stats();
    }
    return null;
  }

  /**
   * Return the underlying implementation object.
   * 
   * @return the underlying implementation object
   */
  public DataStoreCore getCore() {
    return core;
  }
  
  private VersionedData itemOnlyIfNotDeleted(VersionedData item) {
    return (item != null && item.isDeleted()) ? null : item;
  }
  
  @SuppressWarnings("unchecked")
  private <T extends VersionedData> ImmutableMap<String, T> itemsOnlyIfNotDeleted(Map<String, ? extends VersionedData> items) {
    ImmutableMap.Builder<String, T> builder = ImmutableMap.builder();
    if (items != null) {
      for (Map.Entry<String, ? extends VersionedData> item: items.entrySet()) {
        if (!item.getValue().isDeleted()) {
          builder.put(item.getKey(), (T) item.getValue());
        }
      }
    }
    return builder.build();
  }
  
  private final class CacheStatsSource implements Callable<CacheMonitor.CacheStats> {
    public CacheMonitor.CacheStats call() {
      if (itemCache == null || allCache == null) {
        return null;
      }
      CacheStats itemStats = itemCache.stats();
      CacheStats allStats = allCache.stats();
      return new CacheMonitor.CacheStats(
          itemStats.hitCount() + allStats.hitCount(),
          itemStats.missCount() + allStats.missCount(),
          itemStats.loadSuccessCount() + allStats.loadSuccessCount(),
          itemStats.loadExceptionCount() + allStats.loadExceptionCount(),
          itemStats.totalLoadTime() + allStats.totalLoadTime(),
          itemStats.evictionCount() + allStats.evictionCount());
    }
  }

  private static class CacheKey {
    final VersionedDataKind<?> kind;
    final String key;
    
    public static CacheKey forItem(VersionedDataKind<?> kind, String key) {
      return new CacheKey(kind, key);
    }
    
    private CacheKey(VersionedDataKind<?> kind, String key) {
      this.kind = kind;
      this.key = key;
    }
    
    @Override
    public boolean equals(Object other) {
      if (other instanceof CacheKey) {
        CacheKey o = (CacheKey) other;
        return o.kind.getNamespace().equals(this.kind.getNamespace()) &&
            o.key.equals(this.key);
      }
      return false;
    }
    
    @Override
    public int hashCode() {
      return kind.getNamespace().hashCode() * 31 + key.hashCode();
    }
  }

  /**
   * Builder for instances of {@link CachingStoreWrapper}.
   */
  public static class Builder {
<<<<<<< HEAD
    private final DataStoreCore core;
    private DataStoreCacheConfig caching = DataStoreCacheConfig.DEFAULT;
=======
    private final FeatureStoreCore core;
    private FeatureStoreCacheConfig caching = FeatureStoreCacheConfig.DEFAULT;
    private CacheMonitor cacheMonitor = null;
>>>>>>> 791e236e
    
    Builder(DataStoreCore core) {
      this.core = core;
    }

    /**
     * Sets the local caching properties.
     * @param caching a {@link DataStoreCacheConfig} object specifying cache parameters
     * @return the builder
     */
    public Builder caching(DataStoreCacheConfig caching) {
      this.caching = caching;
      return this;
    }
    
    /**
     * Sets the cache monitor instance.
     * @param cacheMonitor an instance of {@link CacheMonitor}
     * @return the builder 
     */
    public Builder cacheMonitor(CacheMonitor cacheMonitor) {
      this.cacheMonitor = cacheMonitor;
      return this;
    }
    
    /**
     * Creates and configures the wrapper object.
     * @return a {@link CachingStoreWrapper} instance
     */
    public CachingStoreWrapper build() {
      return new CachingStoreWrapper(core, caching, cacheMonitor);
    }
  }
}<|MERGE_RESOLUTION|>--- conflicted
+++ resolved
@@ -9,19 +9,12 @@
 import com.google.common.util.concurrent.ListeningExecutorService;
 import com.google.common.util.concurrent.MoreExecutors;
 import com.google.common.util.concurrent.ThreadFactoryBuilder;
-<<<<<<< HEAD
 import com.launchdarkly.client.DataStoreCacheConfig;
+import com.launchdarkly.client.integrations.CacheMonitor;
 import com.launchdarkly.client.interfaces.DataStore;
-import com.launchdarkly.client.interfaces.DataStoreCore;
+import com.launchdarkly.client.interfaces.PersistentDataStore;
 import com.launchdarkly.client.interfaces.VersionedData;
 import com.launchdarkly.client.interfaces.VersionedDataKind;
-=======
-import com.launchdarkly.client.FeatureStore;
-import com.launchdarkly.client.FeatureStoreCacheConfig;
-import com.launchdarkly.client.VersionedData;
-import com.launchdarkly.client.VersionedDataKind;
-import com.launchdarkly.client.integrations.CacheMonitor;
->>>>>>> 791e236e
 
 import java.io.IOException;
 import java.util.HashMap;
@@ -34,30 +27,19 @@
 
 /**
  * CachingStoreWrapper is a partial implementation of {@link DataStore} that delegates the basic
- * functionality to an instance of {@link DataStoreCore}. It provides optional caching behavior and
+ * functionality to an instance of {@link PersistentDataStore}. It provides optional caching behavior and
  * other logic that would otherwise be repeated in every data store implementation. This makes it
  * easier to create new database integrations by implementing only the database-specific logic. 
  * <p>
- * Construct instances of this class with {@link CachingStoreWrapper#builder(DataStoreCore)}.
+ * Construct instances of this class with {@link CachingStoreWrapper#builder(PersistentDataStore)}.
  * 
  * @since 4.6.0
- * @deprecated Referencing this class directly is deprecated; it is now part of the implementation
- * of {@link com.launchdarkly.client.integrations.PersistentDataStoreBuilder} and will be made
- * package-private starting in version 5.0. 
  */
-<<<<<<< HEAD
 public class CachingStoreWrapper implements DataStore {
   private static final String CACHE_REFRESH_THREAD_POOL_NAME_FORMAT = "CachingStoreWrapper-refresher-pool-%d";
 
-  private final DataStoreCore core;
-=======
-@Deprecated
-public class CachingStoreWrapper implements FeatureStore {
-  private static final String CACHE_REFRESH_THREAD_POOL_NAME_FORMAT = "CachingStoreWrapper-refresher-pool-%d";
-
-  private final FeatureStoreCore core;
-  private final FeatureStoreCacheConfig caching;
->>>>>>> 791e236e
+  private final PersistentDataStore core;
+  private final DataStoreCacheConfig caching;
   private final LoadingCache<CacheKey, Optional<VersionedData>> itemCache;
   private final LoadingCache<VersionedDataKind<?>, ImmutableMap<String, VersionedData>> allCache;
   private final LoadingCache<String, Boolean> initCache;
@@ -66,18 +48,14 @@
   
   /**
    * Creates a new builder.
-   * @param core the {@link DataStoreCore} instance
+   * @param core the {@link PersistentDataStore} instance
    * @return the builder
    */
-  public static CachingStoreWrapper.Builder builder(DataStoreCore core) {
+  public static CachingStoreWrapper.Builder builder(PersistentDataStore core) {
     return new Builder(core);
   }
   
-<<<<<<< HEAD
-  protected CachingStoreWrapper(final DataStoreCore core, DataStoreCacheConfig caching) {
-=======
-  protected CachingStoreWrapper(final FeatureStoreCore core, FeatureStoreCacheConfig caching, CacheMonitor cacheMonitor) {
->>>>>>> 791e236e
+  protected CachingStoreWrapper(final PersistentDataStore core, DataStoreCacheConfig caching, CacheMonitor cacheMonitor) {
     this.core = core;
     this.caching = caching;
     
@@ -106,37 +84,7 @@
         }
       };
       
-<<<<<<< HEAD
-      switch (caching.getStaleValuesPolicy()) {
-      case EVICT:
-        // We are using an "expire after write" cache. This will evict stale values and block while loading the latest
-        // from the underlying data store.
-
-        itemCache = CacheBuilder.newBuilder().expireAfterWrite(caching.getCacheTime()).build(itemLoader);
-        allCache = CacheBuilder.newBuilder().expireAfterWrite(caching.getCacheTime()).build(allLoader);
-        executorService = null;
-        break;
-        
-      default:
-        // We are using a "refresh after write" cache. This will not automatically evict stale values, allowing them
-        // to be returned if failures occur when updating them. Optionally set the cache to refresh values asynchronously,
-        // which always returns the previously cached value immediately (this is only done for itemCache, not allCache,
-        // since retrieving all flags is less frequently needed and we don't want to incur the extra overhead).
-
-        ThreadFactory threadFactory = new ThreadFactoryBuilder().setNameFormat(CACHE_REFRESH_THREAD_POOL_NAME_FORMAT).setDaemon(true).build();
-        ExecutorService parentExecutor = Executors.newSingleThreadExecutor(threadFactory);
-        executorService = MoreExecutors.listeningDecorator(parentExecutor);
-
-        if (caching.getStaleValuesPolicy() == DataStoreCacheConfig.StaleValuesPolicy.REFRESH_ASYNC) {
-          itemLoader = CacheLoader.asyncReloading(itemLoader, executorService);
-        }
-        itemCache = CacheBuilder.newBuilder().refreshAfterWrite(caching.getCacheTime()).build(itemLoader);
-        allCache = CacheBuilder.newBuilder().refreshAfterWrite(caching.getCacheTime()).build(allLoader);        
-      }
-
-      initCache = CacheBuilder.newBuilder().expireAfterWrite(caching.getCacheTime()).build(initLoader);
-=======
-      if (caching.getStaleValuesPolicy() == FeatureStoreCacheConfig.StaleValuesPolicy.REFRESH_ASYNC) {
+      if (caching.getStaleValuesPolicy() == DataStoreCacheConfig.StaleValuesPolicy.REFRESH_ASYNC) {
         ThreadFactory threadFactory = new ThreadFactoryBuilder().setNameFormat(CACHE_REFRESH_THREAD_POOL_NAME_FORMAT).setDaemon(true).build();
         ExecutorService parentExecutor = Executors.newSingleThreadExecutor(threadFactory);
         executorService = MoreExecutors.listeningDecorator(parentExecutor);
@@ -158,19 +106,18 @@
     }
   }
   
-  private static CacheBuilder<Object, Object> newCacheBuilder(FeatureStoreCacheConfig caching, CacheMonitor cacheMonitor) {
+  private static CacheBuilder<Object, Object> newCacheBuilder(DataStoreCacheConfig caching, CacheMonitor cacheMonitor) {
     CacheBuilder<Object, Object> builder = CacheBuilder.newBuilder();
     if (!caching.isInfiniteTtl()) {
-      if (caching.getStaleValuesPolicy() == FeatureStoreCacheConfig.StaleValuesPolicy.EVICT) {
+      if (caching.getStaleValuesPolicy() == DataStoreCacheConfig.StaleValuesPolicy.EVICT) {
         // We are using an "expire after write" cache. This will evict stale values and block while loading the latest
         // from the underlying data store.
-        builder = builder.expireAfterWrite(caching.getCacheTime(), caching.getCacheTimeUnit());
+        builder = builder.expireAfterWrite(caching.getCacheTime());
       } else {
         // We are using a "refresh after write" cache. This will not automatically evict stale values, allowing them
         // to be returned if failures occur when updating them.
-        builder = builder.refreshAfterWrite(caching.getCacheTime(), caching.getCacheTimeUnit());
-      }
->>>>>>> 791e236e
+        builder = builder.refreshAfterWrite(caching.getCacheTime());
+      }
     }
     if (cacheMonitor != null) {
       builder = builder.recordStats();
@@ -331,7 +278,7 @@
    * 
    * @return the underlying implementation object
    */
-  public DataStoreCore getCore() {
+  public PersistentDataStore getCore() {
     return core;
   }
   
@@ -402,16 +349,11 @@
    * Builder for instances of {@link CachingStoreWrapper}.
    */
   public static class Builder {
-<<<<<<< HEAD
-    private final DataStoreCore core;
+    private final PersistentDataStore core;
     private DataStoreCacheConfig caching = DataStoreCacheConfig.DEFAULT;
-=======
-    private final FeatureStoreCore core;
-    private FeatureStoreCacheConfig caching = FeatureStoreCacheConfig.DEFAULT;
     private CacheMonitor cacheMonitor = null;
->>>>>>> 791e236e
-    
-    Builder(DataStoreCore core) {
+    
+    Builder(PersistentDataStore core) {
       this.core = core;
     }
 
