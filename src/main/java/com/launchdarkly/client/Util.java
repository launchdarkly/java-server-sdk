package com.launchdarkly.client;

import java.util.concurrent.TimeUnit;

import okhttp3.ConnectionPool;
import okhttp3.Headers;
import okhttp3.OkHttpClient;

class Util {
<<<<<<< HEAD
=======
  /**
   * Converts either a unix epoch millis number or RFC3339/ISO8601 timestamp as {@link JsonPrimitive} to a {@link DateTime} object.
   * @param maybeDate wraps either a number or a string that may contain a valid timestamp.
   * @return null if input is not a valid format.
   */
  static DateTime jsonPrimitiveToDateTime(LDValue maybeDate) {
    if (maybeDate.isNumber()) {
      return new DateTime((long)maybeDate.doubleValue());
    } else if (maybeDate.isString()) {
      try {
        return new DateTime(maybeDate.stringValue(), DateTimeZone.UTC);
      } catch (Throwable t) {
        return null;
      }
    } else {
      return null;
    }
  }

  static Headers.Builder getHeadersBuilderFor(String sdkKey, LDConfig config) {
    Headers.Builder builder = new Headers.Builder()
        .add("Authorization", sdkKey)
        .add("User-Agent", "JavaClient/" + LDClient.CLIENT_VERSION);

    if (config.wrapperName != null) {
      String wrapperVersion = "";
      if (config.wrapperVersion != null) {
        wrapperVersion = "/" + config.wrapperVersion;
      }
      builder.add("X-LaunchDarkly-Wrapper", config.wrapperName + wrapperVersion);
    }

    return builder;
  }
  
>>>>>>> 791e236e
  static void configureHttpClientBuilder(LDConfig config, OkHttpClient.Builder builder) {
    builder.connectionPool(new ConnectionPool(5, 5, TimeUnit.SECONDS))
      .connectTimeout(config.connectTimeout.toMillis(), TimeUnit.MILLISECONDS)
      .readTimeout(config.socketTimeout.toMillis(), TimeUnit.MILLISECONDS)
      .writeTimeout(config.socketTimeout.toMillis(), TimeUnit.MILLISECONDS)
      .retryOnConnectionFailure(false); // we will implement our own retry logic

    if (config.sslSocketFactory != null) {
      builder.sslSocketFactory(config.sslSocketFactory, config.trustManager);
    }

    if (config.proxy != null) {
      builder.proxy(config.proxy);
      if (config.proxyAuthenticator != null) {
        builder.proxyAuthenticator(config.proxyAuthenticator);
      }
    }
  }
  
  static void shutdownHttpClient(OkHttpClient client) {
    if (client.dispatcher() != null) {
      client.dispatcher().cancelAll();
      if (client.dispatcher().executorService() != null) {
        client.dispatcher().executorService().shutdown();
      }
    }
    if (client.connectionPool() != null) {
      client.connectionPool().evictAll();
    }
    if (client.cache() != null) {
      try {
        client.cache().close();
      } catch (Exception e) {}
    }
  }
  
  /**
   * Tests whether an HTTP error status represents a condition that might resolve on its own if we retry.
   * @param statusCode the HTTP status
   * @return true if retrying makes sense; false if it should be considered a permanent failure
   */
  static boolean isHttpErrorRecoverable(int statusCode) {
    if (statusCode >= 400 && statusCode < 500) {
      switch (statusCode) {
      case 400: // bad request
      case 408: // request timeout
      case 429: // too many requests
        return true;
      default:
        return false; // all other 4xx errors are unrecoverable
      }
    }
    return true;
  }
  
  /**
   * Builds an appropriate log message for an HTTP error status.
   * @param statusCode the HTTP status
   * @param context description of what we were trying to do
   * @param recoverableMessage description of our behavior if the error is recoverable; typically "will retry"
   * @return a message string
   */
  static String httpErrorMessage(int statusCode, String context, String recoverableMessage) {
    StringBuilder sb = new StringBuilder();
    sb.append("Received HTTP error ").append(statusCode);
    switch (statusCode) {
    case 401:
    case 403:
      sb.append(" (invalid SDK key)");
    }
    sb.append(" for ").append(context).append(" - ");
    sb.append(isHttpErrorRecoverable(statusCode) ? recoverableMessage : "giving up permanently");
    return sb.toString();
  }
}<|MERGE_RESOLUTION|>--- conflicted
+++ resolved
@@ -7,27 +7,6 @@
 import okhttp3.OkHttpClient;
 
 class Util {
-<<<<<<< HEAD
-=======
-  /**
-   * Converts either a unix epoch millis number or RFC3339/ISO8601 timestamp as {@link JsonPrimitive} to a {@link DateTime} object.
-   * @param maybeDate wraps either a number or a string that may contain a valid timestamp.
-   * @return null if input is not a valid format.
-   */
-  static DateTime jsonPrimitiveToDateTime(LDValue maybeDate) {
-    if (maybeDate.isNumber()) {
-      return new DateTime((long)maybeDate.doubleValue());
-    } else if (maybeDate.isString()) {
-      try {
-        return new DateTime(maybeDate.stringValue(), DateTimeZone.UTC);
-      } catch (Throwable t) {
-        return null;
-      }
-    } else {
-      return null;
-    }
-  }
-
   static Headers.Builder getHeadersBuilderFor(String sdkKey, LDConfig config) {
     Headers.Builder builder = new Headers.Builder()
         .add("Authorization", sdkKey)
@@ -44,7 +23,6 @@
     return builder;
   }
   
->>>>>>> 791e236e
   static void configureHttpClientBuilder(LDConfig config, OkHttpClient.Builder builder) {
     builder.connectionPool(new ConnectionPool(5, 5, TimeUnit.SECONDS))
       .connectTimeout(config.connectTimeout.toMillis(), TimeUnit.MILLISECONDS)
