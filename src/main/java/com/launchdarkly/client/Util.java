package com.launchdarkly.client;

import com.google.gson.JsonPrimitive;
import com.launchdarkly.client.value.LDValue;

import org.joda.time.DateTime;
import org.joda.time.DateTimeZone;

import java.util.concurrent.TimeUnit;

import okhttp3.ConnectionPool;
import okhttp3.Headers;
import okhttp3.OkHttpClient;

class Util {
  /**
   * Converts either a unix epoch millis number or RFC3339/ISO8601 timestamp as {@link JsonPrimitive} to a {@link DateTime} object.
   * @param maybeDate wraps either a number or a string that may contain a valid timestamp.
   * @return null if input is not a valid format.
   */
  static DateTime jsonPrimitiveToDateTime(LDValue maybeDate) {
    if (maybeDate.isNumber()) {
      return new DateTime((long)maybeDate.doubleValue());
    } else if (maybeDate.isString()) {
      try {
        return new DateTime(maybeDate.stringValue(), DateTimeZone.UTC);
      } catch (Throwable t) {
        return null;
      }
    } else {
      return null;
    }
  }

  static Headers.Builder getHeadersBuilderFor(String sdkKey, LDConfig config) {
    Headers.Builder builder = new Headers.Builder()
        .add("Authorization", sdkKey)
        .add("User-Agent", "JavaClient/" + LDClient.CLIENT_VERSION);

    if (config.wrapperName != null) {
      String wrapperVersion = "";
      if (config.wrapperVersion != null) {
        wrapperVersion = "/" + config.wrapperVersion;
      }
      builder.add("X-LaunchDarkly-Wrapper", config.wrapperName + wrapperVersion);
    }

    return builder;
  }
  
  static void configureHttpClientBuilder(HttpConfiguration config, OkHttpClient.Builder builder) {
    builder.connectionPool(new ConnectionPool(5, 5, TimeUnit.SECONDS))
      .connectTimeout(config.connectTimeout, config.connectTimeoutUnit)
      .readTimeout(config.socketTimeout, config.socketTimeoutUnit)
      .writeTimeout(config.socketTimeout, config.socketTimeoutUnit)
      .retryOnConnectionFailure(false); // we will implement our own retry logic

    if (config.sslSocketFactory != null) {
      builder.sslSocketFactory(config.sslSocketFactory, config.trustManager);
    }

    if (config.proxy != null) {
      builder.proxy(config.proxy);
      if (config.proxyAuthenticator != null) {
        builder.proxyAuthenticator(config.proxyAuthenticator);
      }
    }
  }
  
<<<<<<< HEAD
=======
//  static void configureHttpClientBuilder(LDConfig config, OkHttpClient.Builder builder) {
//    builder.connectionPool(new ConnectionPool(5, 5, TimeUnit.SECONDS))
//      .connectTimeout(config.connectTimeout, config.connectTimeoutUnit)
//      .readTimeout(config.socketTimeout, config.socketTimeoutUnit)
//      .writeTimeout(config.socketTimeout, config.socketTimeoutUnit)
//      .retryOnConnectionFailure(false); // we will implement our own retry logic
//
//    if (config.sslSocketFactory != null) {
//      builder.sslSocketFactory(config.sslSocketFactory, config.trustManager);
//    }
//
//    if (config.proxy != null) {
//      builder.proxy(config.proxy);
//      if (config.proxyAuthenticator != null) {
//        builder.proxyAuthenticator(config.proxyAuthenticator);
//      }
//    }
//  }
  
  static Request.Builder getRequestBuilder(String sdkKey) {
    return new Request.Builder()
        .addHeader("Authorization", sdkKey)
        .addHeader("User-Agent", "JavaClient/" + LDClient.CLIENT_VERSION);
  }
  
>>>>>>> b87ce53a
  static void shutdownHttpClient(OkHttpClient client) {
    if (client.dispatcher() != null) {
      client.dispatcher().cancelAll();
      if (client.dispatcher().executorService() != null) {
        client.dispatcher().executorService().shutdown();
      }
    }
    if (client.connectionPool() != null) {
      client.connectionPool().evictAll();
    }
    if (client.cache() != null) {
      try {
        client.cache().close();
      } catch (Exception e) {}
    }
  }
  
  /**
   * Tests whether an HTTP error status represents a condition that might resolve on its own if we retry.
   * @param statusCode the HTTP status
   * @return true if retrying makes sense; false if it should be considered a permanent failure
   */
  static boolean isHttpErrorRecoverable(int statusCode) {
    if (statusCode >= 400 && statusCode < 500) {
      switch (statusCode) {
      case 400: // bad request
      case 408: // request timeout
      case 429: // too many requests
        return true;
      default:
        return false; // all other 4xx errors are unrecoverable
      }
    }
    return true;
  }
  
  /**
   * Builds an appropriate log message for an HTTP error status.
   * @param statusCode the HTTP status
   * @param context description of what we were trying to do
   * @param recoverableMessage description of our behavior if the error is recoverable; typically "will retry"
   * @return a message string
   */
  static String httpErrorMessage(int statusCode, String context, String recoverableMessage) {
    StringBuilder sb = new StringBuilder();
    sb.append("Received HTTP error ").append(statusCode);
    switch (statusCode) {
    case 401:
    case 403:
      sb.append(" (invalid SDK key)");
    }
    sb.append(" for ").append(context).append(" - ");
    sb.append(isHttpErrorRecoverable(statusCode) ? recoverableMessage : "giving up permanently");
    return sb.toString();
  }
}<|MERGE_RESOLUTION|>--- conflicted
+++ resolved
@@ -11,6 +11,7 @@
 import okhttp3.ConnectionPool;
 import okhttp3.Headers;
 import okhttp3.OkHttpClient;
+import okhttp3.Request;
 
 class Util {
   /**
@@ -67,34 +68,12 @@
     }
   }
   
-<<<<<<< HEAD
-=======
-//  static void configureHttpClientBuilder(LDConfig config, OkHttpClient.Builder builder) {
-//    builder.connectionPool(new ConnectionPool(5, 5, TimeUnit.SECONDS))
-//      .connectTimeout(config.connectTimeout, config.connectTimeoutUnit)
-//      .readTimeout(config.socketTimeout, config.socketTimeoutUnit)
-//      .writeTimeout(config.socketTimeout, config.socketTimeoutUnit)
-//      .retryOnConnectionFailure(false); // we will implement our own retry logic
-//
-//    if (config.sslSocketFactory != null) {
-//      builder.sslSocketFactory(config.sslSocketFactory, config.trustManager);
-//    }
-//
-//    if (config.proxy != null) {
-//      builder.proxy(config.proxy);
-//      if (config.proxyAuthenticator != null) {
-//        builder.proxyAuthenticator(config.proxyAuthenticator);
-//      }
-//    }
-//  }
-  
   static Request.Builder getRequestBuilder(String sdkKey) {
     return new Request.Builder()
         .addHeader("Authorization", sdkKey)
         .addHeader("User-Agent", "JavaClient/" + LDClient.CLIENT_VERSION);
   }
   
->>>>>>> b87ce53a
   static void shutdownHttpClient(OkHttpClient client) {
     if (client.dispatcher() != null) {
       client.dispatcher().cancelAll();
