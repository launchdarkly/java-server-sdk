package com.launchdarkly.client.integrations;

<<<<<<< HEAD
import com.launchdarkly.client.DataStoreCacheConfig;
import com.launchdarkly.client.interfaces.DataStore;
import com.launchdarkly.client.interfaces.PersistentDataStore;
import com.launchdarkly.client.interfaces.DataStoreFactory;
import com.launchdarkly.client.interfaces.PersistentDataStoreFactory;
import com.launchdarkly.client.utils.CachingStoreWrapper;
=======
import com.launchdarkly.client.Components;
import com.launchdarkly.client.FeatureStoreCacheConfig;
import com.launchdarkly.client.FeatureStoreFactory;
import com.launchdarkly.client.interfaces.DiagnosticDescription;
import com.launchdarkly.client.interfaces.PersistentDataStoreFactory;
>>>>>>> fba97c3e

import java.time.Duration;
import java.util.concurrent.TimeUnit;

/**
 * A configurable factory for a persistent data store.
 * <p>
 * Several database integrations exist for the LaunchDarkly SDK, each with its own behavior and options
 * specific to that database; this is described via some implementation of {@link PersistentDataStoreFactory}.
 * There is also universal behavior that the SDK provides for all persistent data stores, such as caching;
 * the {@link PersistentDataStoreBuilder} adds this.
 * <p>
 * After configuring this object, pass it to {@link com.launchdarkly.client.LDConfig.Builder#dataStore(DataStoreFactory)}
 * to use it in the SDK configuration. For example, using the Redis integration:
 * 
 * <pre><code>
 *     LDConfig config = new LDConfig.Builder()
 *         .dataStore(
 *             Components.persistentDataStore(
 *                 Redis.dataStore().url("redis://my-redis-host")
 *             ).cacheSeconds(15)
 *         )
 *         .build();
 * </code></pre>
 * 
 * In this example, {@code .url()} is an option specifically for the Redis integration, whereas
 * {@code ttlSeconds()} is an option that can be used for any persistent data store. 
 * <p>
 * Note that this class is abstract; the actual implementation is created by calling
 * {@link Components#persistentDataStore(PersistentDataStoreFactory)}.
 * @since 4.12.0
 */
<<<<<<< HEAD
public final class PersistentDataStoreBuilder implements DataStoreFactory {
=======
@SuppressWarnings("deprecation")
public abstract class PersistentDataStoreBuilder implements FeatureStoreFactory, DiagnosticDescription {
>>>>>>> fba97c3e
  /**
   * The default value for the cache TTL.
   */
  public static final Duration DEFAULT_CACHE_TTL = Duration.ofSeconds(15);

<<<<<<< HEAD
  private final PersistentDataStoreFactory persistentDataStoreFactory;
  DataStoreCacheConfig caching = DataStoreCacheConfig.enabled().ttl(DEFAULT_CACHE_TTL);
  StaleValuesPolicy staleValuesPolicy = StaleValuesPolicy.EVICT;
  CacheMonitor cacheMonitor = null;
=======
  protected final PersistentDataStoreFactory persistentDataStoreFactory;
  protected FeatureStoreCacheConfig caching = FeatureStoreCacheConfig.DEFAULT;
  protected CacheMonitor cacheMonitor = null;
>>>>>>> fba97c3e

  /**
   * Possible values for {@link #staleValuesPolicy(StaleValuesPolicy)}.
   */
  public enum StaleValuesPolicy {
    /**
     * Indicates that when the cache TTL expires for an item, it is evicted from the cache. The next
     * attempt to read that item causes a synchronous read from the underlying data store; if that
     * fails, no value is available. This is the default behavior.
     * 
     * @see com.google.common.cache.CacheBuilder#expireAfterWrite(long, TimeUnit)
     */
    EVICT,
    /**
     * Indicates that the cache should refresh stale values instead of evicting them.
     * <p>
     * In this mode, an attempt to read an expired item causes a synchronous read from the underlying
     * data store, like {@link #EVICT}--but if an error occurs during this refresh, the cache will
     * continue to return the previously cached values (if any). This is useful if you prefer the most
     * recently cached feature rule set to be returned for evaluation over the default value when
     * updates go wrong.
     * <p>
     * See: <a href="https://github.com/google/guava/wiki/CachesExplained#timed-eviction">CacheBuilder</a>
     * for more specific information on cache semantics. This mode is equivalent to {@code expireAfterWrite}.
     */
    REFRESH,
    /**
     * Indicates that the cache should refresh stale values asynchronously instead of evicting them.
     * <p>
     * This is the same as {@link #REFRESH}, except that the attempt to refresh the value is done
     * on another thread (using a {@link java.util.concurrent.Executor}). In the meantime, the cache
     * will continue to return the previously cached value (if any) in a non-blocking fashion to threads
     * requesting the stale key. Any exception encountered during the asynchronous reload will cause
     * the previously cached value to be retained.
     * <p>
     * This setting is ideal to enable when you desire high performance reads and can accept returning
     * stale values for the period of the async refresh. For example, configuring this feature store
     * with a very low cache time and enabling this feature would see great performance benefit by
     * decoupling calls from network I/O.
     * <p>
     * See: <a href="https://github.com/google/guava/wiki/CachesExplained#refresh">CacheBuilder</a> for
     * more specific information on cache semantics.
     */
    REFRESH_ASYNC
  };
  
  /**
   * Creates a new builder.
   * 
   * @param persistentDataStoreFactory the factory implementation for the specific data store type
   */
  protected PersistentDataStoreBuilder(PersistentDataStoreFactory persistentDataStoreFactory) {
    this.persistentDataStoreFactory = persistentDataStoreFactory;
  }

<<<<<<< HEAD
  @Override
  public DataStore createDataStore() {
    PersistentDataStore core = persistentDataStoreFactory.createPersistentDataStore();
    return CachingStoreWrapper.builder(core)
        .caching(caching)
        .cacheMonitor(cacheMonitor)
        .build();
  }
  
=======
>>>>>>> fba97c3e
  /**
   * Specifies that the SDK should <i>not</i> use an in-memory cache for the persistent data store.
   * This means that every feature flag evaluation will trigger a data store query.
   * 
   * @return the builder
   */
  public PersistentDataStoreBuilder noCaching() {
    return cacheTime(Duration.ZERO);
  }
  
  /**
   * Specifies the cache TTL. Items will be evicted or refreshed (depending on the StaleValuesPolicy)
   * after this amount of time from the time when they were originally cached.
   * <p>
   * If the value is zero, caching is disabled (equivalent to {@link #noCaching()}).
   * <p>
   * If the value is negative, data is cached forever (equivalent to {@link #cacheForever()}).
   * 
   * @param cacheTime the cache TTL; null to use the default
   * @return the builder
   */
  public PersistentDataStoreBuilder cacheTime(Duration cacheTime) {
    caching = caching.ttl(cacheTime == null ? DEFAULT_CACHE_TTL : cacheTime);
    return this;
  }

  /**
   * Shortcut for calling {@link #cacheTime(Duration)} with a duration in milliseconds.
   * 
   * @param millis the cache TTL in milliseconds
   * @return the builder
   */
  public PersistentDataStoreBuilder cacheMillis(long millis) {
    return cacheTime(Duration.ofMillis(millis));
  }

  /**
   * Shortcut for calling {@link #cacheTime(Duration)} with a duration in seconds.
   * 
   * @param seconds the cache TTL in seconds
   * @return the builder
   */
  public PersistentDataStoreBuilder cacheSeconds(long seconds) {
    return cacheTime(Duration.ofSeconds(seconds));
  }
  
  /**
   * Specifies that the in-memory cache should never expire. In this mode, data will be written
   * to both the underlying persistent store and the cache, but will only ever be read <i>from</i>
   * the persistent store if the SDK is restarted.
   * <p>
   * Use this mode with caution: it means that in a scenario where multiple processes are sharing
   * the database, and the current process loses connectivity to LaunchDarkly while other processes
   * are still receiving updates and writing them to the database, the current process will have
   * stale data.
   * 
   * @return the builder
   */
  public PersistentDataStoreBuilder cacheForever() {
    return cacheTime(Duration.ofMillis(-1));
  }
  
  /**
   * Specifies how the cache (if any) should deal with old values when the cache TTL expires. The default
   * is {@link StaleValuesPolicy#EVICT}. This property has no effect if caching is disabled.
   * 
   * @param staleValuesPolicy a {@link StaleValuesPolicy} constant
   * @return the builder
   */
  public PersistentDataStoreBuilder staleValuesPolicy(StaleValuesPolicy staleValuesPolicy) {
    caching = caching.staleValuesPolicy(DataStoreCacheConfig.StaleValuesPolicy.fromNewEnum(staleValuesPolicy));
    return this;
  }
  
  /**
   * Provides a conduit for an application to monitor the effectiveness of the in-memory cache.
   * <p>
   * Create an instance of {@link CacheMonitor}; retain a reference to it, and also pass it to this
   * method when you are configuring the persistent data store. The store will use
   * {@link CacheMonitor#setSource(java.util.concurrent.Callable)} to make the caching
   * statistics available through that {@link CacheMonitor} instance.
   * <p>
   * Note that turning on cache monitoring may slightly decrease performance, due to the need to
   * record statistics for each cache operation.
   * <p>
   * Example usage:
   * 
   * <pre><code>
   *     CacheMonitor cacheMonitor = new CacheMonitor();
   *     LDConfig config = new LDConfig.Builder()
   *         .dataStore(Components.persistentDataStore(Redis.dataStore()).cacheMonitor(cacheMonitor))
   *         .build();
   *     // later...
   *     CacheMonitor.CacheStats stats = cacheMonitor.getCacheStats();
   * </code></pre>
   * 
   * @param cacheMonitor an instance of {@link CacheMonitor}
   * @return the builder
   */
  public PersistentDataStoreBuilder cacheMonitor(CacheMonitor cacheMonitor) {
    this.cacheMonitor = cacheMonitor;
    return this;
  }
}<|MERGE_RESOLUTION|>--- conflicted
+++ resolved
@@ -1,19 +1,9 @@
 package com.launchdarkly.client.integrations;
 
-<<<<<<< HEAD
-import com.launchdarkly.client.DataStoreCacheConfig;
-import com.launchdarkly.client.interfaces.DataStore;
-import com.launchdarkly.client.interfaces.PersistentDataStore;
+import com.launchdarkly.client.Components;
 import com.launchdarkly.client.interfaces.DataStoreFactory;
-import com.launchdarkly.client.interfaces.PersistentDataStoreFactory;
-import com.launchdarkly.client.utils.CachingStoreWrapper;
-=======
-import com.launchdarkly.client.Components;
-import com.launchdarkly.client.FeatureStoreCacheConfig;
-import com.launchdarkly.client.FeatureStoreFactory;
 import com.launchdarkly.client.interfaces.DiagnosticDescription;
 import com.launchdarkly.client.interfaces.PersistentDataStoreFactory;
->>>>>>> fba97c3e
 
 import java.time.Duration;
 import java.util.concurrent.TimeUnit;
@@ -46,27 +36,16 @@
  * {@link Components#persistentDataStore(PersistentDataStoreFactory)}.
  * @since 4.12.0
  */
-<<<<<<< HEAD
-public final class PersistentDataStoreBuilder implements DataStoreFactory {
-=======
-@SuppressWarnings("deprecation")
-public abstract class PersistentDataStoreBuilder implements FeatureStoreFactory, DiagnosticDescription {
->>>>>>> fba97c3e
+public abstract class PersistentDataStoreBuilder implements DataStoreFactory, DiagnosticDescription {
   /**
    * The default value for the cache TTL.
    */
   public static final Duration DEFAULT_CACHE_TTL = Duration.ofSeconds(15);
 
-<<<<<<< HEAD
-  private final PersistentDataStoreFactory persistentDataStoreFactory;
-  DataStoreCacheConfig caching = DataStoreCacheConfig.enabled().ttl(DEFAULT_CACHE_TTL);
-  StaleValuesPolicy staleValuesPolicy = StaleValuesPolicy.EVICT;
-  CacheMonitor cacheMonitor = null;
-=======
   protected final PersistentDataStoreFactory persistentDataStoreFactory;
-  protected FeatureStoreCacheConfig caching = FeatureStoreCacheConfig.DEFAULT;
+  protected Duration cacheTime = DEFAULT_CACHE_TTL;
+  protected StaleValuesPolicy staleValuesPolicy = StaleValuesPolicy.EVICT;
   protected CacheMonitor cacheMonitor = null;
->>>>>>> fba97c3e
 
   /**
    * Possible values for {@link #staleValuesPolicy(StaleValuesPolicy)}.
@@ -122,18 +101,6 @@
     this.persistentDataStoreFactory = persistentDataStoreFactory;
   }
 
-<<<<<<< HEAD
-  @Override
-  public DataStore createDataStore() {
-    PersistentDataStore core = persistentDataStoreFactory.createPersistentDataStore();
-    return CachingStoreWrapper.builder(core)
-        .caching(caching)
-        .cacheMonitor(cacheMonitor)
-        .build();
-  }
-  
-=======
->>>>>>> fba97c3e
   /**
    * Specifies that the SDK should <i>not</i> use an in-memory cache for the persistent data store.
    * This means that every feature flag evaluation will trigger a data store query.
@@ -156,7 +123,7 @@
    * @return the builder
    */
   public PersistentDataStoreBuilder cacheTime(Duration cacheTime) {
-    caching = caching.ttl(cacheTime == null ? DEFAULT_CACHE_TTL : cacheTime);
+    this.cacheTime = cacheTime == null ? DEFAULT_CACHE_TTL : cacheTime;
     return this;
   }
 
@@ -204,7 +171,7 @@
    * @return the builder
    */
   public PersistentDataStoreBuilder staleValuesPolicy(StaleValuesPolicy staleValuesPolicy) {
-    caching = caching.staleValuesPolicy(DataStoreCacheConfig.StaleValuesPolicy.fromNewEnum(staleValuesPolicy));
+    this.staleValuesPolicy = staleValuesPolicy == null ? StaleValuesPolicy.EVICT : staleValuesPolicy;
     return this;
   }
   
