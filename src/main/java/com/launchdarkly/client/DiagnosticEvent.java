--- conflicted
+++ resolved
@@ -78,26 +78,25 @@
       this.configuration = getConfigurationData(config);
     }
 
-<<<<<<< HEAD
     @SuppressWarnings("deprecation")
     static LDValue getConfigurationData(LDConfig config) {
       ObjectBuilder builder = LDValue.buildObject();
       
       // Add the top-level properties that are not specific to a particular component type.
-      builder.put("customEventsURI", !(LDConfig.DEFAULT_EVENTS_URI.equals(config.eventsURI)));
-      builder.put("eventsCapacity", config.capacity);
-      builder.put("connectTimeoutMillis", config.connectTimeoutUnit.toMillis(config.connectTimeout));
-      builder.put("socketTimeoutMillis", config.socketTimeoutUnit.toMillis(config.socketTimeout));
-      builder.put("eventsFlushIntervalMillis", config.flushInterval * 1000);
-      builder.put("usingProxy", config.proxy != null);
-      builder.put("usingProxyAuthenticator", config.proxyAuthenticator != null);
+      builder.put("customEventsURI", !(LDConfig.DEFAULT_EVENTS_URI.equals(config.deprecatedEventsURI)));
+      builder.put("eventsCapacity", config.deprecatedCapacity);
+      builder.put("connectTimeoutMillis", config.httpConfig.connectTimeoutUnit.toMillis(config.httpConfig.connectTimeout));
+      builder.put("socketTimeoutMillis", config.httpConfig.socketTimeoutUnit.toMillis(config.httpConfig.socketTimeout));
+      builder.put("eventsFlushIntervalMillis", config.deprecatedFlushInterval * 1000);
+      builder.put("usingProxy", config.httpConfig.proxy != null);
+      builder.put("usingProxyAuthenticator", config.httpConfig.proxyAuthenticator != null);
       builder.put("offline", config.offline);
-      builder.put("allAttributesPrivate", config.allAttributesPrivate);
+      builder.put("allAttributesPrivate", config.deprecatedAllAttributesPrivate);
       builder.put("startWaitMillis", config.startWaitMillis);
-      builder.put("samplingInterval", config.samplingInterval);
-      builder.put("userKeysCapacity", config.userKeysCapacity);
-      builder.put("userKeysFlushIntervalMillis", config.userKeysFlushInterval * 1000);
-      builder.put("inlineUsersInEvents", config.inlineUsersInEvents);
+      builder.put("samplingInterval", config.deprecatedSamplingInterval);
+      builder.put("userKeysCapacity", config.deprecatedUserKeysCapacity);
+      builder.put("userKeysFlushIntervalMillis", config.deprecatedUserKeysFlushInterval * 1000);
+      builder.put("inlineUsersInEvents", config.deprecatedInlineUsersInEvents);
       builder.put("diagnosticRecordingIntervalMillis", config.diagnosticRecordingIntervalMillis);
       
       // Allow each pluggable component to describe its own relevant properties. 
@@ -143,64 +142,6 @@
               }
             }
           }
-=======
-    @SuppressWarnings("unused") // fields are for JSON serialization only
-    static class DiagnosticConfiguration {
-      private final boolean customBaseURI;
-      private final boolean customEventsURI;
-      private final boolean customStreamURI;
-      private final int eventsCapacity;
-      private final int connectTimeoutMillis;
-      private final int socketTimeoutMillis;
-      private final long eventsFlushIntervalMillis;
-      private final boolean usingProxy;
-      private final boolean usingProxyAuthenticator;
-      private final boolean streamingDisabled;
-      private final boolean usingRelayDaemon;
-      private final boolean offline;
-      private final boolean allAttributesPrivate;
-      private final long pollingIntervalMillis;
-      private final long startWaitMillis;
-      private final int samplingInterval;
-      private final long reconnectTimeMillis;
-      private final int userKeysCapacity;
-      private final long userKeysFlushIntervalMillis;
-      private final boolean inlineUsersInEvents;
-      private final int diagnosticRecordingIntervalMillis;
-      private final String featureStore;
-
-      DiagnosticConfiguration(LDConfig config) {
-        this.customBaseURI = !(LDConfig.DEFAULT_BASE_URI.equals(config.deprecatedBaseURI)); // TODO: get actual config from components
-        this.customEventsURI = !(LDConfig.DEFAULT_EVENTS_URI.equals(config.deprecatedEventsURI));
-        this.customStreamURI = !(LDConfig.DEFAULT_STREAM_URI.equals(config.deprecatedStreamURI));
-        this.eventsCapacity = config.deprecatedCapacity;
-        this.connectTimeoutMillis = (int)config.httpConfig.connectTimeoutUnit.toMillis(config.httpConfig.connectTimeout);
-        this.socketTimeoutMillis = (int)config.httpConfig.socketTimeoutUnit.toMillis(config.httpConfig.socketTimeout);
-        this.eventsFlushIntervalMillis = config.deprecatedFlushInterval * 1000;
-        this.usingProxy = config.httpConfig.proxy != null;
-        this.usingProxyAuthenticator = config.httpConfig.proxyAuthenticator != null;
-        this.streamingDisabled = !config.deprecatedStream;
-        this.usingRelayDaemon =
-            config.dataSourceFactory == Components.externalUpdatesOnly() &&
-            config.dataStoreFactory != null &&
-            config.dataStoreFactory != Components.inMemoryDataStore();
-        this.offline = config.offline;
-        this.allAttributesPrivate = config.deprecatedAllAttributesPrivate;
-        this.pollingIntervalMillis = config.deprecatedPollingIntervalMillis;
-        this.startWaitMillis = config.startWaitMillis;
-        this.samplingInterval = config.deprecatedSamplingInterval;
-        this.reconnectTimeMillis = config.deprecatedReconnectTimeMs;
-        this.userKeysCapacity = config.deprecatedUserKeysCapacity;
-        this.userKeysFlushIntervalMillis = config.deprecatedUserKeysFlushInterval * 1000;
-        this.inlineUsersInEvents = config.deprecatedInlineUsersInEvents;
-        this.diagnosticRecordingIntervalMillis = config.diagnosticRecordingIntervalMillis;
-        if (config.deprecatedFeatureStore != null) {
-          this.featureStore = config.deprecatedFeatureStore.getClass().getSimpleName();
-        } else if (config.dataStoreFactory != null) {
-          this.featureStore = config.dataStoreFactory.getClass().getSimpleName();
-        } else {
-          this.featureStore = Components.inMemoryDataStore().getClass().getSimpleName();
->>>>>>> f43a4739
         }
       }
     }
