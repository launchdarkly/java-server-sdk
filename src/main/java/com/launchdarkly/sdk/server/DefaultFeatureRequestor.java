package com.launchdarkly.sdk.server;

import com.google.common.annotations.VisibleForTesting;
import com.launchdarkly.logging.LDLogger;
import com.launchdarkly.sdk.server.interfaces.HttpConfiguration;
import com.launchdarkly.sdk.server.interfaces.SerializationException;

import java.io.IOException;
import java.net.URI;
import java.nio.file.Files;
import java.nio.file.Path;

import static com.launchdarkly.sdk.server.Util.concatenateUriPath;
import static com.launchdarkly.sdk.server.Util.configureHttpClientBuilder;
import static com.launchdarkly.sdk.server.Util.getHeadersBuilderFor;
import static com.launchdarkly.sdk.server.Util.shutdownHttpClient;

import okhttp3.Cache;
import okhttp3.Headers;
import okhttp3.OkHttpClient;
import okhttp3.Request;
import okhttp3.Response;

/**
 * Implementation of getting flag data via a polling request. Used by both streaming and polling components.
 */
final class DefaultFeatureRequestor implements FeatureRequestor {
<<<<<<< HEAD
  private static final String GET_LATEST_ALL_PATH = "sdk/latest-all";
=======
  private static final Logger logger = Loggers.DATA_SOURCE;
>>>>>>> 6483c4bd
  private static final long MAX_HTTP_CACHE_SIZE_BYTES = 10 * 1024 * 1024; // 10 MB
  
  @VisibleForTesting final URI baseUri;
  private final OkHttpClient httpClient;
  private final URI pollingUri;
  private final Headers headers;
  private final Path cacheDir;
  private final LDLogger logger;

  DefaultFeatureRequestor(HttpConfiguration httpConfig, URI baseUri, LDLogger logger) {
    this.baseUri = baseUri;
<<<<<<< HEAD
    this.pollingUri = concatenateUriPath(baseUri, GET_LATEST_ALL_PATH);
    this.logger = logger;
=======
    this.pollingUri = concatenateUriPath(baseUri, StandardEndpoints.POLLING_REQUEST_PATH);
>>>>>>> 6483c4bd
    
    OkHttpClient.Builder httpBuilder = new OkHttpClient.Builder();
    configureHttpClientBuilder(httpConfig, httpBuilder);
    this.headers = getHeadersBuilderFor(httpConfig).build();

    try {
      cacheDir = Files.createTempDirectory("LaunchDarklySDK");
    } catch (IOException e) {
      throw new RuntimeException("unable to create cache directory for polling", e);
    }
    Cache cache = new Cache(cacheDir.toFile(), MAX_HTTP_CACHE_SIZE_BYTES);
    httpBuilder.cache(cache);

    httpClient = httpBuilder.build();
  }

  public void close() {
    shutdownHttpClient(httpClient);
    Util.deleteDirectory(cacheDir);
  }
  
  public AllData getAllData(boolean returnDataEvenIfCached) throws IOException, HttpErrorException, SerializationException {
    Request request = new Request.Builder()
        .url(pollingUri.toURL())
        .headers(headers)
        .get()
        .build();

    logger.debug("Making request: " + request);

    try (Response response = httpClient.newCall(request).execute()) {
      boolean wasCached = response.networkResponse() == null || response.networkResponse().code() == 304;
      if (wasCached && !returnDataEvenIfCached) {
        logger.debug("Get flag(s) got cached response, will not parse");
        logger.debug("Cache hit count: {} Cache network count: {} ",
            httpClient.cache().hitCount(), httpClient.cache().networkCount());
        return null;
      }
      
      String body = response.body().string();

      if (!response.isSuccessful()) {
        throw new HttpErrorException(response.code());
      }
      logger.debug("Get flag(s) response: {} with body: {}", response, body);
      logger.debug("Network response: {}", response.networkResponse());
      logger.debug("Cache hit count: {} Cache network count: {}",
          httpClient.cache().hitCount(), httpClient.cache().networkCount());
      logger.debug("Cache response: {}", response.cacheResponse());
      
      return JsonHelpers.deserialize(body, AllData.class);
    }
  }
}<|MERGE_RESOLUTION|>--- conflicted
+++ resolved
@@ -25,11 +25,6 @@
  * Implementation of getting flag data via a polling request. Used by both streaming and polling components.
  */
 final class DefaultFeatureRequestor implements FeatureRequestor {
-<<<<<<< HEAD
-  private static final String GET_LATEST_ALL_PATH = "sdk/latest-all";
-=======
-  private static final Logger logger = Loggers.DATA_SOURCE;
->>>>>>> 6483c4bd
   private static final long MAX_HTTP_CACHE_SIZE_BYTES = 10 * 1024 * 1024; // 10 MB
   
   @VisibleForTesting final URI baseUri;
@@ -41,12 +36,8 @@
 
   DefaultFeatureRequestor(HttpConfiguration httpConfig, URI baseUri, LDLogger logger) {
     this.baseUri = baseUri;
-<<<<<<< HEAD
-    this.pollingUri = concatenateUriPath(baseUri, GET_LATEST_ALL_PATH);
+    this.pollingUri = concatenateUriPath(baseUri, StandardEndpoints.POLLING_REQUEST_PATH);
     this.logger = logger;
-=======
-    this.pollingUri = concatenateUriPath(baseUri, StandardEndpoints.POLLING_REQUEST_PATH);
->>>>>>> 6483c4bd
     
     OkHttpClient.Builder httpBuilder = new OkHttpClient.Builder();
     configureHttpClientBuilder(httpConfig, httpBuilder);
