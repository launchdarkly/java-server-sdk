package com.launchdarkly.sdk.server;

import com.google.common.annotations.VisibleForTesting;
<<<<<<< HEAD
import com.launchdarkly.logging.LDLogger;
=======
import com.google.gson.stream.JsonReader;
import com.launchdarkly.sdk.server.interfaces.DataStoreTypes.FullDataSet;
import com.launchdarkly.sdk.server.interfaces.DataStoreTypes.ItemDescriptor;
>>>>>>> d33a6067
import com.launchdarkly.sdk.server.interfaces.HttpConfiguration;
import com.launchdarkly.sdk.server.interfaces.SerializationException;

import java.io.IOException;
import java.net.URI;
import java.nio.file.Files;
import java.nio.file.Path;

import static com.launchdarkly.sdk.server.DataModelSerialization.parseFullDataSet;
import static com.launchdarkly.sdk.server.Util.concatenateUriPath;
import static com.launchdarkly.sdk.server.Util.configureHttpClientBuilder;
import static com.launchdarkly.sdk.server.Util.getHeadersBuilderFor;
import static com.launchdarkly.sdk.server.Util.shutdownHttpClient;

import okhttp3.Cache;
import okhttp3.Headers;
import okhttp3.OkHttpClient;
import okhttp3.Request;
import okhttp3.Response;

/**
 * Implementation of getting flag data via a polling request.
 */
final class DefaultFeatureRequestor implements FeatureRequestor {
  private static final long MAX_HTTP_CACHE_SIZE_BYTES = 10 * 1024 * 1024; // 10 MB
  
  @VisibleForTesting final URI baseUri;
  private final OkHttpClient httpClient;
  private final URI pollingUri;
  private final Headers headers;
  private final Path cacheDir;
  private final LDLogger logger;

  DefaultFeatureRequestor(HttpConfiguration httpConfig, URI baseUri, LDLogger logger) {
    this.baseUri = baseUri;
    this.pollingUri = concatenateUriPath(baseUri, StandardEndpoints.POLLING_REQUEST_PATH);
    this.logger = logger;
    
    OkHttpClient.Builder httpBuilder = new OkHttpClient.Builder();
    configureHttpClientBuilder(httpConfig, httpBuilder);
    this.headers = getHeadersBuilderFor(httpConfig).build();

    try {
      cacheDir = Files.createTempDirectory("LaunchDarklySDK");
    } catch (IOException e) {
      throw new RuntimeException("unable to create cache directory for polling", e);
    }
    Cache cache = new Cache(cacheDir.toFile(), MAX_HTTP_CACHE_SIZE_BYTES);
    httpBuilder.cache(cache);

    httpClient = httpBuilder.build();
  }

  public void close() {
    shutdownHttpClient(httpClient);
    Util.deleteDirectory(cacheDir);
  }
  
  public FullDataSet<ItemDescriptor> getAllData(boolean returnDataEvenIfCached)
      throws IOException, HttpErrorException, SerializationException {
    Request request = new Request.Builder()
        .url(pollingUri.toURL())
        .headers(headers)
        .get()
        .build();

    logger.debug("Making request: " + request);

    try (Response response = httpClient.newCall(request).execute()) {
      boolean wasCached = response.networkResponse() == null || response.networkResponse().code() == 304;
      if (wasCached && !returnDataEvenIfCached) {
        logger.debug("Get flag(s) got cached response, will not parse");
        logger.debug("Cache hit count: {} Cache network count: {} ",
            httpClient.cache().hitCount(), httpClient.cache().networkCount());
        return null;
      }

<<<<<<< HEAD
      if (!response.isSuccessful()) {
        throw new HttpErrorException(response.code());
      }
      logger.debug("Get flag(s) response: {} with body: {}", response, body);
      logger.debug("Network response: {}", response.networkResponse());
      logger.debug("Cache hit count: {} Cache network count: {}",
          httpClient.cache().hitCount(), httpClient.cache().networkCount());
      logger.debug("Cache response: {}", response.cacheResponse());
      
      return JsonHelpers.deserialize(body, AllData.class);
=======
      logger.debug("Get flag(s) response: " + response.toString());
      logger.debug("Network response: " + response.networkResponse());
      logger.debug("Cache hit count: " + httpClient.cache().hitCount() + " Cache network Count: " + httpClient.cache().networkCount());
      logger.debug("Cache response: " + response.cacheResponse());

      if (!response.isSuccessful()) {
        throw new HttpErrorException(response.code());
      }

      JsonReader jr = new JsonReader(response.body().charStream());
      return parseFullDataSet(jr);
>>>>>>> d33a6067
    }
  }
}<|MERGE_RESOLUTION|>--- conflicted
+++ resolved
@@ -1,13 +1,10 @@
 package com.launchdarkly.sdk.server;
 
 import com.google.common.annotations.VisibleForTesting;
-<<<<<<< HEAD
+import com.google.gson.stream.JsonReader;
 import com.launchdarkly.logging.LDLogger;
-=======
-import com.google.gson.stream.JsonReader;
 import com.launchdarkly.sdk.server.interfaces.DataStoreTypes.FullDataSet;
 import com.launchdarkly.sdk.server.interfaces.DataStoreTypes.ItemDescriptor;
->>>>>>> d33a6067
 import com.launchdarkly.sdk.server.interfaces.HttpConfiguration;
 import com.launchdarkly.sdk.server.interfaces.SerializationException;
 
@@ -85,18 +82,6 @@
         return null;
       }
 
-<<<<<<< HEAD
-      if (!response.isSuccessful()) {
-        throw new HttpErrorException(response.code());
-      }
-      logger.debug("Get flag(s) response: {} with body: {}", response, body);
-      logger.debug("Network response: {}", response.networkResponse());
-      logger.debug("Cache hit count: {} Cache network count: {}",
-          httpClient.cache().hitCount(), httpClient.cache().networkCount());
-      logger.debug("Cache response: {}", response.cacheResponse());
-      
-      return JsonHelpers.deserialize(body, AllData.class);
-=======
       logger.debug("Get flag(s) response: " + response.toString());
       logger.debug("Network response: " + response.networkResponse());
       logger.debug("Cache hit count: " + httpClient.cache().hitCount() + " Cache network Count: " + httpClient.cache().networkCount());
@@ -108,7 +93,6 @@
 
       JsonReader jr = new JsonReader(response.body().charStream());
       return parseFullDataSet(jr);
->>>>>>> d33a6067
     }
   }
 }