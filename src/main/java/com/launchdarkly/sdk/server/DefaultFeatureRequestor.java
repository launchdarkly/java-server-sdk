package com.launchdarkly.sdk.server;

import com.google.common.annotations.VisibleForTesting;
import com.google.gson.stream.JsonReader;
import com.launchdarkly.logging.LDLogger;
import com.launchdarkly.sdk.server.HttpErrors.HttpErrorException;
import com.launchdarkly.sdk.server.subsystems.DataStoreTypes.FullDataSet;
import com.launchdarkly.sdk.server.subsystems.DataStoreTypes.ItemDescriptor;
import com.launchdarkly.sdk.server.subsystems.SerializationException;

import java.io.IOException;
import java.net.URI;
import java.nio.file.Files;
import java.nio.file.Path;

import static com.launchdarkly.sdk.server.DataModelSerialization.parseFullDataSet;

import okhttp3.Cache;
import okhttp3.Headers;
import okhttp3.OkHttpClient;
import okhttp3.Request;
import okhttp3.Response;

/**
 * Implementation of getting flag data via a polling request.
 */
final class DefaultFeatureRequestor implements FeatureRequestor {
  private static final long MAX_HTTP_CACHE_SIZE_BYTES = 10 * 1024 * 1024; // 10 MB
  
  @VisibleForTesting final URI baseUri;
  private final OkHttpClient httpClient;
  private final URI pollingUri;
  private final Headers headers;
  private final Path cacheDir;
  private final LDLogger logger;

  DefaultFeatureRequestor(HttpProperties httpProperties, URI baseUri, LDLogger logger) {
    this.baseUri = baseUri;
<<<<<<< HEAD
    this.pollingUri = HttpHelpers.concatenateUriPath(baseUri, StandardEndpoints.POLLING_REQUEST_PATH);
=======
    this.pollingUri = concatenateUriPath(baseUri, StandardEndpoints.POLLING_REQUEST_PATH);
    this.logger = logger;
>>>>>>> 758a1c38
    
    OkHttpClient.Builder httpBuilder = httpProperties.toHttpClientBuilder();
    this.headers = httpProperties.toHeadersBuilder().build();

    try {
      cacheDir = Files.createTempDirectory("LaunchDarklySDK");
    } catch (IOException e) {
      throw new RuntimeException("unable to create cache directory for polling", e);
    }
    Cache cache = new Cache(cacheDir.toFile(), MAX_HTTP_CACHE_SIZE_BYTES);
    httpBuilder.cache(cache);

    httpClient = httpBuilder.build();
  }

  public void close() {
    HttpProperties.shutdownHttpClient(httpClient);
    Util.deleteDirectory(cacheDir);
  }
  
  public FullDataSet<ItemDescriptor> getAllData(boolean returnDataEvenIfCached)
      throws IOException, HttpErrorException, SerializationException {
    Request request = new Request.Builder()
        .url(pollingUri.toURL())
        .headers(headers)
        .get()
        .build();

    logger.debug("Making request: " + request);

    try (Response response = httpClient.newCall(request).execute()) {
      boolean wasCached = response.networkResponse() == null || response.networkResponse().code() == 304;
      if (wasCached && !returnDataEvenIfCached) {
        logger.debug("Get flag(s) got cached response, will not parse");
        logger.debug("Cache hit count: {} Cache network count: {} ",
            httpClient.cache().hitCount(), httpClient.cache().networkCount());
        return null;
      }

      logger.debug("Get flag(s) response: {}", response);
      logger.debug("Network response: {}", response.networkResponse());
      logger.debug("Cache hit count: {} Cache network count: {}",
          httpClient.cache().hitCount(), httpClient.cache().networkCount());
      logger.debug("Cache response: {}", response.cacheResponse());

      if (!response.isSuccessful()) {
        throw new HttpErrorException(response.code());
      }

      JsonReader jr = new JsonReader(response.body().charStream());
      return parseFullDataSet(jr);
    }
  }
}<|MERGE_RESOLUTION|>--- conflicted
+++ resolved
@@ -36,12 +36,8 @@
 
   DefaultFeatureRequestor(HttpProperties httpProperties, URI baseUri, LDLogger logger) {
     this.baseUri = baseUri;
-<<<<<<< HEAD
     this.pollingUri = HttpHelpers.concatenateUriPath(baseUri, StandardEndpoints.POLLING_REQUEST_PATH);
-=======
-    this.pollingUri = concatenateUriPath(baseUri, StandardEndpoints.POLLING_REQUEST_PATH);
     this.logger = logger;
->>>>>>> 758a1c38
     
     OkHttpClient.Builder httpBuilder = httpProperties.toHttpClientBuilder();
     this.headers = httpProperties.toHeadersBuilder().build();
