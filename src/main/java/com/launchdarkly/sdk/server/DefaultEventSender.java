package com.launchdarkly.sdk.server;

import com.launchdarkly.logging.LDLogger;
<<<<<<< HEAD
import com.launchdarkly.logging.Logs;
import com.launchdarkly.sdk.server.subsystems.ClientContext;
import com.launchdarkly.sdk.server.subsystems.EventSender;
import com.launchdarkly.sdk.server.subsystems.EventSenderFactory;
import com.launchdarkly.sdk.server.subsystems.HttpConfiguration;
=======
import com.launchdarkly.sdk.server.interfaces.BasicConfiguration;
import com.launchdarkly.sdk.server.interfaces.EventSender;
import com.launchdarkly.sdk.server.interfaces.EventSenderFactory;
import com.launchdarkly.sdk.server.interfaces.HttpConfiguration;
>>>>>>> 21cb4d3f

import java.io.IOException;
import java.net.URI;
import java.text.ParseException;
import java.text.SimpleDateFormat;
import java.time.Duration;
import java.util.Date;
import java.util.Locale;
import java.util.UUID;

import static com.launchdarkly.sdk.server.Util.checkIfErrorIsRecoverableAndLog;
import static com.launchdarkly.sdk.server.Util.concatenateUriPath;
import static com.launchdarkly.sdk.server.Util.configureHttpClientBuilder;
import static com.launchdarkly.sdk.server.Util.describeDuration;
import static com.launchdarkly.sdk.server.Util.getHeadersBuilderFor;
import static com.launchdarkly.sdk.server.Util.httpErrorDescription;
import static com.launchdarkly.sdk.server.Util.shutdownHttpClient;

import okhttp3.Headers;
import okhttp3.MediaType;
import okhttp3.OkHttpClient;
import okhttp3.Request;
import okhttp3.RequestBody;
import okhttp3.Response;

final class DefaultEventSender implements EventSender {
  static final Duration DEFAULT_RETRY_DELAY = Duration.ofSeconds(1);
  private static final String EVENT_SCHEMA_HEADER = "X-LaunchDarkly-Event-Schema";
  private static final String EVENT_SCHEMA_VERSION = "3";
  private static final String EVENT_PAYLOAD_ID_HEADER = "X-LaunchDarkly-Payload-ID";
  private static final MediaType JSON_CONTENT_TYPE = MediaType.parse("application/json; charset=utf-8");
  private static final SimpleDateFormat HTTP_DATE_FORMAT = new SimpleDateFormat("EEE, dd MMM yyyy HH:mm:ss zzz",
      Locale.US); // server dates as defined by RFC-822/RFC-1123 use English day/month names
  private static final Object HTTP_DATE_FORMAT_LOCK = new Object(); // synchronize on this because DateFormat isn't thread-safe

  private final OkHttpClient httpClient;
  private final Headers baseHeaders;
  final Duration retryDelay; // visible for testing
  private final LDLogger logger;
  
  DefaultEventSender(
      HttpConfiguration httpConfiguration,
      Duration retryDelay,
      LDLogger logger
      ) {
    OkHttpClient.Builder httpBuilder = new OkHttpClient.Builder();
    configureHttpClientBuilder(httpConfiguration, httpBuilder);
    this.httpClient = httpBuilder.build();
    this.logger = logger;

    this.baseHeaders = getHeadersBuilderFor(httpConfiguration)
        .add("Content-Type", "application/json")
        .build();
    
    this.retryDelay = retryDelay == null ? DEFAULT_RETRY_DELAY : retryDelay;
  }
  
  @Override
  public void close() throws IOException {
    shutdownHttpClient(httpClient);
  }

  @Override
  public Result sendEventData(EventDataKind kind, String data, int eventCount, URI eventsBaseUri) {
    if (data == null || data.isEmpty()) {
      // DefaultEventProcessor won't normally pass us an empty payload, but if it does, don't bother sending
      return new Result(true, false, null);
    }
    
    Headers.Builder headersBuilder = baseHeaders.newBuilder();
    String path;
    String description;
    
    switch (kind) {
    case ANALYTICS:
      path = StandardEndpoints.ANALYTICS_EVENTS_POST_REQUEST_PATH;
      String eventPayloadId = UUID.randomUUID().toString();
      headersBuilder.add(EVENT_PAYLOAD_ID_HEADER, eventPayloadId);
      headersBuilder.add(EVENT_SCHEMA_HEADER, EVENT_SCHEMA_VERSION);
      description = String.format("%d event(s)", eventCount);
      break;
    case DIAGNOSTICS:
      path = StandardEndpoints.DIAGNOSTIC_EVENTS_POST_REQUEST_PATH;
      description = "diagnostic event";
      break;
    default:
      throw new IllegalArgumentException("kind"); // COVERAGE: unreachable code, those are the only enum values
    }
    
    URI uri = concatenateUriPath(eventsBaseUri, path);
    Headers headers = headersBuilder.build();
    RequestBody body = RequestBody.create(data, JSON_CONTENT_TYPE);
    boolean mustShutDown = false;
    
    logger.debug("Posting {} to {} with payload: {}", description, uri, data);

    for (int attempt = 0; attempt < 2; attempt++) {
      if (attempt > 0) {
        logger.warn("Will retry posting {} after {}", description, describeDuration(retryDelay));
        try {
          Thread.sleep(retryDelay.toMillis());
        } catch (InterruptedException e) { // COVERAGE: there's no way to cause this in tests
        }
      }

      Request request = new Request.Builder()
          .url(uri.toASCIIString())
          .post(body)
          .headers(headers)
          .build();

      long startTime = System.currentTimeMillis();
      String nextActionMessage = attempt == 0 ? "will retry" : "some events were dropped";
      String errorContext = "posting " + description;
      
      try (Response response = httpClient.newCall(request).execute()) {
        long endTime = System.currentTimeMillis();
        logger.debug("{} delivery took {} ms, response status {}", description, endTime - startTime, response.code());
        
        if (response.isSuccessful()) {
          return new Result(true, false, parseResponseDate(response));
        }
        
        String errorDesc = httpErrorDescription(response.code());
        boolean recoverable = checkIfErrorIsRecoverableAndLog(
            logger,
            errorDesc,
            errorContext,
            response.code(),
            nextActionMessage
            );
        if (!recoverable) {
          mustShutDown = true;
          break;
        }
      } catch (IOException e) {
        checkIfErrorIsRecoverableAndLog(logger, e.toString(), errorContext, 0, nextActionMessage);
      }
    }
    
    return new Result(false, mustShutDown, null);
  }
  
  private final Date parseResponseDate(Response response) {
    String dateStr = response.header("Date");
    if (dateStr != null) {
      try {
        // DateFormat is not thread-safe, so must synchronize
        synchronized (HTTP_DATE_FORMAT_LOCK) {
          return HTTP_DATE_FORMAT.parse(dateStr);
        }
      } catch (ParseException e) {
        logger.warn("Received invalid Date header from events service");
      }
    }
    return null;
  }
  
  static final class Factory implements EventSenderFactory {
    @Override
<<<<<<< HEAD
    public EventSender createEventSender(ClientContext clientContext) {
      return new DefaultEventSender(clientContext.getHttp(), DefaultEventSender.DEFAULT_RETRY_DELAY,
          LDLogger.withAdapter(Logs.none(), ""));
=======
    public EventSender createEventSender(BasicConfiguration basicConfiguration, HttpConfiguration httpConfiguration) {
      return new DefaultEventSender(httpConfiguration, DefaultEventSender.DEFAULT_RETRY_DELAY,
          LDLogger.none());
    }
    
    @Override
    public EventSender createEventSender(
        BasicConfiguration basicConfiguration,
        HttpConfiguration httpConfiguration,
        LDLogger logger) {
      return new DefaultEventSender(httpConfiguration, DefaultEventSender.DEFAULT_RETRY_DELAY, logger);
>>>>>>> 21cb4d3f
    }
  }
}<|MERGE_RESOLUTION|>--- conflicted
+++ resolved
@@ -1,18 +1,10 @@
 package com.launchdarkly.sdk.server;
 
 import com.launchdarkly.logging.LDLogger;
-<<<<<<< HEAD
-import com.launchdarkly.logging.Logs;
 import com.launchdarkly.sdk.server.subsystems.ClientContext;
 import com.launchdarkly.sdk.server.subsystems.EventSender;
 import com.launchdarkly.sdk.server.subsystems.EventSenderFactory;
 import com.launchdarkly.sdk.server.subsystems.HttpConfiguration;
-=======
-import com.launchdarkly.sdk.server.interfaces.BasicConfiguration;
-import com.launchdarkly.sdk.server.interfaces.EventSender;
-import com.launchdarkly.sdk.server.interfaces.EventSenderFactory;
-import com.launchdarkly.sdk.server.interfaces.HttpConfiguration;
->>>>>>> 21cb4d3f
 
 import java.io.IOException;
 import java.net.URI;
@@ -173,23 +165,9 @@
   
   static final class Factory implements EventSenderFactory {
     @Override
-<<<<<<< HEAD
     public EventSender createEventSender(ClientContext clientContext) {
       return new DefaultEventSender(clientContext.getHttp(), DefaultEventSender.DEFAULT_RETRY_DELAY,
-          LDLogger.withAdapter(Logs.none(), ""));
-=======
-    public EventSender createEventSender(BasicConfiguration basicConfiguration, HttpConfiguration httpConfiguration) {
-      return new DefaultEventSender(httpConfiguration, DefaultEventSender.DEFAULT_RETRY_DELAY,
-          LDLogger.none());
-    }
-    
-    @Override
-    public EventSender createEventSender(
-        BasicConfiguration basicConfiguration,
-        HttpConfiguration httpConfiguration,
-        LDLogger logger) {
-      return new DefaultEventSender(httpConfiguration, DefaultEventSender.DEFAULT_RETRY_DELAY, logger);
->>>>>>> 21cb4d3f
+          clientContext.getBaseLogger().subLogger(Loggers.EVENTS_LOGGER_NAME));
     }
   }
 }