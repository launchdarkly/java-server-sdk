package com.launchdarkly.sdk.server;

import com.launchdarkly.logging.LDLogger;
import com.launchdarkly.sdk.server.subsystems.ClientContext;
import com.launchdarkly.sdk.server.subsystems.ComponentConfigurer;
import com.launchdarkly.sdk.server.subsystems.EventSender;
import com.launchdarkly.sdk.server.subsystems.HttpConfiguration;

import java.io.IOException;
import java.net.URI;
import java.text.ParseException;
import java.text.SimpleDateFormat;
import java.time.Duration;
import java.util.Date;
import java.util.Locale;
import java.util.UUID;

import static com.launchdarkly.sdk.server.Util.checkIfErrorIsRecoverableAndLog;
import static com.launchdarkly.sdk.server.Util.concatenateUriPath;
import static com.launchdarkly.sdk.server.Util.configureHttpClientBuilder;
import static com.launchdarkly.sdk.server.Util.describeDuration;
import static com.launchdarkly.sdk.server.Util.getHeadersBuilderFor;
import static com.launchdarkly.sdk.server.Util.httpErrorDescription;
import static com.launchdarkly.sdk.server.Util.shutdownHttpClient;

import okhttp3.Headers;
import okhttp3.MediaType;
import okhttp3.OkHttpClient;
import okhttp3.Request;
import okhttp3.RequestBody;
import okhttp3.Response;

final class DefaultEventSender implements EventSender {
  static final Duration DEFAULT_RETRY_DELAY = Duration.ofSeconds(1);
  private static final String EVENT_SCHEMA_HEADER = "X-LaunchDarkly-Event-Schema";
  private static final String EVENT_SCHEMA_VERSION = "3";
  private static final String EVENT_PAYLOAD_ID_HEADER = "X-LaunchDarkly-Payload-ID";
  private static final MediaType JSON_CONTENT_TYPE = MediaType.parse("application/json; charset=utf-8");
  private static final SimpleDateFormat HTTP_DATE_FORMAT = new SimpleDateFormat("EEE, dd MMM yyyy HH:mm:ss zzz",
      Locale.US); // server dates as defined by RFC-822/RFC-1123 use English day/month names
  private static final Object HTTP_DATE_FORMAT_LOCK = new Object(); // synchronize on this because DateFormat isn't thread-safe

  private final OkHttpClient httpClient;
  private final Headers baseHeaders;
  final Duration retryDelay; // visible for testing
  private final LDLogger logger;
  
  DefaultEventSender(
      HttpConfiguration httpConfiguration,
      Duration retryDelay,
      LDLogger logger
      ) {
    OkHttpClient.Builder httpBuilder = new OkHttpClient.Builder();
    configureHttpClientBuilder(httpConfiguration, httpBuilder);
    this.httpClient = httpBuilder.build();
    this.logger = logger;

    this.baseHeaders = getHeadersBuilderFor(httpConfiguration)
        .add("Content-Type", "application/json")
        .build();
    
    this.retryDelay = retryDelay == null ? DEFAULT_RETRY_DELAY : retryDelay;
  }
  
  @Override
  public void close() throws IOException {
    shutdownHttpClient(httpClient);
  }

  @Override
  public Result sendEventData(EventDataKind kind, String data, int eventCount, URI eventsBaseUri) {
    if (data == null || data.isEmpty()) {
      // DefaultEventProcessor won't normally pass us an empty payload, but if it does, don't bother sending
      return new Result(true, false, null);
    }
    
    Headers.Builder headersBuilder = baseHeaders.newBuilder();
    String path;
    String description;
    
    switch (kind) {
    case ANALYTICS:
      path = StandardEndpoints.ANALYTICS_EVENTS_POST_REQUEST_PATH;
      String eventPayloadId = UUID.randomUUID().toString();
      headersBuilder.add(EVENT_PAYLOAD_ID_HEADER, eventPayloadId);
      headersBuilder.add(EVENT_SCHEMA_HEADER, EVENT_SCHEMA_VERSION);
      description = String.format("%d event(s)", eventCount);
      break;
    case DIAGNOSTICS:
      path = StandardEndpoints.DIAGNOSTIC_EVENTS_POST_REQUEST_PATH;
      description = "diagnostic event";
      break;
    default:
      throw new IllegalArgumentException("kind"); // COVERAGE: unreachable code, those are the only enum values
    }
    
    URI uri = concatenateUriPath(eventsBaseUri, path);
    Headers headers = headersBuilder.build();
    RequestBody body = RequestBody.create(data, JSON_CONTENT_TYPE);
    boolean mustShutDown = false;
    
    logger.debug("Posting {} to {} with payload: {}", description, uri, data);

    for (int attempt = 0; attempt < 2; attempt++) {
      if (attempt > 0) {
        logger.warn("Will retry posting {} after {}", description, describeDuration(retryDelay));
        try {
          Thread.sleep(retryDelay.toMillis());
        } catch (InterruptedException e) { // COVERAGE: there's no way to cause this in tests
        }
      }

      Request request = new Request.Builder()
          .url(uri.toASCIIString())
          .post(body)
          .headers(headers)
          .build();

      long startTime = System.currentTimeMillis();
      String nextActionMessage = attempt == 0 ? "will retry" : "some events were dropped";
      String errorContext = "posting " + description;
      
      try (Response response = httpClient.newCall(request).execute()) {
        long endTime = System.currentTimeMillis();
        logger.debug("{} delivery took {} ms, response status {}", description, endTime - startTime, response.code());
        
        if (response.isSuccessful()) {
          return new Result(true, false, parseResponseDate(response));
        }
        
        String errorDesc = httpErrorDescription(response.code());
        boolean recoverable = checkIfErrorIsRecoverableAndLog(
            logger,
            errorDesc,
            errorContext,
            response.code(),
            nextActionMessage
            );
        if (!recoverable) {
          mustShutDown = true;
          break;
        }
      } catch (IOException e) {
        checkIfErrorIsRecoverableAndLog(logger, e.toString(), errorContext, 0, nextActionMessage);
      }
    }
    
    return new Result(false, mustShutDown, null);
  }
  
  private final Date parseResponseDate(Response response) {
    String dateStr = response.header("Date");
    if (dateStr != null) {
      try {
        // DateFormat is not thread-safe, so must synchronize
        synchronized (HTTP_DATE_FORMAT_LOCK) {
          return HTTP_DATE_FORMAT.parse(dateStr);
        }
      } catch (ParseException e) {
        logger.warn("Received invalid Date header from events service");
      }
    }
    return null;
  }
  
  static final class Factory implements ComponentConfigurer<EventSender> {
    @Override
<<<<<<< HEAD
    public EventSender build(ClientContext clientContext) {
      return new DefaultEventSender(clientContext.getHttp(), DefaultEventSender.DEFAULT_RETRY_DELAY);
=======
    public EventSender createEventSender(ClientContext clientContext) {
      return new DefaultEventSender(clientContext.getHttp(), DefaultEventSender.DEFAULT_RETRY_DELAY,
          clientContext.getBaseLogger().subLogger(Loggers.EVENTS_LOGGER_NAME));
>>>>>>> 74134439
    }
  }
}<|MERGE_RESOLUTION|>--- conflicted
+++ resolved
@@ -165,14 +165,9 @@
   
   static final class Factory implements ComponentConfigurer<EventSender> {
     @Override
-<<<<<<< HEAD
     public EventSender build(ClientContext clientContext) {
-      return new DefaultEventSender(clientContext.getHttp(), DefaultEventSender.DEFAULT_RETRY_DELAY);
-=======
-    public EventSender createEventSender(ClientContext clientContext) {
       return new DefaultEventSender(clientContext.getHttp(), DefaultEventSender.DEFAULT_RETRY_DELAY,
           clientContext.getBaseLogger().subLogger(Loggers.EVENTS_LOGGER_NAME));
->>>>>>> 74134439
     }
   }
 }