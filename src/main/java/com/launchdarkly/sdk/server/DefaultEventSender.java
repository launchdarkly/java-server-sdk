package com.launchdarkly.sdk.server;

import com.launchdarkly.logging.LDLogger;

import java.io.IOException;
import java.net.URI;
import java.text.ParseException;
import java.text.SimpleDateFormat;
import java.util.Date;
import java.util.Locale;
import java.util.UUID;

import static com.launchdarkly.sdk.server.HttpErrors.checkIfErrorIsRecoverableAndLog;
import static com.launchdarkly.sdk.server.HttpErrors.httpErrorDescription;

import okhttp3.Headers;
import okhttp3.MediaType;
import okhttp3.OkHttpClient;
import okhttp3.Request;
import okhttp3.RequestBody;
import okhttp3.Response;

final class DefaultEventSender implements EventSender {
<<<<<<< HEAD
  private static final Logger logger = Loggers.EVENTS;
  
  static final long DEFAULT_RETRY_DELAY_MILLIS = 1000;
=======
  static final Duration DEFAULT_RETRY_DELAY = Duration.ofSeconds(1);
>>>>>>> 758a1c38
  private static final String EVENT_SCHEMA_HEADER = "X-LaunchDarkly-Event-Schema";
  private static final String EVENT_SCHEMA_VERSION = "4";
  private static final String EVENT_PAYLOAD_ID_HEADER = "X-LaunchDarkly-Payload-ID";
  private static final MediaType JSON_CONTENT_TYPE = MediaType.parse("application/json; charset=utf-8");
  private static final SimpleDateFormat HTTP_DATE_FORMAT = new SimpleDateFormat("EEE, dd MMM yyyy HH:mm:ss zzz",
      Locale.US); // server dates as defined by RFC-822/RFC-1123 use English day/month names
  private static final Object HTTP_DATE_FORMAT_LOCK = new Object(); // synchronize on this because DateFormat isn't thread-safe

  private final OkHttpClient httpClient;
  private final Headers baseHeaders;
<<<<<<< HEAD
  final long retryDelayMillis; // visible for testing

  DefaultEventSender(
      HttpProperties httpProperties,
      long retryDelayMillis
=======
  final Duration retryDelay; // visible for testing
  private final LDLogger logger;
  
  DefaultEventSender(
      HttpProperties httpProperties,
      Duration retryDelay,
      LDLogger logger
>>>>>>> 758a1c38
      ) {
    this.httpClient = httpProperties.toHttpClientBuilder().build();
    this.logger = logger;

    this.baseHeaders = httpProperties.toHeadersBuilder()
        .add("Content-Type", "application/json")
        .build();
    
    this.retryDelayMillis = retryDelayMillis <= 0 ? DEFAULT_RETRY_DELAY_MILLIS : retryDelayMillis;
  }
  
  @Override
  public void close() throws IOException {
    HttpProperties.shutdownHttpClient(httpClient);
  }
  
  @Override
  public Result sendAnalyticsEvents(byte[] data, int eventCount, URI eventsBaseUri) {
    return sendEventData(false, data, eventCount, eventsBaseUri);
  }

  @Override
  public Result sendDiagnosticEvent(byte[] data, URI eventsBaseUri) {
    return sendEventData(true, data, 1, eventsBaseUri);
  }
  
  private Result sendEventData(boolean isDiagnostic, byte[] data, int eventCount, URI eventsBaseUri) {
    if (data == null || data.length == 0) {
      // DefaultEventProcessor won't normally pass us an empty payload, but if it does, don't bother sending
      return new Result(true, false, null);
    }
    
    Headers.Builder headersBuilder = baseHeaders.newBuilder();
    String path;
    String description;
    
    if (isDiagnostic) {
      path = StandardEndpoints.DIAGNOSTIC_EVENTS_POST_REQUEST_PATH;
      description = "diagnostic event";    
    } else {
      path = StandardEndpoints.ANALYTICS_EVENTS_POST_REQUEST_PATH;
      String eventPayloadId = UUID.randomUUID().toString();
      headersBuilder.add(EVENT_PAYLOAD_ID_HEADER, eventPayloadId);
      headersBuilder.add(EVENT_SCHEMA_HEADER, EVENT_SCHEMA_VERSION);
      description = String.format("%d event(s)", eventCount);
    }
    
    URI uri = HttpHelpers.concatenateUriPath(eventsBaseUri, path);
    Headers headers = headersBuilder.build();
    RequestBody body = RequestBody.create(data, JSON_CONTENT_TYPE);
    boolean mustShutDown = false;
    
    logger.debug("Posting {} to {} with payload: {}", description, uri, data);

    for (int attempt = 0; attempt < 2; attempt++) {
      if (attempt > 0) {
        logger.warn("Will retry posting {} after {}ms", description, retryDelayMillis);
        try {
          Thread.sleep(retryDelayMillis);
        } catch (InterruptedException e) { // COVERAGE: there's no way to cause this in tests
        }
      }

      Request request = new Request.Builder()
          .url(uri.toASCIIString())
          .post(body)
          .headers(headers)
          .build();

      long startTime = System.currentTimeMillis();
      String nextActionMessage = attempt == 0 ? "will retry" : "some events were dropped";
      String errorContext = "posting " + description;
      
      try (Response response = httpClient.newCall(request).execute()) {
        long endTime = System.currentTimeMillis();
        logger.debug("{} delivery took {} ms, response status {}", description, endTime - startTime, response.code());
        
        if (response.isSuccessful()) {
          return new Result(true, false, parseResponseDate(response));
        }
        
        String errorDesc = httpErrorDescription(response.code());
        boolean recoverable = checkIfErrorIsRecoverableAndLog(
            logger,
            errorDesc,
            errorContext,
            response.code(),
            nextActionMessage
            );
        if (!recoverable) {
          mustShutDown = true;
          break;
        }
      } catch (IOException e) {
        checkIfErrorIsRecoverableAndLog(logger, e.toString(), errorContext, 0, nextActionMessage);
      }
    }
    
    return new Result(false, mustShutDown, null);
  }
  
  private final Date parseResponseDate(Response response) {
    String dateStr = response.header("Date");
    if (dateStr != null) {
      try {
        // DateFormat is not thread-safe, so must synchronize
        synchronized (HTTP_DATE_FORMAT_LOCK) {
          return HTTP_DATE_FORMAT.parse(dateStr);
        }
      } catch (ParseException e) {
        logger.warn("Received invalid Date header from events service");
      }
    }
    return null;
  }
}<|MERGE_RESOLUTION|>--- conflicted
+++ resolved
@@ -20,14 +20,8 @@
 import okhttp3.RequestBody;
 import okhttp3.Response;
 
-final class DefaultEventSender implements EventSender {
-<<<<<<< HEAD
-  private static final Logger logger = Loggers.EVENTS;
-  
+final class DefaultEventSender implements EventSender {  
   static final long DEFAULT_RETRY_DELAY_MILLIS = 1000;
-=======
-  static final Duration DEFAULT_RETRY_DELAY = Duration.ofSeconds(1);
->>>>>>> 758a1c38
   private static final String EVENT_SCHEMA_HEADER = "X-LaunchDarkly-Event-Schema";
   private static final String EVENT_SCHEMA_VERSION = "4";
   private static final String EVENT_PAYLOAD_ID_HEADER = "X-LaunchDarkly-Payload-ID";
@@ -38,21 +32,13 @@
 
   private final OkHttpClient httpClient;
   private final Headers baseHeaders;
-<<<<<<< HEAD
   final long retryDelayMillis; // visible for testing
+  private final LDLogger logger;
 
   DefaultEventSender(
       HttpProperties httpProperties,
-      long retryDelayMillis
-=======
-  final Duration retryDelay; // visible for testing
-  private final LDLogger logger;
-  
-  DefaultEventSender(
-      HttpProperties httpProperties,
-      Duration retryDelay,
+      long retryDelayMillis,
       LDLogger logger
->>>>>>> 758a1c38
       ) {
     this.httpClient = httpProperties.toHttpClientBuilder().build();
     this.logger = logger;
