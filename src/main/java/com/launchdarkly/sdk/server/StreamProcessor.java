--- conflicted
+++ resolved
@@ -46,7 +46,6 @@
  * Error handling works as follows:
  * 1. If any event is malformed, we must assume the stream is broken and we may have missed updates. Restart it.
  * 2. If we try to put updates into the data store and we get an error, we must assume something's wrong with the
-<<<<<<< HEAD
  * data store.
  * 2a. If the data store supports status notifications (which all persistent stores normally do), then we can
  * assume it has entered a failed state and will notify us once it is working again. If and when it recovers, then
@@ -57,15 +56,7 @@
  * restart the stream.
  * 3. If we receive an unrecoverable error like HTTP 401, we close the stream and don't retry. Any other HTTP
  * error or network error causes a retry with backoff.
- * 4. We close the closeWhenReady channel to tell the client initialization logic that initialization has either
-=======
- * data store. We must assume that updates have been lost, so we'll restart the stream. (Starting in version 5.0,
- * we will be able to do this in a smarter way and not restart the stream until the store is actually working
- * again, but in 4.x we don't have the monitoring mechanism for this.)
- * 3. If we receive an unrecoverable error like HTTP 401, we close the stream and don't retry. Any other HTTP
- * error or network error causes a retry with backoff.
  * 4. We set the Future returned by start() to tell the client initialization logic that initialization has either
->>>>>>> ec6fdac0
  * succeeded (we got an initial payload and successfully stored it) or permanently failed (we got a 401, etc.).
  * Otherwise, the client initialization method may time out but we will still be retrying in the background, and
  * if we succeed then the client can detect that we're initialized now by calling our Initialized method.
@@ -191,147 +182,9 @@
       return result;
     };
 
-<<<<<<< HEAD
     EventHandler handler = new StreamEventHandler(initFuture);
     
     es = eventSourceCreator.createEventSource(new EventSourceParams(handler,
-=======
-    EventHandler handler = new EventHandler() {
-
-      @Override
-      public void onOpen() throws Exception {
-      }
-
-      @Override
-      public void onClosed() throws Exception {
-      }
-
-      @Override
-      public void onMessage(String name, MessageEvent event) {
-        try {
-          switch (name) {
-            case PUT: {
-              recordStreamInit(false);
-              esStarted = 0;
-              PutData putData = parseStreamJson(PutData.class, event.getData());
-              try {
-                dataStoreUpdates.init(DefaultFeatureRequestor.toFullDataSet(putData.data));
-              } catch (Exception e) {
-                throw new StreamStoreException(e);
-              }
-              if (!initialized.getAndSet(true)) {
-                initFuture.set(null);
-                logger.info("Initialized LaunchDarkly client.");
-              }
-              break;
-            }
-            case PATCH: {
-              PatchData data = parseStreamJson(PatchData.class, event.getData());
-              Map.Entry<DataKind, String> kindAndKey = getKindAndKeyFromStreamApiPath(data.path);
-              if (kindAndKey == null) {
-                break;
-              }
-              DataKind kind = kindAndKey.getKey();
-              String key = kindAndKey.getValue();
-              VersionedData item = deserializeFromParsedJson(kind, data.data);
-              try {
-                dataStoreUpdates.upsert(kind, key, new ItemDescriptor(item.getVersion(), item));
-              } catch (Exception e) {
-                throw new StreamStoreException(e);
-              }
-              break;
-            }
-            case DELETE: {
-              DeleteData data = parseStreamJson(DeleteData.class, event.getData());
-              ItemDescriptor placeholder = new ItemDescriptor(data.version, null);
-              Map.Entry<DataKind, String> kindAndKey = getKindAndKeyFromStreamApiPath(data.path);
-              if (kindAndKey == null) {
-                break;
-              }
-              DataKind kind = kindAndKey.getKey();
-              String key = kindAndKey.getValue();
-              try {
-                dataStoreUpdates.upsert(kind, key, placeholder);
-              } catch (Exception e) {
-                throw new StreamStoreException(e);
-              }
-              break;
-            }
-            case INDIRECT_PUT:
-              FeatureRequestor.AllData allData;
-              try {
-                allData = requestor.getAllData();
-              } catch (HttpErrorException e) {
-                throw new StreamInputException(e);
-              } catch (IOException e) {
-                throw new StreamInputException(e);
-              }
-              try {
-                dataStoreUpdates.init(DefaultFeatureRequestor.toFullDataSet(allData));
-              } catch (Exception e) {
-                throw new StreamStoreException(e);
-              }
-              if (!initialized.getAndSet(true)) {
-                initFuture.set(null);
-                logger.info("Initialized LaunchDarkly client.");
-              }
-              break;
-            case INDIRECT_PATCH:
-              String path = event.getData();
-              Map.Entry<DataKind, String> kindAndKey = getKindAndKeyFromStreamApiPath(path);
-              if (kindAndKey == null) {
-                break;
-              }
-              DataKind kind = kindAndKey.getKey();
-              String key = kindAndKey.getValue();
-              VersionedData item;
-              try {
-                item = (Object)kind == SEGMENTS ? requestor.getSegment(key) : requestor.getFlag(key);
-              } catch (Exception e) {
-                throw new StreamInputException(e);
-              }
-              try {
-                dataStoreUpdates.upsert(kind, key, new ItemDescriptor(item.getVersion(), item));
-              } catch (Exception e) {
-                throw new StreamStoreException(e);
-              }
-              break;
-            default:
-              logger.warn("Unexpected event found in stream: " + event.getData());
-              break;
-          }
-        } catch (StreamInputException e) {
-          logger.error("LaunchDarkly service request failed or received invalid data: {}", e.toString());
-          logger.debug(e.toString(), e);
-          es.restart();
-        } catch (StreamStoreException e) {
-          if (!lastStoreUpdateFailed) {
-            logger.error("Unexpected data store failure when storing updates from stream: {}",
-                e.getCause().toString());
-            logger.debug(e.getCause().toString(), e.getCause());
-            lastStoreUpdateFailed = true;
-          }
-          es.restart();
-        } catch (Exception e) {
-          logger.error("Unexpected exception in stream processor: {}", e.toString());
-          logger.debug(e.toString(), e);
-        }
-      }
-
-      @Override
-      public void onComment(String comment) {
-        logger.debug("Received a heartbeat");
-      }
-
-      @Override
-      public void onError(Throwable throwable) {
-        logger.warn("Encountered EventSource error: {}", throwable.toString());
-        logger.debug(throwable.toString(), throwable);
-      }
-    };
-
-    es = eventSourceCreator.createEventSource(handler,
->>>>>>> ec6fdac0
         URI.create(streamUri.toASCIIString() + "/all"),
         initialReconnectDelay,
         wrappedConnectionErrorHandler,
@@ -365,7 +218,6 @@
     return initialized.get();
   }
 
-<<<<<<< HEAD
   private class StreamEventHandler implements EventHandler {
     private final SettableFuture<Void> initFuture;
     
@@ -410,6 +262,10 @@
             break;
         }
         lastStoreUpdateFailed = false;
+      } catch (StreamInputException e) {
+        logger.error("LaunchDarkly service request failed or received invalid data: {}", e.toString());
+        logger.debug(e.toString(), e);
+        es.restart();
       } catch (StreamStoreException e) {
         // See item 2 in error handling comments at top of class
         if (!lastStoreUpdateFailed) {
@@ -430,7 +286,7 @@
       }
     }
 
-    private void handlePut(String eventData) throws StreamStoreException {
+    private void handlePut(String eventData) throws StreamInputException, StreamStoreException {
       recordStreamInit(false);
       esStarted = 0;
       PutData putData = parseStreamJson(PutData.class, eventData);
@@ -446,22 +302,28 @@
       }
     }
 
-    private void handlePatch(String eventData) throws StreamStoreException {
+    private void handlePatch(String eventData) throws StreamInputException, StreamStoreException {
       PatchData data = parseStreamJson(PatchData.class, eventData);
       Map.Entry<DataKind, String> kindAndKey = getKindAndKeyFromStreamApiPath(data.path);
+      if (kindAndKey == null) {
+        return;
+      }
       DataKind kind = kindAndKey.getKey();
       String key = kindAndKey.getValue();
-      ItemDescriptor item = deserializeFromParsedJson(kind, data.data);
-      try {
-        dataStoreUpdates.upsert(kind, key, item);
+      VersionedData item = deserializeFromParsedJson(kind, data.data);
+      try {
+        dataStoreUpdates.upsert(kind, key, new ItemDescriptor(item.getVersion(), item));
       } catch (Exception e) {
         throw new StreamStoreException(e);
       }
     }
 
-    private void handleDelete(String eventData) throws StreamStoreException {
+    private void handleDelete(String eventData) throws StreamInputException, StreamStoreException {
       DeleteData data = parseStreamJson(DeleteData.class, eventData);
       Map.Entry<DataKind, String> kindAndKey = getKindAndKeyFromStreamApiPath(data.path);
+      if (kindAndKey == null) {
+        return;
+      }
       DataKind kind = kindAndKey.getKey();
       String key = kindAndKey.getValue();
       ItemDescriptor placeholder = new ItemDescriptor(data.version, null);
@@ -486,11 +348,19 @@
       }
     }
 
-    private void handleIndirectPatch(String path) throws StreamStoreException, HttpErrorException, IOException {
+    private void handleIndirectPatch(String path) throws StreamInputException, StreamStoreException {
       Map.Entry<DataKind, String> kindAndKey = getKindAndKeyFromStreamApiPath(path);
       DataKind kind = kindAndKey.getKey();
       String key = kindAndKey.getValue();
-      VersionedData item = kind == SEGMENTS ? requestor.getSegment(key) : requestor.getFlag(key);
+      VersionedData item;
+      try {
+        item = kind == SEGMENTS ? requestor.getSegment(key) : requestor.getFlag(key);
+      } catch (Exception e) {
+        throw new StreamInputException(e);
+        // In this case, StreamInputException doesn't necessarily represent malformed data from the service - it
+        // could be that the request to the polling endpoint failed in some other way. But either way, we must
+        // assume that we did not get valid data from LD so we have missed an update.
+      }
       try {
         dataStoreUpdates.upsert(kind, key, new ItemDescriptor(item.getVersion(), item));
       } catch (Exception e) {
@@ -528,42 +398,8 @@
 
     return builder.build();
   }
-  
-  private static Map.Entry<DataKind, String> getKindAndKeyFromStreamApiPath(String path) {
-    for (DataKind kind: DataModel.ALL_DATA_KINDS) {
-      String prefix = (kind == SEGMENTS) ? "/segments/" : "/flags/";
-      if (path.startsWith(prefix)) {
-        return new AbstractMap.SimpleEntry<>(kind, path.substring(prefix.length()));
-      }
-    }
-    throw new RuntimeException(new IllegalArgumentException("unrecognized item path: " + path));
-  }
-
-  // This helper method is currently trivial but will be used for better error handling in the future, and helps to
-  // minimize usage of Gson-specific APIs throughout the code.
-  private static <T> T parseStreamJson(Class<T> c, String json) {
-    return JsonHelpers.gsonInstance().fromJson(json, c);
-  }
-  
-  private static ItemDescriptor deserializeFromParsedJson(DataKind kind, JsonElement parsedJson) {
-    VersionedData item;
-    if (kind == FEATURES) {
-      item = JsonHelpers.gsonInstance().fromJson(parsedJson, DataModel.FeatureFlag.class);
-    } else if (kind == SEGMENTS) {
-      item = JsonHelpers.gsonInstance().fromJson(parsedJson, DataModel.Segment.class);
-    } else { // this case should never happen
-      return kind.deserialize(JsonHelpers.gsonInstance().toJson(parsedJson));
-    }
-    return new ItemDescriptor(item.getVersion(), item);
-  }
-
-  // This exception class indicates that the data store failed to persist an update.
-  @SuppressWarnings("serial")
-  private static final class StreamStoreException extends Exception {
-    public StreamStoreException(Throwable cause) {
-=======
-  private static Map.Entry<DataKind, String> getKindAndKeyFromStreamApiPath(String path)
-      throws StreamInputException {
+
+  private static Map.Entry<DataKind, String> getKindAndKeyFromStreamApiPath(String path) throws StreamInputException {
     if (path == null) {
       throw new StreamInputException("missing item path");
     }
@@ -602,7 +438,6 @@
     }
     
     public StreamInputException(Throwable cause) {
->>>>>>> ec6fdac0
       super(cause);
     }
   }
