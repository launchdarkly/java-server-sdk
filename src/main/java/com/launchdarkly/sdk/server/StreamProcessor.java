--- conflicted
+++ resolved
@@ -38,6 +38,7 @@
 import static com.launchdarkly.sdk.server.Util.concatenateUriPath;
 
 import okhttp3.Headers;
+import okhttp3.OkHttpClient;
 
 /**
  * Implementation of the streaming data source, not including the lower-level SSE implementation which is in
@@ -102,14 +103,9 @@
     this.threadPriority = threadPriority;
     this.streamUri = streamUri;
     this.initialReconnectDelay = initialReconnectDelay;
-<<<<<<< HEAD
+    this.logger = logger;
 
     this.headers = httpProperties.toHeadersBuilder()
-=======
-    this.logger = logger;
-    
-    this.headers = getHeadersBuilderFor(httpConfig)
->>>>>>> 421c8c88
         .add("Accept", "text/event-stream")
         .build();
     
@@ -196,16 +192,11 @@
         .readBufferSize(5000)
         .streamEventData(true)
         .expectFields("event")
-<<<<<<< HEAD
         .loggerBaseName(Loggers.DATA_SOURCE_LOGGER_NAME)
-        .clientBuilderActions(clientBuilder -> {
-          httpProperties.applyToHttpClientBuilder(clientBuilder);
-=======
         .clientBuilderActions(new EventSource.Builder.ClientConfigurer() {
-          public void configure(OkHttpClient.Builder builder) {
-            configureHttpClientBuilder(httpConfig, builder);
+          public void configure(OkHttpClient.Builder clientBuilder) {
+            httpProperties.applyToHttpClientBuilder(clientBuilder);
           }
->>>>>>> 421c8c88
         })
         .connectionErrorHandler(wrappedConnectionErrorHandler)
         .headers(headers)
