--- conflicted
+++ resolved
@@ -326,23 +326,15 @@
     /**
      * Sets the flag to always return the specified boolean variation for all contexts.
      * <p>
-<<<<<<< HEAD
-     * VariationForAllUsers sets the flag to return the specified boolean variation by default for all contexts.
-     * <p>
-=======
->>>>>>> e809f0c1
      * Targeting is switched on, any existing targets or rules are removed, and the flag's variations are
      * set to true and false. The fallthrough variation is set to the specified value. The off variation is
      * left unchanged.
      *
      * @param variation the desired true/false variation to be returned for all contexts
      * @return the builder
-<<<<<<< HEAD
      * @see #variationForAll(int)
      * @see #valueForAll(LDValue)
-=======
      * @since 5.10.0
->>>>>>> e809f0c1
      */
     public FlagBuilder variationForAll(boolean variation) {
       return booleanFlag().variationForAll(variationForBoolean(variation));
@@ -357,56 +349,15 @@
      * 
      * @param variationIndex the desired variation: 0 for the first, 1 for the second, etc.
      * @return the builder
-<<<<<<< HEAD
      * @see #variationForAll(boolean)
      * @see #valueForAll(LDValue)
      */
     public FlagBuilder variationForAll(int variationIndex) {
       return on(true).clearRules().clearTargets().fallthroughVariation(variationIndex);
     }
-    
-    /**
-     * Sets the flag to always return the specified variation value for all contexts.
-=======
-     * @since 5.10.0
-     */
-    public FlagBuilder variationForAll(int variationIndex) {
-      return on(true).clearRules().clearUserTargets().fallthroughVariation(variationIndex);
-    }
-    
-    /**
-     * Deprecated name for {@link #variationForAll(boolean)}.
-     * <p>
-     * This method name will be dropped in a future SDK version because "users" will not always be the
-     * only kind of input for an evaluation.
-     *
-     * @param variation the desired true/false variation to be returned for all users
-     * @return the builder
-     * @deprecated Use {@link #variationForAll(boolean)}.
-     */
-    @Deprecated
-    public FlagBuilder variationForAllUsers(boolean variation) {
-      return variationForAll(variation);
-    }
-
-    /**
-     * Deprecated name for {@link #variationForAll(int)}.
-     * <p>
-     * This method name will be dropped in a future SDK version because "users" will not always be the
-     * only kind of input for an evaluation.
-     * 
-     * @param variationIndex the desired variation: 0 for the first, 1 for the second, etc.
-     * @return the builder
-     * @deprecated Use {@link #variationForAll(int)}.
-     */
-    @Deprecated
-    public FlagBuilder variationForAllUsers(int variationIndex) {
-      return variationForAll(variationIndex);
-    }
 
     /**
      * Sets the flag to always return the specified variation value for all users.
->>>>>>> e809f0c1
      * <p>
      * The value may be of any JSON type, as defined by {@link LDValue}. This method changes the
      * flag to have only a single variation, which is this value, and to return the same
@@ -422,24 +373,6 @@
       variations.clear();
       variations.add(value);
       return variationForAll(0);
-<<<<<<< HEAD
-=======
-    }
-    
-    /**
-     * Deprecated name for {@link #valueForAll(LDValue)}.
-     * <p>
-     * This method name will be dropped in a future SDK version because "users" will not always be the
-     * only kind of input for an evaluation.
-     * 
-     * @param value the desired value to be returned for all users
-     * @return the builder'
-     * @deprecated Use {@link #valueForAll(LDValue)}.
-     */
-    @Deprecated
-    public FlagBuilder valueForAllUsers(LDValue value) {
-      return valueForAll(value);
->>>>>>> e809f0c1
     }
     
     /**
