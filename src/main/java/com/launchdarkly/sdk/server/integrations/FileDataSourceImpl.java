package com.launchdarkly.sdk.server.integrations;

import com.google.common.collect.ImmutableList;
import com.launchdarkly.logging.LDLogger;
import com.launchdarkly.logging.LogValues;
import com.launchdarkly.sdk.LDValue;
import com.launchdarkly.sdk.server.integrations.FileDataSourceBuilder.SourceInfo;
import com.launchdarkly.sdk.server.integrations.FileDataSourceParsing.FileDataException;
import com.launchdarkly.sdk.server.integrations.FileDataSourceParsing.FlagFactory;
import com.launchdarkly.sdk.server.integrations.FileDataSourceParsing.FlagFileParser;
import com.launchdarkly.sdk.server.integrations.FileDataSourceParsing.FlagFileRep;
import com.launchdarkly.sdk.server.interfaces.DataSourceStatusProvider.ErrorInfo;
import com.launchdarkly.sdk.server.interfaces.DataSourceStatusProvider.ErrorKind;
import com.launchdarkly.sdk.server.interfaces.DataSourceStatusProvider.State;
import com.launchdarkly.sdk.server.subsystems.DataSource;
import com.launchdarkly.sdk.server.subsystems.DataSourceUpdateSink;
import com.launchdarkly.sdk.server.subsystems.DataStoreTypes.DataKind;
import com.launchdarkly.sdk.server.subsystems.DataStoreTypes.FullDataSet;
import com.launchdarkly.sdk.server.subsystems.DataStoreTypes.ItemDescriptor;
import com.launchdarkly.sdk.server.subsystems.DataStoreTypes.KeyedItems;

import java.io.ByteArrayInputStream;
import java.io.IOException;
import java.nio.file.FileSystem;
import java.nio.file.FileSystems;
import java.nio.file.Path;
import java.nio.file.WatchEvent;
import java.nio.file.WatchKey;
import java.nio.file.WatchService;
import java.nio.file.Watchable;
import java.time.Instant;
import java.util.AbstractMap;
import java.util.ArrayList;
import java.util.HashMap;
import java.util.HashSet;
import java.util.List;
import java.util.Map;
import java.util.Set;
import java.util.concurrent.CompletableFuture;
import java.util.concurrent.Future;
import java.util.concurrent.atomic.AtomicBoolean;
import java.util.concurrent.atomic.AtomicInteger;

import static com.launchdarkly.sdk.server.DataModel.FEATURES;
import static com.launchdarkly.sdk.server.DataModel.SEGMENTS;
import static java.nio.file.StandardWatchEventKinds.ENTRY_CREATE;
import static java.nio.file.StandardWatchEventKinds.ENTRY_DELETE;
import static java.nio.file.StandardWatchEventKinds.ENTRY_MODIFY;

/**
 * Implements taking flag data from files and putting it into the data store, at startup time and
 * optionally whenever files change.
 */
final class FileDataSourceImpl implements DataSource {
<<<<<<< HEAD
  private static final Logger logger = LoggerFactory.getLogger(LDClient.class.getName() + ".DataSource");

  private final DataSourceUpdateSink dataSourceUpdates;
=======
  private final DataSourceUpdates dataSourceUpdates;
>>>>>>> 74134439
  private final DataLoader dataLoader;
  private final FileData.DuplicateKeysHandling duplicateKeysHandling;
  private final AtomicBoolean inited = new AtomicBoolean(false);
  private final FileWatcher fileWatcher;
  private final LDLogger logger;
  
  FileDataSourceImpl(
      DataSourceUpdateSink dataSourceUpdates,
      List<SourceInfo> sources,
      boolean autoUpdate,
      FileData.DuplicateKeysHandling duplicateKeysHandling,
      LDLogger logger
      ) {
    this.dataSourceUpdates = dataSourceUpdates;
    this.dataLoader = new DataLoader(sources);
    this.duplicateKeysHandling = duplicateKeysHandling;
    this.logger = logger;

    FileWatcher fw = null;
    if (autoUpdate) {
      try {
        fw = FileWatcher.create(dataLoader.getSources(), logger);
      } catch (IOException e) {
        // COVERAGE: there is no way to simulate this condition in a unit test
        logger.error("Unable to watch files for auto-updating: {}", e.toString());
        logger.debug(e.toString(), e);
        fw = null;
      }
    }
    fileWatcher = fw;
  }
  
  @Override
  public Future<Void> start() {
    final Future<Void> initFuture = CompletableFuture.completedFuture(null);
    
    reload();
    
    // Note that if reload() finds any errors, it will not set our status to "initialized". But we
    // will still do all the other startup steps, because we still might end up getting valid data
    // if we are told to reload by the file watcher.

    if (fileWatcher != null) {
      fileWatcher.start(this::reload);
    }
    
    return initFuture;
  }

  private boolean reload() {
    DataBuilder builder = new DataBuilder(duplicateKeysHandling); 
    try {
      dataLoader.load(builder); 
    } catch (FileDataException e) {
      logger.error(e.getDescription());
      dataSourceUpdates.updateStatus(State.INTERRUPTED,
          new ErrorInfo(ErrorKind.INVALID_DATA, 0, e.getDescription(), Instant.now()));
      return false;
    }
    dataSourceUpdates.init(builder.build());
    dataSourceUpdates.updateStatus(State.VALID, null);
    inited.set(true);
    return true;
  }
  
  @Override
  public boolean isInitialized() {
    return inited.get();
  }

  @Override
  public void close() throws IOException {
    if (fileWatcher != null) {
      fileWatcher.stop();
    }
  }
  
  /**
   * If auto-updating is enabled, this component watches for file changes on a worker thread.
   */
  private static final class FileWatcher implements Runnable {
    private final WatchService watchService;
    private final Set<Path> watchedFilePaths;
    private Runnable fileModifiedAction;
    private final Thread thread;
    private final LDLogger logger;
    private volatile boolean stopped;

    private static FileWatcher create(Iterable<SourceInfo> sources, LDLogger logger) throws IOException {
      Set<Path> directoryPaths = new HashSet<>();
      Set<Path> absoluteFilePaths = new HashSet<>();
      FileSystem fs = FileSystems.getDefault();
      WatchService ws = fs.newWatchService();
      
      // In Java, you watch for filesystem changes at the directory level, not for individual files.
      for (SourceInfo s: sources) {
        Path p = s.toFilePath();
        if (p != null) {
          absoluteFilePaths.add(p);
          directoryPaths.add(p.getParent()); 
        }
      }
      for (Path d: directoryPaths) {
        d.register(ws, ENTRY_CREATE, ENTRY_MODIFY, ENTRY_DELETE);
      }
      
      return new FileWatcher(ws, absoluteFilePaths, logger);
    }
    
    private FileWatcher(WatchService watchService, Set<Path> watchedFilePaths, LDLogger logger) {
      this.watchService = watchService;
      this.watchedFilePaths = watchedFilePaths;
      this.logger = logger;
      
      thread = new Thread(this, FileDataSourceImpl.class.getName());
      thread.setDaemon(true);
    }
    
    public void run() {
      while (!stopped) {
        try {
          WatchKey key = watchService.take(); // blocks until a change is available or we are interrupted
          boolean watchedFileWasChanged = false;
          for (WatchEvent<?> event: key.pollEvents()) {
            Watchable w = key.watchable();
            Object context = event.context();
            if (w instanceof Path && context instanceof Path) {
              Path dirPath = (Path)w;
              Path fileNamePath = (Path)context;
              Path absolutePath = dirPath.resolve(fileNamePath);
              if (watchedFilePaths.contains(absolutePath)) {
                watchedFileWasChanged = true;
                break;
              }
            }
          }
          if (watchedFileWasChanged) {
            try {
              fileModifiedAction.run();
            } catch (Exception e) {
              // COVERAGE: there is no way to simulate this condition in a unit test
              logger.warn("Unexpected exception when reloading file data: {}", LogValues.exceptionSummary(e));
            }
          }
          key.reset(); // if we don't do this, the watch on this key stops working
        } catch (InterruptedException e) {
          // if we've been stopped we will drop out at the top of the while loop
        }
      }
    }
    
    public void start(Runnable fileModifiedAction) {
      this.fileModifiedAction = fileModifiedAction;
      thread.start();
    }
    
    public void stop() {
      stopped = true;
      thread.interrupt();
    }
  }
  
  /**
   * Implements the loading of flag data from one or more files. Will throw an exception if any file can't
   * be read or parsed, or if any flag or segment keys are duplicates.
   */
  static final class DataLoader {
    private final List<SourceInfo> sources;
    private final AtomicInteger lastVersion;

    public DataLoader(List<SourceInfo> sources) {
      this.sources = new ArrayList<>(sources);
      this.lastVersion = new AtomicInteger(0);
    }
    
    public Iterable<SourceInfo> getSources() {
      return sources;
    }
    
    public void load(DataBuilder builder) throws FileDataException
    {
      int version = lastVersion.incrementAndGet();
      for (SourceInfo s: sources) {
        try {
          byte[] data = s.readData();
          FlagFileParser parser = FlagFileParser.selectForContent(data);
          FlagFileRep fileContents = parser.parse(new ByteArrayInputStream(data));
          if (fileContents.flags != null) {
            for (Map.Entry<String, LDValue> e: fileContents.flags.entrySet()) {
              builder.add(FEATURES, e.getKey(), FlagFactory.flagFromJson(e.getValue(), version));
            }
          }
          if (fileContents.flagValues != null) {
            for (Map.Entry<String, LDValue> e: fileContents.flagValues.entrySet()) {
              builder.add(FEATURES, e.getKey(), FlagFactory.flagWithValue(e.getKey(), e.getValue(), version));
            }
          }
          if (fileContents.segments != null) {
            for (Map.Entry<String, LDValue> e: fileContents.segments.entrySet()) {
              builder.add(SEGMENTS, e.getKey(), FlagFactory.segmentFromJson(e.getValue(), version));
            }
          }
        } catch (FileDataException e) {
          throw new FileDataException(e.getMessage(), e.getCause(), s);
        } catch (IOException e) {
          throw new FileDataException(null, e, s);
        }
      }
    }
  }
  
  /**
   * Internal data structure that organizes flag/segment data into the format that the feature store
   * expects. Will throw an exception if we try to add the same flag or segment key more than once.
   */
  static final class DataBuilder {
    private final Map<DataKind, Map<String, ItemDescriptor>> allData = new HashMap<>();
    private final FileData.DuplicateKeysHandling duplicateKeysHandling;
    
    public DataBuilder(FileData.DuplicateKeysHandling duplicateKeysHandling) {
      this.duplicateKeysHandling = duplicateKeysHandling;
    }
    
    public FullDataSet<ItemDescriptor> build() {
      ImmutableList.Builder<Map.Entry<DataKind, KeyedItems<ItemDescriptor>>> allBuilder = ImmutableList.builder();
      for (Map.Entry<DataKind, Map<String, ItemDescriptor>> e0: allData.entrySet()) {
        allBuilder.add(new AbstractMap.SimpleEntry<>(e0.getKey(), new KeyedItems<>(e0.getValue().entrySet())));
      }
      return new FullDataSet<>(allBuilder.build());
    }
    
    public void add(DataKind kind, String key, ItemDescriptor item) throws FileDataException {
      Map<String, ItemDescriptor> items = allData.get(kind);
      if (items == null) {
        items = new HashMap<String, ItemDescriptor>();
        allData.put(kind, items);
      }
      if (items.containsKey(key)) {
        if (duplicateKeysHandling == FileData.DuplicateKeysHandling.IGNORE) {
          return;
        }
        throw new FileDataException("in " + kind.getName() + ", key \"" + key + "\" was already defined", null, null);
      }
      items.put(key, item);
    }
  }
}<|MERGE_RESOLUTION|>--- conflicted
+++ resolved
@@ -52,13 +52,7 @@
  * optionally whenever files change.
  */
 final class FileDataSourceImpl implements DataSource {
-<<<<<<< HEAD
-  private static final Logger logger = LoggerFactory.getLogger(LDClient.class.getName() + ".DataSource");
-
   private final DataSourceUpdateSink dataSourceUpdates;
-=======
-  private final DataSourceUpdates dataSourceUpdates;
->>>>>>> 74134439
   private final DataLoader dataLoader;
   private final FileData.DuplicateKeysHandling duplicateKeysHandling;
   private final AtomicBoolean inited = new AtomicBoolean(false);
