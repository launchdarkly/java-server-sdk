--- conflicted
+++ resolved
@@ -58,7 +58,6 @@
     
     ClientContext contextWithHttpAndLogging = new ClientContext(sdkKey, config.applicationInfo, httpConfig,
         loggingConfig, config.offline, config.serviceEndpoints, config.threadPriority);
-<<<<<<< HEAD
     
     // Create a diagnostic store only if diagnostics are enabled. Diagnostics are enabled as long as 1. the
     // opt-out property was not set in the config, and 2. we are using the standard event processor.
@@ -66,17 +65,6 @@
     if (!config.diagnosticOptOut && config.eventProcessorFactory instanceof EventProcessorBuilder) {
       diagnosticStore = new DiagnosticStore(
           ServerSideDiagnosticEvents.getSdkDiagnosticParams(contextWithHttpAndLogging, config));
-=======
-
-    DiagnosticEvent.Init diagnosticInitEvent = null;
-    if (!config.diagnosticOptOut && diagnosticAccumulator != null) {
-      diagnosticInitEvent = new DiagnosticEvent.Init(
-          diagnosticAccumulator.dataSinceDate,
-          diagnosticAccumulator.diagnosticId,
-          config,
-          contextWithHttpAndLogging
-          );
->>>>>>> 688100e2
     }
     
     return new ClientContextImpl(
