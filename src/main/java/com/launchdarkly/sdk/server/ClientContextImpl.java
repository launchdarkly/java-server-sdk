package com.launchdarkly.sdk.server;

<<<<<<< HEAD
import com.launchdarkly.logging.LDLogger;
import com.launchdarkly.sdk.server.interfaces.BasicConfiguration;
import com.launchdarkly.sdk.server.interfaces.ClientContext;
import com.launchdarkly.sdk.server.interfaces.HttpConfiguration;
import com.launchdarkly.sdk.server.interfaces.LoggingConfiguration;
=======
import com.launchdarkly.sdk.server.subsystems.ClientContext;
import com.launchdarkly.sdk.server.subsystems.HttpConfiguration;
import com.launchdarkly.sdk.server.subsystems.LoggingConfiguration;
>>>>>>> a02e8cbe

import java.util.concurrent.Executors;
import java.util.concurrent.ScheduledExecutorService;

/**
 * This is the package-private implementation of {@link ClientContext} that contains additional non-public
 * SDK objects that may be used by our internal components.
 * <p>
 * All component factories, whether they are built-in ones or custom ones from the application, receive a
 * {@link ClientContext} and can access its public properties. But only our built-in ones can see the
 * package-private properties, which they can do by calling {@code ClientContextImpl.get(ClientContext)}
 * to make sure that what they have is really a {@code ClientContextImpl} (as opposed to some other
 * implementation of {@link ClientContext}, which might have been created for instance in application
 * test code).
 */
final class ClientContextImpl extends ClientContext {
  private static volatile ScheduledExecutorService fallbackSharedExecutor = null;
  
  final ScheduledExecutorService sharedExecutor;
  final DiagnosticAccumulator diagnosticAccumulator;
  final DiagnosticEvent.Init diagnosticInitEvent;

  private ClientContextImpl(
      ClientContext baseContext,
      ScheduledExecutorService sharedExecutor,
      DiagnosticAccumulator diagnosticAccumulator,
      DiagnosticEvent.Init diagnosticInitEvent
  ) {
    super(baseContext.getSdkKey(), baseContext.getApplicationInfo(), baseContext.getHttp(),
        baseContext.getLogging(), baseContext.isOffline(), baseContext.getServiceEndpoints(),
        baseContext.getThreadPriority());
    this.sharedExecutor = sharedExecutor;
    this.diagnosticAccumulator = diagnosticAccumulator;
    this.diagnosticInitEvent = diagnosticInitEvent;
  }

  static ClientContextImpl fromConfig(
      String sdkKey,
      LDConfig config,
      ScheduledExecutorService sharedExecutor,
      DiagnosticAccumulator diagnosticAccumulator
<<<<<<< HEAD
  ) {
    LDLogger baseLogger;
    // There is some temporarily over-elaborate logic here because the component factory interfaces can't
    // be updated to make the dependencies more sensible till the next major version.
    BasicConfiguration tempBasic = new BasicConfiguration(sdkKey, configuration.offline, configuration.threadPriority,
        configuration.applicationInfo, configuration.serviceEndpoints, LDLogger.none());
    this.loggingConfiguration = configuration.loggingConfigFactory.createLoggingConfiguration(tempBasic);
    if (this.loggingConfiguration instanceof LoggingConfiguration.AdapterOptions) {
      LoggingConfiguration.AdapterOptions ao = (LoggingConfiguration.AdapterOptions)this.loggingConfiguration;
      baseLogger = LDLogger.withAdapter(ao.getLogAdapter(), ao.getBaseLoggerName());
    } else {
      baseLogger = makeDefaultLogger(tempBasic);
    }
    
    this.basicConfiguration = new BasicConfiguration(
        sdkKey,
        configuration.offline,
        configuration.threadPriority,
        configuration.applicationInfo,
        configuration.serviceEndpoints,
        baseLogger
        );
    
    this.httpConfiguration = configuration.httpConfigFactory.createHttpConfiguration(basicConfiguration);
 
    
    if (this.httpConfiguration.getProxy() != null) {
      baseLogger.info("Using proxy: {} {} authentication.",
          this.httpConfiguration.getProxy(),
          this.httpConfiguration.getProxyAuthentication() == null ? "without" : "with");
    }
    
    this.sharedExecutor = sharedExecutor;
=======
      ) {
    ClientContext minimalContext = new ClientContext(sdkKey, config.applicationInfo, null,
        null, config.offline, config.serviceEndpoints, config.threadPriority);
    LoggingConfiguration loggingConfig = config.loggingConfigFactory.createLoggingConfiguration(minimalContext);
    
    ClientContext contextWithLogging = new ClientContext(sdkKey, config.applicationInfo, null,
        loggingConfig, config.offline, config.serviceEndpoints, config.threadPriority);
    HttpConfiguration httpConfig = config.httpConfigFactory.createHttpConfiguration(contextWithLogging);
>>>>>>> a02e8cbe
    
    ClientContext contextWithHttpAndLogging = new ClientContext(sdkKey, config.applicationInfo, httpConfig,
        loggingConfig, config.offline, config.serviceEndpoints, config.threadPriority);
    
    DiagnosticEvent.Init diagnosticInitEvent = null;
    if (!config.diagnosticOptOut && diagnosticAccumulator != null) {
      diagnosticInitEvent = new DiagnosticEvent.Init(
          diagnosticAccumulator.dataSinceDate,
          diagnosticAccumulator.diagnosticId,
          config,
          contextWithHttpAndLogging
          );
    }
    
    return new ClientContextImpl(
        contextWithHttpAndLogging,
        sharedExecutor,
        config.diagnosticOptOut ? null : diagnosticAccumulator,
        diagnosticInitEvent
        );
  }
  
  private static LDLogger makeDefaultLogger(BasicConfiguration basicConfiguration) {
    LoggingConfiguration lc = Components.logging().createLoggingConfiguration(basicConfiguration);
    if (lc instanceof LoggingConfiguration.AdapterOptions) {
      LoggingConfiguration.AdapterOptions ao = (LoggingConfiguration.AdapterOptions)lc;
      return LDLogger.withAdapter(ao.getLogAdapter(), ao.getBaseLoggerName());
    }
    return LDLogger.none();
  }
  
  /**
   * This mechanism is a convenience for internal components to access the package-private fields of the
   * context if it is a ClientContextImpl, and to receive null values for those fields if it is not.
   * The latter case should only happen in application test code where the application developer has no
   * way to create our package-private ClientContextImpl. In that case, we also generate a temporary
   * sharedExecutor so components can work correctly in tests.
   */
  static ClientContextImpl get(ClientContext context) {
    if (context instanceof ClientContextImpl) {
      return (ClientContextImpl)context;
    }
    synchronized (ClientContextImpl.class) {
      if (fallbackSharedExecutor == null) {
        fallbackSharedExecutor = Executors.newSingleThreadScheduledExecutor();
      }
    }
    return new ClientContextImpl(context, fallbackSharedExecutor, null, null);
  }
}<|MERGE_RESOLUTION|>--- conflicted
+++ resolved
@@ -1,16 +1,8 @@
 package com.launchdarkly.sdk.server;
 
-<<<<<<< HEAD
-import com.launchdarkly.logging.LDLogger;
-import com.launchdarkly.sdk.server.interfaces.BasicConfiguration;
-import com.launchdarkly.sdk.server.interfaces.ClientContext;
-import com.launchdarkly.sdk.server.interfaces.HttpConfiguration;
-import com.launchdarkly.sdk.server.interfaces.LoggingConfiguration;
-=======
 import com.launchdarkly.sdk.server.subsystems.ClientContext;
 import com.launchdarkly.sdk.server.subsystems.HttpConfiguration;
 import com.launchdarkly.sdk.server.subsystems.LoggingConfiguration;
->>>>>>> a02e8cbe
 
 import java.util.concurrent.Executors;
 import java.util.concurrent.ScheduledExecutorService;
@@ -52,41 +44,6 @@
       LDConfig config,
       ScheduledExecutorService sharedExecutor,
       DiagnosticAccumulator diagnosticAccumulator
-<<<<<<< HEAD
-  ) {
-    LDLogger baseLogger;
-    // There is some temporarily over-elaborate logic here because the component factory interfaces can't
-    // be updated to make the dependencies more sensible till the next major version.
-    BasicConfiguration tempBasic = new BasicConfiguration(sdkKey, configuration.offline, configuration.threadPriority,
-        configuration.applicationInfo, configuration.serviceEndpoints, LDLogger.none());
-    this.loggingConfiguration = configuration.loggingConfigFactory.createLoggingConfiguration(tempBasic);
-    if (this.loggingConfiguration instanceof LoggingConfiguration.AdapterOptions) {
-      LoggingConfiguration.AdapterOptions ao = (LoggingConfiguration.AdapterOptions)this.loggingConfiguration;
-      baseLogger = LDLogger.withAdapter(ao.getLogAdapter(), ao.getBaseLoggerName());
-    } else {
-      baseLogger = makeDefaultLogger(tempBasic);
-    }
-    
-    this.basicConfiguration = new BasicConfiguration(
-        sdkKey,
-        configuration.offline,
-        configuration.threadPriority,
-        configuration.applicationInfo,
-        configuration.serviceEndpoints,
-        baseLogger
-        );
-    
-    this.httpConfiguration = configuration.httpConfigFactory.createHttpConfiguration(basicConfiguration);
- 
-    
-    if (this.httpConfiguration.getProxy() != null) {
-      baseLogger.info("Using proxy: {} {} authentication.",
-          this.httpConfiguration.getProxy(),
-          this.httpConfiguration.getProxyAuthentication() == null ? "without" : "with");
-    }
-    
-    this.sharedExecutor = sharedExecutor;
-=======
       ) {
     ClientContext minimalContext = new ClientContext(sdkKey, config.applicationInfo, null,
         null, config.offline, config.serviceEndpoints, config.threadPriority);
@@ -95,11 +52,16 @@
     ClientContext contextWithLogging = new ClientContext(sdkKey, config.applicationInfo, null,
         loggingConfig, config.offline, config.serviceEndpoints, config.threadPriority);
     HttpConfiguration httpConfig = config.httpConfigFactory.createHttpConfiguration(contextWithLogging);
->>>>>>> a02e8cbe
+    
+    if (httpConfig.getProxy() != null) {
+      contextWithLogging.getBaseLogger().info("Using proxy: {} {} authentication.",
+          httpConfig.getProxy(),
+          httpConfig.getProxyAuthentication() == null ? "without" : "with");
+    }
     
     ClientContext contextWithHttpAndLogging = new ClientContext(sdkKey, config.applicationInfo, httpConfig,
         loggingConfig, config.offline, config.serviceEndpoints, config.threadPriority);
-    
+
     DiagnosticEvent.Init diagnosticInitEvent = null;
     if (!config.diagnosticOptOut && diagnosticAccumulator != null) {
       diagnosticInitEvent = new DiagnosticEvent.Init(
@@ -116,15 +78,6 @@
         config.diagnosticOptOut ? null : diagnosticAccumulator,
         diagnosticInitEvent
         );
-  }
-  
-  private static LDLogger makeDefaultLogger(BasicConfiguration basicConfiguration) {
-    LoggingConfiguration lc = Components.logging().createLoggingConfiguration(basicConfiguration);
-    if (lc instanceof LoggingConfiguration.AdapterOptions) {
-      LoggingConfiguration.AdapterOptions ao = (LoggingConfiguration.AdapterOptions)lc;
-      return LDLogger.withAdapter(ao.getLogAdapter(), ao.getBaseLoggerName());
-    }
-    return LDLogger.none();
   }
   
   /**
