package com.launchdarkly.sdk.server;

<<<<<<< HEAD
import com.launchdarkly.sdk.ContextKind;
=======
import com.launchdarkly.logging.LDLogger;
>>>>>>> 806646dd
import com.launchdarkly.sdk.EvaluationReason;
import com.launchdarkly.sdk.EvaluationReason.Kind;
import com.launchdarkly.sdk.LDContext;
import com.launchdarkly.sdk.LDValue;
import com.launchdarkly.sdk.LDValueType;
import com.launchdarkly.sdk.server.DataModel.Clause;
import com.launchdarkly.sdk.server.DataModel.FeatureFlag;
import com.launchdarkly.sdk.server.DataModel.Operator;
import com.launchdarkly.sdk.server.DataModel.Prerequisite;
import com.launchdarkly.sdk.server.DataModel.Rollout;
import com.launchdarkly.sdk.server.DataModel.Rule;
import com.launchdarkly.sdk.server.DataModel.Segment;
import com.launchdarkly.sdk.server.DataModel.SegmentRule;
import com.launchdarkly.sdk.server.DataModel.Target;
import com.launchdarkly.sdk.server.DataModel.VariationOrRollout;
import com.launchdarkly.sdk.server.DataModel.WeightedVariation;
import com.launchdarkly.sdk.server.DataModelPreprocessing.ClausePreprocessed;
import com.launchdarkly.sdk.server.subsystems.BigSegmentStoreTypes;

<<<<<<< HEAD
import org.slf4j.Logger;

import java.util.Collection;
=======
>>>>>>> 806646dd
import java.util.List;
import java.util.Set;

import static com.launchdarkly.sdk.server.EvaluatorBucketing.computeBucketValue;

/**
 * Encapsulates the feature flag evaluation logic. The Evaluator has no knowledge of the rest of the SDK environment;
 * if it needs to retrieve flags or segments that are referenced by a flag, it does so through a read-only interface
 * that is provided in the constructor. It also produces evaluation records (to be used in event data) as appropriate
 * for any referenced prerequisite flags.
 */
class Evaluator {
  //
  // IMPLEMENTATION NOTES ABOUT THIS FILE
  //
  // Flag evaluation is the hottest code path in the SDK; large applications may evaluate flags at a VERY high
  // volume, so every little bit of optimization we can achieve here could add up to quite a bit of overhead we
  // are not making the customer incur. Strategies that are used here for that purpose include:
  //
  // 1. Whenever possible, we are reusing precomputed instances of EvalResult; see DataModelPreprocessing and
  // EvaluatorHelpers.
  //
  // 2. If prerequisite evaluations happen as a side effect of an evaluation, rather than building and returning
  // a list of these, we deliver them one at a time via the PrerequisiteEvaluationSink callback mechanism.
  //
  // 3. If there's a piece of state that needs to be tracked across multiple methods during an evaluation, and
  // it's not feasible to just pass it as a method parameter, consider adding it as a field in the mutable
  // EvaluatorState object (which we will always have one of) rather than creating a new object to contain it.
  //
  // 4. Whenever possible, avoid using "for (variable: list)" here because it always creates an iterator object.
  // Instead, use the tedious old "get the size, iterate with a counter" approach.
  //
  // 5. Avoid using lambdas/closures here, because these generally cause a heap object to be allocated for
  // variables captured in the closure each time they are used.
  //
  
  /**
   * This key cannot exist in LaunchDarkly because it contains invalid characters. We use it in tests as a way to
   * simulate an unexpected RuntimeException during flag evaluations. We check for it by reference equality, so
   * the tests must use this exact constant.
   */
  static final String INVALID_FLAG_KEY_THAT_THROWS_EXCEPTION = "$ test error flag $";
  static final RuntimeException EXPECTED_EXCEPTION_FROM_INVALID_FLAG = new RuntimeException("deliberate test error");
  
  private final Getters getters;
  private final LDLogger logger;
  
  /**
   * An abstraction of getting flags or segments by key. This ensures that Evaluator cannot modify the data store,
   * and simplifies testing.
   */
  static interface Getters {
    FeatureFlag getFlag(String key);
    Segment getSegment(String key);
    BigSegmentStoreWrapper.BigSegmentsQueryResult getBigSegments(String key);
  }

  /**
   * An interface for the caller to receive information about prerequisite flags that were evaluated as a side
   * effect of evaluating a flag. Evaluator pushes information to this object to avoid the overhead of building
   * and returning lists of evaluation events.
   */
  static interface PrerequisiteEvaluationSink {
    void recordPrerequisiteEvaluation(
        FeatureFlag flag,
        FeatureFlag prereqOfFlag,
        LDContext context,
        EvalResult result
        );
  }
  
  /**
   * This object holds mutable state that Evaluator may need during an evaluation.
   */
  private static class EvaluatorState {
    private BigSegmentStoreTypes.Membership bigSegmentsMembership = null;
    private EvaluationReason.BigSegmentsStatus bigSegmentsStatus = null;
  }
  
  Evaluator(Getters getters, LDLogger logger) {
    this.getters = getters;
    this.logger = logger;
  }

  /**
   * The client's entry point for evaluating a flag. No other Evaluator methods should be exposed.
   * 
   * @param flag an existing feature flag; any other referenced flags or segments will be queried via {@link Getters}
   * @param context the evaluation context
   * @param eventFactory produces feature request events
   * @return an {@link EvalResult} - guaranteed non-null
   */
  EvalResult evaluate(FeatureFlag flag, LDContext context, PrerequisiteEvaluationSink prereqEvals) {
    if (flag.getKey() == INVALID_FLAG_KEY_THAT_THROWS_EXCEPTION) {
      throw EXPECTED_EXCEPTION_FROM_INVALID_FLAG;
    }
    
    if (context == null || !context.isValid()) {
      // This would be a serious logic error on our part, rather than an application error, since LDClient
      // should never be passing a null or invalid context to Evaluator; the SDK should have rejected that
      // at a higher level. So we will report it as EXCEPTION to differentiate it from application errors.
      logger.error("Null or invalid context was unexpectedly passed to evaluator");
      return EvalResult.error(EvaluationReason.ErrorKind.EXCEPTION);
    }

    EvaluatorState state = new EvaluatorState();
    
    EvalResult result = evaluateInternal(flag, context, prereqEvals, state);

    if (state.bigSegmentsStatus != null) {
      return result.withReason(
          result.getReason().withBigSegmentsStatus(state.bigSegmentsStatus)
          );
    }
    return result;
  }

  private EvalResult evaluateInternal(FeatureFlag flag, LDContext context,
      PrerequisiteEvaluationSink prereqEvals, EvaluatorState state) {
    if (!flag.isOn()) {
      return EvaluatorHelpers.offResult(flag);
    }
    
    EvalResult prereqFailureResult = checkPrerequisites(flag, context, prereqEvals, state);
    if (prereqFailureResult != null) {
      return prereqFailureResult;
    }
    
    // Check to see if targets match
    EvalResult targetMatchResult = checkTargets(flag, context);
    if (targetMatchResult != null) {
      return targetMatchResult;
    }
    
    // Now walk through the rules and see if any match
    List<Rule> rules = flag.getRules(); // guaranteed non-null
    int nRules = rules.size();
    for (int i = 0; i < nRules; i++) {
      Rule rule = rules.get(i);
      if (ruleMatchesContext(flag, rule, context, state)) {
        return computeRuleMatch(flag, context, rule, i);
      }
    }
    // Walk through the fallthrough and see if it matches
    return getValueForVariationOrRollout(flag, flag.getFallthrough(), context,
        flag.preprocessed == null ? null : flag.preprocessed.fallthroughResults,
        EvaluationReason.fallthrough());
  }

  // Checks prerequisites if any; returns null if successful, or an EvalResult if we have to
  // short-circuit due to a prerequisite failure.
  private EvalResult checkPrerequisites(FeatureFlag flag, LDContext context,
      PrerequisiteEvaluationSink prereqEvals, EvaluatorState state) {
    List<Prerequisite> prerequisites = flag.getPrerequisites(); // guaranteed non-null
    int nPrerequisites = prerequisites.size();
    for (int i = 0; i < nPrerequisites; i++) {
      Prerequisite prereq = prerequisites.get(i);
      boolean prereqOk = true;
      FeatureFlag prereqFeatureFlag = getters.getFlag(prereq.getKey());
      if (prereqFeatureFlag == null) {
        logger.error("Could not retrieve prerequisite flag \"{}\" when evaluating \"{}\"", prereq.getKey(), flag.getKey());
        prereqOk = false;
      } else {
        EvalResult prereqEvalResult = evaluateInternal(prereqFeatureFlag, context, prereqEvals, state);
        // Note that if the prerequisite flag is off, we don't consider it a match no matter what its
        // off variation was. But we still need to evaluate it in order to generate an event.
        if (!prereqFeatureFlag.isOn() || prereqEvalResult.getVariationIndex() != prereq.getVariation()) {
          prereqOk = false;
        }
        if (prereqEvals != null) {
          prereqEvals.recordPrerequisiteEvaluation(prereqFeatureFlag, flag, context, prereqEvalResult);
        }
      }
      if (!prereqOk) {
        return EvaluatorHelpers.prerequisiteFailedResult(flag, prereq);
      }
    }
    return null;
  }

<<<<<<< HEAD
  private static EvalResult checkTargets(
      FeatureFlag flag,
      LDContext context
      ) {
    List<Target> contextTargets = flag.getContextTargets(); // guaranteed non-null
    List<Target> userTargets = flag.getTargets(); // guaranteed non-null
    int nContextTargets = contextTargets.size();
    int nUserTargets = userTargets.size();
    
    if (nContextTargets == 0) {
      // old-style data has only targets for users
      if (nUserTargets != 0) {
        LDContext userContext = context.getIndividualContext(ContextKind.DEFAULT);
        if (userContext != null) {
          for (int i = 0; i < nUserTargets; i++) {
            Target t = userTargets.get(i);
            if (t.getValues().contains(userContext.getKey())) { // getValues() is guaranteed non-null
              return EvaluatorHelpers.targetMatchResult(flag, t);
            }
          }
        }
      }
      return null;
    }
    
    // new-style data has ContextTargets, which may include placeholders for user targets that are in Targets
    for (int i = 0; i < nContextTargets; i++) {
      Target t = contextTargets.get(i);
      if (t.getContextKind() == null || t.getContextKind().isDefault()) {
        LDContext userContext = context.getIndividualContext(ContextKind.DEFAULT);
        if (userContext == null) {
          continue;
        }
        for (int j = 0; j < nUserTargets; j++) {
          Target ut = userTargets.get(j);
          if (ut.getVariation() == t.getVariation()) {
            if (ut.getValues().contains(userContext.getKey())) {
              return EvaluatorHelpers.targetMatchResult(flag, t);
            }
            break;
          }
        }
      } else {
        if (contextKeyIsInTargetList(context, t.getContextKind(), t.getValues())) {
          return EvaluatorHelpers.targetMatchResult(flag, t);
        }
      }
    }
    return null;
  }
  
  private static EvalResult getValueForVariationOrRollout(
=======
  private EvalResult getValueForVariationOrRollout(
>>>>>>> 806646dd
      FeatureFlag flag,
      VariationOrRollout vr,
      LDContext context,
      DataModelPreprocessing.EvalResultFactoryMultiVariations precomputedResults,
      EvaluationReason reason
      ) {
    int variation = -1;
    boolean inExperiment = false;
    Integer maybeVariation = vr.getVariation();
    if (maybeVariation != null) {
      variation = maybeVariation.intValue();
    } else {
      Rollout rollout = vr.getRollout();
      if (rollout != null && !rollout.getVariations().isEmpty()) {
        float bucket = computeBucketValue(
            rollout.getSeed(),
            context,
            flag.getKey(),
            rollout.getBucketBy(),
            flag.getSalt()
            );
        float sum = 0F;
        List<WeightedVariation> variations = rollout.getVariations(); // guaranteed non-null
        int nVariations = variations.size();
        for (int i = 0; i < nVariations; i++) {
          WeightedVariation wv = variations.get(i);
          sum += (float) wv.getWeight() / 100000F;
          if (bucket < sum) {
            variation = wv.getVariation();
            inExperiment = vr.getRollout().isExperiment() && !wv.isUntracked();
            break;
          }
        }
        if (variation < 0) {
          // The user's bucket value was greater than or equal to the end of the last bucket. This could happen due
          // to a rounding error, or due to the fact that we are scaling to 100000 rather than 99999, or the flag
          // data could contain buckets that don't actually add up to 100000. Rather than returning an error in
          // this case (or changing the scaling, which would potentially change the results for *all* users), we
          // will simply put the user in the last bucket.
          WeightedVariation lastVariation = rollout.getVariations().get(rollout.getVariations().size() - 1);
          variation = lastVariation.getVariation();
          inExperiment = vr.getRollout().isExperiment() && !lastVariation.isUntracked();
        }
      }
    }
    
    if (variation < 0) {
      logger.error("Data inconsistency in feature flag \"{}\": variation/rollout object with no variation or rollout", flag.getKey());
      return EvalResult.error(EvaluationReason.ErrorKind.MALFORMED_FLAG); 
    }
    // Normally, we will always have precomputedResults
    if (precomputedResults != null) {
      return precomputedResults.forVariation(variation, inExperiment);
    }
    // If for some reason we don't, synthesize an equivalent result
    return EvalResult.of(EvaluatorHelpers.evaluationDetailForVariation(
        flag, variation, inExperiment ? experimentize(reason) : reason));
  }

  private static EvaluationReason experimentize(EvaluationReason reason) {
    if (reason.getKind() == Kind.FALLTHROUGH) {
      return EvaluationReason.fallthrough(true);
    } else if (reason.getKind() == Kind.RULE_MATCH) {
     return EvaluationReason.ruleMatch(reason.getRuleIndex(), reason.getRuleId(), true);
    }
    return reason;
  }

  private boolean ruleMatchesContext(FeatureFlag flag, Rule rule, LDContext context, EvaluatorState state) {
    List<Clause> clauses = rule.getClauses(); // guaranteed non-null
    int nClauses = clauses.size();
    for (int i = 0; i < nClauses; i++) {
      Clause clause = clauses.get(i);
      if (!clauseMatchesContext(clause, context, state)) {
        return false;
      }
    }
    return true;
  }

  private boolean clauseMatchesContext(Clause clause, LDContext context, EvaluatorState state) {
    // In the case of a segment match operator, we check if the user is in any of the segments,
    // and possibly negate
    if (clause.getOp() == Operator.segmentMatch) {
      List<LDValue> values = clause.getValues(); // guaranteed non-null
      int nValues = values.size();
      for (int i = 0; i < nValues; i++) {
        LDValue clauseValue = values.get(i); 
        if (clauseValue.isString()) {
          Segment segment = getters.getSegment(clauseValue.stringValue());
          if (segment != null) {
            if (segmentMatchesContext(segment, context, state)) {
              return maybeNegate(clause, true);
            }
          }
        }
      }
      return maybeNegate(clause, false);
    }
    
    return clauseMatchesContextNoSegments(clause, context);
  }
  
  private boolean clauseMatchesContextNoSegments(Clause clause, LDContext context) {
    LDValue contextValue = context.getValue(clause.getAttribute());
    if (contextValue.isNull()) {
      return false;
    }

    if (contextValue.getType() == LDValueType.ARRAY) {
      int nValues = contextValue.size();
      for (int i = 0; i < nValues; i++) {
        LDValue value = contextValue.get(i);
        if (value.getType() == LDValueType.ARRAY || value.getType() == LDValueType.OBJECT) {
          logger.error("Invalid custom attribute value in user object for user key \"{}\": {}", context.getKey(), value);
          return false;
        }
        if (clauseMatchAny(clause, value)) {
          return maybeNegate(clause, true);
        }
      }
      return maybeNegate(clause, false);
    } else if (contextValue.getType() != LDValueType.OBJECT) {
      return maybeNegate(clause, clauseMatchAny(clause, contextValue));
    }
    logger.warn("Got unexpected user attribute type \"{}\" for user key \"{}\" and attribute \"{}\"",
        contextValue.getType(), context.getKey(), clause.getAttribute());
    return false;
  }
  
  static boolean clauseMatchAny(Clause clause, LDValue contextValue) {
    Operator op = clause.getOp();
    if (op != null) {
      ClausePreprocessed preprocessed = clause.preprocessed;
      if (op == Operator.in) {
        // see if we have precomputed a Set for fast equality matching
        Set<LDValue> vs = preprocessed == null ? null : preprocessed.valuesSet;
        if (vs != null) {
          return vs.contains(contextValue);
        }
      }
      List<LDValue> values = clause.getValues();
      List<ClausePreprocessed.ValueData> preprocessedValues =
          preprocessed == null ? null : preprocessed.valuesExtra;
      int n = values.size();
      for (int i = 0; i < n; i++) {
        // the preprocessed list, if present, will always have the same size as the values list
        ClausePreprocessed.ValueData p = preprocessedValues == null ? null : preprocessedValues.get(i);
        LDValue v = values.get(i);
        if (EvaluatorOperators.apply(op, contextValue, v, p)) {
          return true;
        }
      }
    }
    return false;
  }

  private boolean maybeNegate(Clause clause, boolean b) {
    return clause.isNegate() ? !b : b;
  }
  
  private boolean segmentMatchesContext(Segment segment, LDContext context, EvaluatorState state) {
    String userKey = context.getKey();
    if (segment.isUnbounded()) {
      if (segment.getGeneration() == null) {
        // Big Segment queries can only be done if the generation is known. If it's unset, that
        // probably means the data store was populated by an older SDK that doesn't know about the
        // generation property and therefore dropped it from the JSON data. We'll treat that as a
        // "not configured" condition.
        state.bigSegmentsStatus = EvaluationReason.BigSegmentsStatus.NOT_CONFIGURED;
        return false;
      }

      // Even if multiple Big Segments are referenced within a single flag evaluation, we only need
      // to do this query once, since it returns *all* of the user's segment memberships.
      if (state.bigSegmentsStatus == null) {
        BigSegmentStoreWrapper.BigSegmentsQueryResult queryResult = getters.getBigSegments(userKey);
        if (queryResult == null) {
          // The SDK hasn't been configured to be able to use big segments
          state.bigSegmentsStatus = EvaluationReason.BigSegmentsStatus.NOT_CONFIGURED;
        } else {
          state.bigSegmentsStatus = queryResult.status;
          state.bigSegmentsMembership = queryResult.membership;
        }
      }
      Boolean membership = state.bigSegmentsMembership == null ?
          null : state.bigSegmentsMembership.checkMembership(makeBigSegmentRef(segment));
      if (membership != null) {
        return membership;
      }
    } else {
      if (segment.getIncluded().contains(userKey)) { // getIncluded(), getExcluded(), and getRules() are guaranteed non-null
        return true;
      }
      if (segment.getExcluded().contains(userKey)) {
        return false;
      }
    }
    List<SegmentRule> rules = segment.getRules(); // guaranteed non-null
    int nRules = rules.size();
    for (int i = 0; i < nRules; i++) {
      SegmentRule rule = rules.get(i);
      if (segmentRuleMatchesContext(rule, context, segment.getKey(), segment.getSalt())) {
        return true;
      }
    }
    return false;
  }

  private static boolean contextKeyIsInTargetList(LDContext context, ContextKind contextKind, Collection<String> keys) {
    if (keys.isEmpty()) {
      return false;
    }
    LDContext matchContext = context.getIndividualContext(contextKind);
    return matchContext != null && keys.contains(matchContext.getKey());
  }

  private boolean segmentRuleMatchesContext(SegmentRule segmentRule, LDContext context, String segmentKey, String salt) {
    List<Clause> clauses = segmentRule.getClauses(); // guaranteed non-null
    int nClauses = clauses.size();
    for (int i = 0; i < nClauses; i++) {
      Clause c = clauses.get(i);
      if (!clauseMatchesContextNoSegments(c, context)) {
        return false;
      }
    }
    
    // If the Weight is absent, this rule matches
    if (segmentRule.getWeight() == null) {
      return true;
    }
    
    // All of the clauses are met. See if the user buckets in
    double bucket = computeBucketValue(null, context, segmentKey, segmentRule.getBucketBy(), salt);
    double weight = (double)segmentRule.getWeight() / 100000.0;
    return bucket < weight;
  }

<<<<<<< HEAD
  private static EvalResult computeRuleMatch(FeatureFlag flag, LDContext context, Rule rule, int ruleIndex) {
=======
  private EvalResult computeRuleMatch(FeatureFlag flag, LDUser user, Rule rule, int ruleIndex) {
>>>>>>> 806646dd
    if (rule.preprocessed != null) {
      return getValueForVariationOrRollout(flag, rule, context, rule.preprocessed.allPossibleResults, null);
    }
    EvaluationReason reason = EvaluationReason.ruleMatch(ruleIndex, rule.getId());
    return getValueForVariationOrRollout(flag, rule, context, null, reason);
  }
  
  static String makeBigSegmentRef(Segment segment) {
    return String.format("%s.g%d", segment.getKey(), segment.getGeneration());
  }
}<|MERGE_RESOLUTION|>--- conflicted
+++ resolved
@@ -1,10 +1,7 @@
 package com.launchdarkly.sdk.server;
 
-<<<<<<< HEAD
+import com.launchdarkly.logging.LDLogger;
 import com.launchdarkly.sdk.ContextKind;
-=======
-import com.launchdarkly.logging.LDLogger;
->>>>>>> 806646dd
 import com.launchdarkly.sdk.EvaluationReason;
 import com.launchdarkly.sdk.EvaluationReason.Kind;
 import com.launchdarkly.sdk.LDContext;
@@ -24,12 +21,7 @@
 import com.launchdarkly.sdk.server.DataModelPreprocessing.ClausePreprocessed;
 import com.launchdarkly.sdk.server.subsystems.BigSegmentStoreTypes;
 
-<<<<<<< HEAD
-import org.slf4j.Logger;
-
 import java.util.Collection;
-=======
->>>>>>> 806646dd
 import java.util.List;
 import java.util.Set;
 
@@ -210,7 +202,6 @@
     return null;
   }
 
-<<<<<<< HEAD
   private static EvalResult checkTargets(
       FeatureFlag flag,
       LDContext context
@@ -262,10 +253,7 @@
     return null;
   }
   
-  private static EvalResult getValueForVariationOrRollout(
-=======
   private EvalResult getValueForVariationOrRollout(
->>>>>>> 806646dd
       FeatureFlag flag,
       VariationOrRollout vr,
       LDContext context,
@@ -504,11 +492,7 @@
     return bucket < weight;
   }
 
-<<<<<<< HEAD
-  private static EvalResult computeRuleMatch(FeatureFlag flag, LDContext context, Rule rule, int ruleIndex) {
-=======
-  private EvalResult computeRuleMatch(FeatureFlag flag, LDUser user, Rule rule, int ruleIndex) {
->>>>>>> 806646dd
+  private EvalResult computeRuleMatch(FeatureFlag flag, LDContext context, Rule rule, int ruleIndex) {
     if (rule.preprocessed != null) {
       return getValueForVariationOrRollout(flag, rule, context, rule.preprocessed.allPossibleResults, null);
     }
