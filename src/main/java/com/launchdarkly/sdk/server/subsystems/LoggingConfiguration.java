--- conflicted
+++ resolved
@@ -13,17 +13,45 @@
  * @since 5.0.0
  */
 public final class LoggingConfiguration {
+  private final String baseLoggerName;
+  private final LDLogAdapter logAdapter;
   private final Duration logDataSourceOutageAsErrorAfter;
 
   /**
    * Creates an instance.
    * 
+   * @param baseLoggerName see {@link #getBaseLoggerName()}
+   * @param logAdapter see {@link #getLogAdapter()}
    * @param logDataSourceOutageAsErrorAfter see {@link #getLogDataSourceOutageAsErrorAfter()}
    */
-  public LoggingConfiguration(Duration logDataSourceOutageAsErrorAfter) {
+  public LoggingConfiguration(
+      String baseLoggerName,
+      LDLogAdapter logAdapter,
+      Duration logDataSourceOutageAsErrorAfter
+      ) {
+    this.baseLoggerName = baseLoggerName;
+    this.logAdapter = logAdapter;
     this.logDataSourceOutageAsErrorAfter = logDataSourceOutageAsErrorAfter;
   }
-  
+
+  /**
+   * Returns the configured base logger name.
+   * @return the logger name
+   * @since 5.10.0
+   */
+  public String getBaseLoggerName() {
+    return baseLoggerName;
+  }
+
+  /**
+   * Returns the configured logging adapter.
+   * @return the logging adapter
+   * @since 5.10.0
+   */
+  public LDLogAdapter getLogAdapter() {
+    return logAdapter;
+  }
+
   /**
    * The time threshold, if any, after which the SDK will log a data source outage at {@code ERROR}
    * level instead of {@code WARN} level.
@@ -31,25 +59,7 @@
    * @return the error logging threshold, or null
    * @see LoggingConfigurationBuilder#logDataSourceOutageAsErrorAfter(java.time.Duration)
    */
-<<<<<<< HEAD
   public Duration getLogDataSourceOutageAsErrorAfter() {
     return logDataSourceOutageAsErrorAfter;
   }
-=======
-  Duration getLogDataSourceOutageAsErrorAfter();
-  
-  /**
-   * Returns the configured base logger name.
-   * @return the logger name
-   * @since 5.10.0
-   */
-  String getBaseLoggerName();
-  
-  /**
-   * Returns the configured logging adapter.
-   * @return the logging adapter
-   * @since 5.10.0
-   */
-  LDLogAdapter getLogAdapter();
->>>>>>> ff3809a9
 }