--- conflicted
+++ resolved
@@ -1,6 +1,5 @@
 package com.launchdarkly.sdk.server.subsystems;
 
-import com.google.common.collect.ImmutableMap;
 import com.launchdarkly.sdk.server.integrations.HttpConfigurationBuilder;
 import com.launchdarkly.sdk.server.interfaces.HttpAuthentication;
 
@@ -29,33 +28,20 @@
  */
 public final class HttpConfiguration {
   private final Duration connectTimeout;
-<<<<<<< HEAD
   private final Map<String, String> defaultHeaders;
   private final Proxy proxy;
   private final HttpAuthentication proxyAuthentication;
   private final SocketFactory socketFactory;
   private final Duration socketTimeout;
-=======
-  private final ImmutableMap<String, String> defaultHeaders;
-  private final Proxy proxy;
-  private final HttpAuthentication proxyAuth;
-  private final Duration socketTimeout;
-  private final SocketFactory socketFactory;
->>>>>>> 6e383906
   private final SSLSocketFactory sslSocketFactory;
   private final X509TrustManager trustManager;
 
   /**
-<<<<<<< HEAD
-   * Creates an instance, specifying all properties.
-=======
    * Creates an instance.
->>>>>>> 6e383906
    * 
    * @param connectTimeout see {@link #getConnectTimeout()}
    * @param defaultHeaders see {@link #getDefaultHeaders()}
    * @param proxy see {@link #getProxy()}
-<<<<<<< HEAD
    * @param proxyAuthentication see {@link #getProxyAuthentication()}
    * @param socketFactory see {@link #getSocketFactory()}
    * @param socketTimeout see {@link #getSocketTimeout()}
@@ -72,29 +58,6 @@
     this.proxyAuthentication = proxyAuthentication;
     this.socketFactory = socketFactory;
     this.socketTimeout = socketTimeout == null ? HttpConfigurationBuilder.DEFAULT_SOCKET_TIMEOUT : socketTimeout;
-=======
-   * @param proxyAuth see {@link #getProxyAuthentication()}
-   * @param socketTimeout see {@link #getSocketTimeout()}
-   * @param socketFactory see {@link #getSocketFactory()}
-   * @param sslSocketFactory see {@link #getSslSocketFactory()}
-   * @param trustManager see {@link #getTrustManager()}
-   */
-  public HttpConfiguration(
-      Duration connectTimeout,
-      ImmutableMap<String, String> defaultHeaders,
-      Proxy proxy,
-      HttpAuthentication proxyAuth,
-      Duration socketTimeout,
-      SocketFactory socketFactory,
-      SSLSocketFactory sslSocketFactory,
-      X509TrustManager trustManager) {
-    this.connectTimeout = connectTimeout == null ? HttpConfigurationBuilder.DEFAULT_CONNECT_TIMEOUT : connectTimeout;
-    this.defaultHeaders = defaultHeaders == null ? ImmutableMap.of() : defaultHeaders;
-    this.proxy = proxy;
-    this.proxyAuth = proxyAuth;
-    this.socketTimeout = socketTimeout == null ? HttpConfigurationBuilder.DEFAULT_SOCKET_TIMEOUT : socketTimeout;
-    this.socketFactory = socketFactory;
->>>>>>> 6e383906
     this.sslSocketFactory = sslSocketFactory;
     this.trustManager = trustManager;
   }
@@ -134,11 +97,7 @@
    * @return an {@link HttpAuthentication} implementation or null
    */
   public HttpAuthentication getProxyAuthentication() {
-<<<<<<< HEAD
     return proxyAuthentication;
-=======
-    return proxyAuth;
->>>>>>> 6e383906
   }
 
   /**
@@ -179,17 +138,4 @@
   public X509TrustManager getTrustManager() {
     return trustManager;
   }
-<<<<<<< HEAD
-=======
-
-  /**
-   * Returns the basic headers that should be added to all HTTP requests from SDK components to
-   * LaunchDarkly services, based on the current SDK configuration.
-   * 
-   * @return a list of HTTP header names and values
-   */
-  public Iterable<Map.Entry<String, String>> getDefaultHeaders() {
-    return defaultHeaders.entrySet();
-  }
->>>>>>> 6e383906
 }