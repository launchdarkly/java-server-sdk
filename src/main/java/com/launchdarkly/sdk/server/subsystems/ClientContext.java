--- conflicted
+++ resolved
@@ -121,7 +121,14 @@
   }
   
   /**
-<<<<<<< HEAD
+   * The base logger for the SDK.
+   * @return a logger instance
+   */
+  public LDLogger getBaseLogger() {
+    return baseLogger;
+  }
+
+  /**
    * Returns the component that {@link DataSource} implementations use to deliver data and status
    * updates to the SDK.
    * <p>
@@ -145,13 +152,6 @@
    */
   public DataStoreUpdateSink getDataStoreUpdateSink() {
     return null;
-=======
-   * The base logger for the SDK.
-   * @return a logger instance
-   */
-  public LDLogger getBaseLogger() {
-    return baseLogger;
->>>>>>> 74134439
   }
   
   /**
