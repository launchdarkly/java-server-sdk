package com.launchdarkly.sdk.server;

import com.launchdarkly.logging.LDLogger;
import com.launchdarkly.sdk.server.interfaces.ApplicationInfo;
import com.launchdarkly.sdk.server.interfaces.HttpAuthentication;
import com.launchdarkly.sdk.server.subsystems.HttpConfiguration;

import java.io.IOException;
import java.net.URI;
import java.nio.file.FileVisitResult;
import java.nio.file.Files;
import java.nio.file.Path;
import java.nio.file.SimpleFileVisitor;
import java.nio.file.attribute.BasicFileAttributes;
import java.time.Duration;
import java.util.ArrayList;
import java.util.List;
import java.util.Map;
import java.util.regex.Pattern;

import static com.google.common.collect.Iterables.transform;

import okhttp3.Authenticator;
import okhttp3.Headers;
import okhttp3.Request;
import okhttp3.Response;
import okhttp3.Route;

abstract class Util {
  private Util() {}
  
  static Headers.Builder getHeadersBuilderFor(HttpConfiguration config) {
    Headers.Builder builder = new Headers.Builder();
    for (Map.Entry<String, String> kv: config.getDefaultHeaders()) {
      builder.add(kv.getKey(), kv.getValue());
    }
    return builder;
  }
  
  // This is specifically testing whether the string would be considered a valid HTTP header value
  // *by the OkHttp client*. The actual HTTP spec does not prohibit characters >= 127; OkHttp's
  // check is overly strict, as was pointed out in https://github.com/square/okhttp/issues/2016.
  // But all OkHttp 3.x and 4.x versions so far have continued to enforce that check. Control
  // characters other than a tab are always illegal.
  //
  // The value we're mainly concerned with is the SDK key (Authorization header). If an SDK key
  // accidentally has (for instance) a newline added to it, we don't want to end up having OkHttp
  // throw an exception mentioning the value, which might get logged (https://github.com/square/okhttp/issues/6738).
  static boolean isAsciiHeaderValue(String value) {
    for (int i = 0; i < value.length(); i++) {
      char ch = value.charAt(i);
      if ((ch < 0x20 || ch > 0x7e) && ch != '\t') {
        return false;
      }
    }
    return true;
  }
  
  static final Authenticator okhttpAuthenticatorFromHttpAuthStrategy(final HttpAuthentication strategy) {
    return new Authenticator() {
      public Request authenticate(Route route, Response response) throws IOException {
        if (response.request().header("Proxy-Authorization") != null) {
          return null; // Give up, we've already failed to authenticate
        }
        Iterable<HttpAuthentication.Challenge> challenges = transform(response.challenges(),
            c -> new HttpAuthentication.Challenge(c.scheme(), c.realm()));
        String credential = strategy.provideAuthorization(challenges); 
        return response.request().newBuilder()
            .header("Proxy-Authorization", credential)
            .build();
      }
    };  
  }
<<<<<<< HEAD

=======
  
  static void shutdownHttpClient(OkHttpClient client) {
    if (client.dispatcher() != null) {
      client.dispatcher().cancelAll();
      if (client.dispatcher().executorService() != null) {
        client.dispatcher().executorService().shutdown();
      }
    }
    if (client.connectionPool() != null) {
      client.connectionPool().evictAll();
    }
    if (client.cache() != null) {
      try {
        client.cache().close();
      } catch (Exception e) {}
    }
  }
  
  /**
   * Tests whether an HTTP error status represents a condition that might resolve on its own if we retry.
   * @param statusCode the HTTP status
   * @return true if retrying makes sense; false if it should be considered a permanent failure
   */
  static boolean isHttpErrorRecoverable(int statusCode) {
    if (statusCode >= 400 && statusCode < 500) {
      switch (statusCode) {
      case 400: // bad request
      case 408: // request timeout
      case 429: // too many requests
        return true;
      default:
        return false; // all other 4xx errors are unrecoverable
      }
    }
    return true;
  }
  
  /**
   * Logs an HTTP error or network error at the appropriate level and determines whether it is recoverable
   * (as defined by {@link #isHttpErrorRecoverable(int)}).
   *  
   * @param logger the logger to log to
   * @param errorDesc description of the error
   * @param errorContext a phrase like "when doing such-and-such"
   * @param statusCode HTTP status code, or 0 for a network error
   * @param recoverableMessage a phrase like "will retry" to use if the error is recoverable
   * @return true if the error is recoverable
   */
  static boolean checkIfErrorIsRecoverableAndLog(
      LDLogger logger,
      String errorDesc,
      String errorContext,
      int statusCode,
      String recoverableMessage
      ) {
    if (statusCode > 0 && !isHttpErrorRecoverable(statusCode)) {
      logger.error("Error {} (giving up permanently): {}", errorContext, errorDesc);
      return false;
    } else {
      logger.warn("Error {} ({}): {}", errorContext, recoverableMessage, errorDesc);
      return true;
    }
  }
  
  static String httpErrorDescription(int statusCode) {
    return "HTTP error " + statusCode +
        (statusCode == 401 || statusCode == 403 ? " (invalid SDK key)" : "");
  }
  
>>>>>>> 421c8c88
  static String describeDuration(Duration d) {
    if (d.toMillis() % 1000 == 0) {
      if (d.toMillis() % 60000 == 0) {
        return d.toMinutes() + (d.toMinutes() == 1 ? " minute" : " minutes");
      } else {
        long sec = d.toMillis() / 1000;
        return sec + (sec == 1 ? " second" : " seconds");
      }
    }
    return d.toMillis() + " milliseconds";
  }
  
  static void deleteDirectory(Path path) {
    try {
      Files.walkFileTree(path, new SimpleFileVisitor<Path>() {
        @Override
        public FileVisitResult visitFile(Path file, BasicFileAttributes attrs) {
          try {
            Files.delete(file);
          } catch (IOException e) {}
          return FileVisitResult.CONTINUE;
        }
        
        @Override
        public FileVisitResult postVisitDirectory(Path dir, IOException exc) {
          try {
            Files.delete(dir);
          } catch (IOException e) {}
          return FileVisitResult.CONTINUE;
        }
      });
    } catch (IOException e) {}
  }
  
  static URI concatenateUriPath(URI baseUri, String path) {
    String uriStr = baseUri.toString();
    String addPath = path.startsWith("/") ? path.substring(1) : path;
    return URI.create(uriStr + (uriStr.endsWith("/") ? "" : "/") + addPath);
  }

  // Tag values must not be empty, and only contain letters, numbers, `.`, `_`, or `-`.
  private static Pattern TAG_VALUE_REGEX = Pattern.compile("^[\\w.-]+$");

  /**
   * Builds the "X-LaunchDarkly-Tags" HTTP header out of the configured application info.
   *
   * @param applicationInfo the application metadata
   * @return a space-separated string of tags, e.g. "application-id/authentication-service application-version/1.0.0"
   */
  static String applicationTagHeader(ApplicationInfo applicationInfo, LDLogger logger) {
    String[][] tags = {
      {"applicationId", "application-id", applicationInfo.getApplicationId()},
      {"applicationVersion", "application-version", applicationInfo.getApplicationVersion()},
    };
    List<String> parts = new ArrayList<>();
    for (String[] row : tags) {
      String javaKey = row[0];
      String tagKey = row[1];
      String tagVal = row[2];
      if (tagVal == null) {
        continue;
      }
      if (!TAG_VALUE_REGEX.matcher(tagVal).matches()) {
        logger.warn("Value of ApplicationInfo.{} contained invalid characters and was discarded", javaKey);
        continue;
      }
      if (tagVal.length() > 64) {
        logger.warn("Value of ApplicationInfo.{} was longer than 64 characters and was discarded", javaKey);
        continue;
      }
      parts.add(tagKey + "/" + tagVal);
    }
    return String.join(" ", parts);
  }
}<|MERGE_RESOLUTION|>--- conflicted
+++ resolved
@@ -71,79 +71,7 @@
       }
     };  
   }
-<<<<<<< HEAD
-
-=======
   
-  static void shutdownHttpClient(OkHttpClient client) {
-    if (client.dispatcher() != null) {
-      client.dispatcher().cancelAll();
-      if (client.dispatcher().executorService() != null) {
-        client.dispatcher().executorService().shutdown();
-      }
-    }
-    if (client.connectionPool() != null) {
-      client.connectionPool().evictAll();
-    }
-    if (client.cache() != null) {
-      try {
-        client.cache().close();
-      } catch (Exception e) {}
-    }
-  }
-  
-  /**
-   * Tests whether an HTTP error status represents a condition that might resolve on its own if we retry.
-   * @param statusCode the HTTP status
-   * @return true if retrying makes sense; false if it should be considered a permanent failure
-   */
-  static boolean isHttpErrorRecoverable(int statusCode) {
-    if (statusCode >= 400 && statusCode < 500) {
-      switch (statusCode) {
-      case 400: // bad request
-      case 408: // request timeout
-      case 429: // too many requests
-        return true;
-      default:
-        return false; // all other 4xx errors are unrecoverable
-      }
-    }
-    return true;
-  }
-  
-  /**
-   * Logs an HTTP error or network error at the appropriate level and determines whether it is recoverable
-   * (as defined by {@link #isHttpErrorRecoverable(int)}).
-   *  
-   * @param logger the logger to log to
-   * @param errorDesc description of the error
-   * @param errorContext a phrase like "when doing such-and-such"
-   * @param statusCode HTTP status code, or 0 for a network error
-   * @param recoverableMessage a phrase like "will retry" to use if the error is recoverable
-   * @return true if the error is recoverable
-   */
-  static boolean checkIfErrorIsRecoverableAndLog(
-      LDLogger logger,
-      String errorDesc,
-      String errorContext,
-      int statusCode,
-      String recoverableMessage
-      ) {
-    if (statusCode > 0 && !isHttpErrorRecoverable(statusCode)) {
-      logger.error("Error {} (giving up permanently): {}", errorContext, errorDesc);
-      return false;
-    } else {
-      logger.warn("Error {} ({}): {}", errorContext, recoverableMessage, errorDesc);
-      return true;
-    }
-  }
-  
-  static String httpErrorDescription(int statusCode) {
-    return "HTTP error " + statusCode +
-        (statusCode == 401 || statusCode == 403 ? " (invalid SDK key)" : "");
-  }
-  
->>>>>>> 421c8c88
   static String describeDuration(Duration d) {
     if (d.toMillis() % 1000 == 0) {
       if (d.toMillis() % 60000 == 0) {
