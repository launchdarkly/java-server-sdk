package com.launchdarkly.sdk.server;

<<<<<<< HEAD
import com.launchdarkly.logging.LDLogger;
=======
import com.launchdarkly.sdk.server.Loggers;
import com.launchdarkly.sdk.server.interfaces.ApplicationInfo;
>>>>>>> 6483c4bd
import com.launchdarkly.sdk.server.interfaces.HttpAuthentication;
import com.launchdarkly.sdk.server.interfaces.HttpConfiguration;

import java.io.IOException;
import java.net.URI;
import java.nio.file.FileVisitResult;
import java.nio.file.Files;
import java.nio.file.Path;
import java.nio.file.SimpleFileVisitor;
import java.nio.file.attribute.BasicFileAttributes;
import java.time.Duration;
import java.util.ArrayList;
import java.util.List;
import java.util.Map;
import java.util.regex.Pattern;
import java.util.concurrent.TimeUnit;

import static com.google.common.collect.Iterables.transform;

import okhttp3.Authenticator;
import okhttp3.ConnectionPool;
import okhttp3.Headers;
import okhttp3.OkHttpClient;
import okhttp3.Request;
import okhttp3.Response;
import okhttp3.Route;

abstract class Util {
  private Util() {}
  
  static Headers.Builder getHeadersBuilderFor(HttpConfiguration config) {
    Headers.Builder builder = new Headers.Builder();
    for (Map.Entry<String, String> kv: config.getDefaultHeaders()) {
      builder.add(kv.getKey(), kv.getValue());
    }
    return builder;
  }
  
  // This is specifically testing whether the string would be considered a valid HTTP header value
  // *by the OkHttp client*. The actual HTTP spec does not prohibit characters >= 127; OkHttp's
  // check is overly strict, as was pointed out in https://github.com/square/okhttp/issues/2016.
  // But all OkHttp 3.x and 4.x versions so far have continued to enforce that check. Control
  // characters other than a tab are always illegal.
  //
  // The value we're mainly concerned with is the SDK key (Authorization header). If an SDK key
  // accidentally has (for instance) a newline added to it, we don't want to end up having OkHttp
  // throw an exception mentioning the value, which might get logged (https://github.com/square/okhttp/issues/6738).
  static boolean isAsciiHeaderValue(String value) {
    for (int i = 0; i < value.length(); i++) {
      char ch = value.charAt(i);
      if ((ch < 0x20 || ch > 0x7e) && ch != '\t') {
        return false;
      }
    }
    return true;
  }
  
  static void configureHttpClientBuilder(HttpConfiguration config, OkHttpClient.Builder builder) {
    builder.connectionPool(new ConnectionPool(5, 5, TimeUnit.SECONDS))
      .connectTimeout(config.getConnectTimeout())
      .readTimeout(config.getSocketTimeout())
      .writeTimeout(config.getSocketTimeout())
      .retryOnConnectionFailure(false); // we will implement our own retry logic
      
    if (config.getSocketFactory() != null) {
      builder.socketFactory(config.getSocketFactory());
    }

    if (config.getSslSocketFactory() != null) {
      builder.sslSocketFactory(config.getSslSocketFactory(), config.getTrustManager());
    }

    if (config.getProxy() != null) {
      builder.proxy(config.getProxy());
      if (config.getProxyAuthentication() != null) {
        builder.proxyAuthenticator(okhttpAuthenticatorFromHttpAuthStrategy(
            config.getProxyAuthentication(),
            "Proxy-Authentication",
            "Proxy-Authorization"
        ));
      }
    }
  }
  
  static final Authenticator okhttpAuthenticatorFromHttpAuthStrategy(final HttpAuthentication strategy,
      final String challengeHeaderName, final String responseHeaderName) {
    return new Authenticator() {
      public Request authenticate(Route route, Response response) throws IOException {
        if (response.request().header(responseHeaderName) != null) {
          return null; // Give up, we've already failed to authenticate
        }
        Iterable<HttpAuthentication.Challenge> challenges = transform(response.challenges(),
            c -> new HttpAuthentication.Challenge(c.scheme(), c.realm()));
        String credential = strategy.provideAuthorization(challenges); 
        return response.request().newBuilder()
            .header(responseHeaderName, credential)
            .build();
      }
    };  
  }
  
  static void shutdownHttpClient(OkHttpClient client) {
    if (client.dispatcher() != null) {
      client.dispatcher().cancelAll();
      if (client.dispatcher().executorService() != null) {
        client.dispatcher().executorService().shutdown();
      }
    }
    if (client.connectionPool() != null) {
      client.connectionPool().evictAll();
    }
    if (client.cache() != null) {
      try {
        client.cache().close();
      } catch (Exception e) {}
    }
  }
  
  /**
   * Tests whether an HTTP error status represents a condition that might resolve on its own if we retry.
   * @param statusCode the HTTP status
   * @return true if retrying makes sense; false if it should be considered a permanent failure
   */
  static boolean isHttpErrorRecoverable(int statusCode) {
    if (statusCode >= 400 && statusCode < 500) {
      switch (statusCode) {
      case 400: // bad request
      case 408: // request timeout
      case 429: // too many requests
        return true;
      default:
        return false; // all other 4xx errors are unrecoverable
      }
    }
    return true;
  }
  
  /**
   * Logs an HTTP error or network error at the appropriate level and determines whether it is recoverable
   * (as defined by {@link #isHttpErrorRecoverable(int)}).
   *  
   * @param logger the logger to log to
   * @param errorDesc description of the error
   * @param errorContext a phrase like "when doing such-and-such"
   * @param statusCode HTTP status code, or 0 for a network error
   * @param recoverableMessage a phrase like "will retry" to use if the error is recoverable
   * @return true if the error is recoverable
   */
  static boolean checkIfErrorIsRecoverableAndLog(
      LDLogger logger,
      String errorDesc,
      String errorContext,
      int statusCode,
      String recoverableMessage
      ) {
    if (statusCode > 0 && !isHttpErrorRecoverable(statusCode)) {
      logger.error("Error {} (giving up permanently): {}", errorContext, errorDesc);
      return false;
    } else {
      logger.warn("Error {} ({}): {}", errorContext, recoverableMessage, errorDesc);
      return true;
    }
  }
  
  static String httpErrorDescription(int statusCode) {
    return "HTTP error " + statusCode +
        (statusCode == 401 || statusCode == 403 ? " (invalid SDK key)" : "");
  }
  
  static String describeDuration(Duration d) {
    if (d.toMillis() % 1000 == 0) {
      if (d.toMillis() % 60000 == 0) {
        return d.toMinutes() + (d.toMinutes() == 1 ? " minute" : " minutes");
      } else {
        long sec = d.toMillis() / 1000;
        return sec + (sec == 1 ? " second" : " seconds");
      }
    }
    return d.toMillis() + " milliseconds";
  }
  
  static void deleteDirectory(Path path) {
    try {
      Files.walkFileTree(path, new SimpleFileVisitor<Path>() {
        @Override
        public FileVisitResult visitFile(Path file, BasicFileAttributes attrs) {
          try {
            Files.delete(file);
          } catch (IOException e) {}
          return FileVisitResult.CONTINUE;
        }
        
        @Override
        public FileVisitResult postVisitDirectory(Path dir, IOException exc) {
          try {
            Files.delete(dir);
          } catch (IOException e) {}
          return FileVisitResult.CONTINUE;
        }
      });
    } catch (IOException e) {}
  }
  
  static URI concatenateUriPath(URI baseUri, String path) {
    String uriStr = baseUri.toString();
    String addPath = path.startsWith("/") ? path.substring(1) : path;
    return URI.create(uriStr + (uriStr.endsWith("/") ? "" : "/") + addPath);
  }

  // Tag values must not be empty, and only contain letters, numbers, `.`, `_`, or `-`.
  private static Pattern TAG_VALUE_REGEX = Pattern.compile("^[\\w.-]+$");

  /**
   * Builds the "X-LaunchDarkly-Tags" HTTP header out of the configured application info.
   *
   * @param applicationInfo the application metadata
   * @return a space-separated string of tags, e.g. "application-id/authentication-service application-version/1.0.0"
   */
  static String applicationTagHeader(ApplicationInfo applicationInfo) {
    String[][] tags = {
      {"applicationId", "application-id", applicationInfo.getApplicationId()},
      {"applicationVersion", "application-version", applicationInfo.getApplicationVersion()},
    };
    List<String> parts = new ArrayList<>();
    for (String[] row : tags) {
      String javaKey = row[0];
      String tagKey = row[1];
      String tagVal = row[2];
      if (tagVal == null) {
        continue;
      }
      if (!TAG_VALUE_REGEX.matcher(tagVal).matches()) {
        Loggers.MAIN.warn("Value of ApplicationInfo.{} contained invalid characters and was discarded", javaKey);
        continue;
      }
      if (tagVal.length() > 64) {
        Loggers.MAIN.warn("Value of ApplicationInfo.{} was longer than 64 characters and was discarded", javaKey);
        continue;
      }
      parts.add(tagKey + "/" + tagVal);
    }
    return String.join(" ", parts);
  }
}<|MERGE_RESOLUTION|>--- conflicted
+++ resolved
@@ -1,11 +1,7 @@
 package com.launchdarkly.sdk.server;
 
-<<<<<<< HEAD
 import com.launchdarkly.logging.LDLogger;
-=======
-import com.launchdarkly.sdk.server.Loggers;
 import com.launchdarkly.sdk.server.interfaces.ApplicationInfo;
->>>>>>> 6483c4bd
 import com.launchdarkly.sdk.server.interfaces.HttpAuthentication;
 import com.launchdarkly.sdk.server.interfaces.HttpConfiguration;
 
@@ -224,7 +220,7 @@
    * @param applicationInfo the application metadata
    * @return a space-separated string of tags, e.g. "application-id/authentication-service application-version/1.0.0"
    */
-  static String applicationTagHeader(ApplicationInfo applicationInfo) {
+  static String applicationTagHeader(ApplicationInfo applicationInfo, LDLogger logger) {
     String[][] tags = {
       {"applicationId", "application-id", applicationInfo.getApplicationId()},
       {"applicationVersion", "application-version", applicationInfo.getApplicationVersion()},
@@ -238,11 +234,11 @@
         continue;
       }
       if (!TAG_VALUE_REGEX.matcher(tagVal).matches()) {
-        Loggers.MAIN.warn("Value of ApplicationInfo.{} contained invalid characters and was discarded", javaKey);
+        logger.warn("Value of ApplicationInfo.{} contained invalid characters and was discarded", javaKey);
         continue;
       }
       if (tagVal.length() > 64) {
-        Loggers.MAIN.warn("Value of ApplicationInfo.{} was longer than 64 characters and was discarded", javaKey);
+        logger.warn("Value of ApplicationInfo.{} was longer than 64 characters and was discarded", javaKey);
         continue;
       }
       parts.add(tagKey + "/" + tagVal);
