--- conflicted
+++ resolved
@@ -204,11 +204,7 @@
         sharedExecutor,
         useDiagnostics ? new DiagnosticAccumulator(new DiagnosticId(sdkKey)) : null
         );
-<<<<<<< HEAD
     this.baseLogger = context.getBaseLogger();
-=======
-    this.baseLogger = context.getBasic().getBaseLogger();
->>>>>>> 21cb4d3f
     this.evaluationLogger = this.baseLogger.subLogger(Loggers.EVALUATION_LOGGER_NAME);
     
     this.eventProcessor = config.eventProcessorFactory.createEventProcessor(context);
@@ -361,13 +357,8 @@
     try {
       flags = dataStore.getAll(FEATURES);
     } catch (Exception e) {
-<<<<<<< HEAD
-      evaluationLogger.error("Exception from data store when evaluating all flags: {}", e.toString());
-      evaluationLogger.debug(e.toString(), e);
-=======
       evaluationLogger.error("Exception from data store when evaluating all flags: {}", LogValues.exceptionSummary(e));
       evaluationLogger.debug(e.toString(), LogValues.exceptionTrace(e));
->>>>>>> 21cb4d3f
       return builder.valid(false).build();
     }
     
@@ -386,14 +377,9 @@
         // events either. 
         builder.addFlag(flag, result);
       } catch (Exception e) {
-<<<<<<< HEAD
-        evaluationLogger.error("Exception caught for feature flag \"{}\" when evaluating all flags: {}", entry.getKey(), e.toString());
-        evaluationLogger.debug(e.toString(), e);
-=======
         evaluationLogger.error("Exception caught for feature flag \"{}\" when evaluating all flags: {}", entry.getKey(),
             LogValues.exceptionSummary(e));
         evaluationLogger.debug(e.toString(), LogValues.exceptionTrace(e));
->>>>>>> 21cb4d3f
         builder.addFlag(flag, EvalResult.of(LDValue.ofNull(), NO_VARIATION, EvaluationReason.exception(e)));
       }
     }
