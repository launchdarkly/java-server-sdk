--- conflicted
+++ resolved
@@ -1,12 +1,8 @@
 package com.launchdarkly.sdk.server;
 
 import com.google.common.util.concurrent.ThreadFactoryBuilder;
-<<<<<<< HEAD
-=======
 import com.launchdarkly.logging.LDLogger;
 import com.launchdarkly.logging.LogValues;
-import com.launchdarkly.sdk.ArrayBuilder;
->>>>>>> afb9617d
 import com.launchdarkly.sdk.AttributeRef;
 import com.launchdarkly.sdk.ContextBuilder;
 import com.launchdarkly.sdk.EvaluationDetail;
@@ -498,13 +494,8 @@
       if (dataStore.isInitialized()) {
         evaluationLogger.warn("Evaluation called before client initialized for feature flag \"{}\"; using last known values from data store", featureKey);
       } else {
-<<<<<<< HEAD
-        Loggers.EVALUATION.warn("Evaluation called before client initialized for feature flag \"{}\"; data store unavailable, returning default value", featureKey);
+        evaluationLogger.warn("Evaluation called before client initialized for feature flag \"{}\"; data store unavailable, returning default value", featureKey);
         sendFlagRequestEvent(eventFactory.newUnknownFeatureRequestEvent(featureKey, context, defaultValue,
-=======
-        evaluationLogger.warn("Evaluation called before client initialized for feature flag \"{}\"; data store unavailable, returning default value", featureKey);
-        sendFlagRequestEvent(eventFactory.newUnknownFeatureRequestEvent(featureKey, user, defaultValue,
->>>>>>> afb9617d
             EvaluationReason.ErrorKind.CLIENT_NOT_READY));
         return errorResult(EvaluationReason.ErrorKind.CLIENT_NOT_READY, defaultValue);
       }
@@ -514,24 +505,14 @@
     try {
       featureFlag = getFlag(dataStore, featureKey);
       if (featureFlag == null) {
-<<<<<<< HEAD
-        Loggers.EVALUATION.info("Unknown feature flag \"{}\"; returning default value", featureKey);
+        evaluationLogger.info("Unknown feature flag \"{}\"; returning default value", featureKey);
         sendFlagRequestEvent(eventFactory.newUnknownFeatureRequestEvent(featureKey, context, defaultValue,
-=======
-        evaluationLogger.info("Unknown feature flag \"{}\"; returning default value", featureKey);
-        sendFlagRequestEvent(eventFactory.newUnknownFeatureRequestEvent(featureKey, user, defaultValue,
->>>>>>> afb9617d
             EvaluationReason.ErrorKind.FLAG_NOT_FOUND));
         return errorResult(EvaluationReason.ErrorKind.FLAG_NOT_FOUND, defaultValue);
       }
       if (user == null || user.getKey() == null) {
-<<<<<<< HEAD
-        Loggers.EVALUATION.warn("Null user or null user key when evaluating flag \"{}\"; returning default value", featureKey);
+        evaluationLogger.warn("Null user or null user key when evaluating flag \"{}\"; returning default value", featureKey);
         sendFlagRequestEvent(eventFactory.newDefaultFeatureRequestEvent(featureFlag, context, defaultValue,
-=======
-        evaluationLogger.warn("Null user or null user key when evaluating flag \"{}\"; returning default value", featureKey);
-        sendFlagRequestEvent(eventFactory.newDefaultFeatureRequestEvent(featureFlag, user, defaultValue,
->>>>>>> afb9617d
             EvaluationReason.ErrorKind.USER_NOT_SPECIFIED));
         return errorResult(EvaluationReason.ErrorKind.USER_NOT_SPECIFIED, defaultValue);
       }
@@ -547,13 +528,8 @@
         if (requireType != null &&
             !value.isNull() &&
             value.getType() != requireType) {
-<<<<<<< HEAD
-          Loggers.EVALUATION.error("Feature flag evaluation expected result as {}, but got {}", defaultValue.getType(), value.getType());
+          evaluationLogger.error("Feature flag evaluation expected result as {}, but got {}", defaultValue.getType(), value.getType());
           sendFlagRequestEvent(eventFactory.newUnknownFeatureRequestEvent(featureKey, context, defaultValue,
-=======
-          evaluationLogger.error("Feature flag evaluation expected result as {}, but got {}", defaultValue.getType(), value.getType());
-          sendFlagRequestEvent(eventFactory.newUnknownFeatureRequestEvent(featureKey, user, defaultValue,
->>>>>>> afb9617d
               EvaluationReason.ErrorKind.WRONG_TYPE));
           return errorResult(EvaluationReason.ErrorKind.WRONG_TYPE, defaultValue);
         }
