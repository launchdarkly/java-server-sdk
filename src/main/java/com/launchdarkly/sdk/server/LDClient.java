package com.launchdarkly.sdk.server;

import com.google.common.util.concurrent.ThreadFactoryBuilder;
import com.launchdarkly.logging.LDLogger;
import com.launchdarkly.logging.LogValues;
import com.launchdarkly.sdk.EvaluationDetail;
import com.launchdarkly.sdk.EvaluationReason;
import com.launchdarkly.sdk.LDContext;
import com.launchdarkly.sdk.LDValue;
import com.launchdarkly.sdk.LDValueType;
import com.launchdarkly.sdk.server.DataModel.FeatureFlag;
import com.launchdarkly.sdk.server.interfaces.BigSegmentStoreStatusProvider;
import com.launchdarkly.sdk.server.interfaces.BigSegmentsConfiguration;
import com.launchdarkly.sdk.server.interfaces.DataSourceStatusProvider;
import com.launchdarkly.sdk.server.interfaces.DataStoreStatusProvider;
import com.launchdarkly.sdk.server.interfaces.FlagChangeEvent;
import com.launchdarkly.sdk.server.interfaces.FlagChangeListener;
import com.launchdarkly.sdk.server.interfaces.FlagTracker;
import com.launchdarkly.sdk.server.interfaces.LDClientInterface;
import com.launchdarkly.sdk.server.subsystems.DataSource;
import com.launchdarkly.sdk.server.subsystems.DataSourceUpdates;
import com.launchdarkly.sdk.server.subsystems.DataStore;
import com.launchdarkly.sdk.server.subsystems.DataStoreTypes.ItemDescriptor;
import com.launchdarkly.sdk.server.subsystems.DataStoreTypes.KeyedItems;
import com.launchdarkly.sdk.server.subsystems.EventProcessor;

import org.apache.commons.codec.binary.Hex;

import java.io.IOException;
import java.io.UnsupportedEncodingException;
import java.security.InvalidKeyException;
import java.security.NoSuchAlgorithmException;
import java.util.Map;
import java.util.concurrent.Executors;
import java.util.concurrent.Future;
import java.util.concurrent.ScheduledExecutorService;
import java.util.concurrent.ThreadFactory;
import java.util.concurrent.TimeUnit;
import java.util.concurrent.TimeoutException;

import javax.crypto.Mac;
import javax.crypto.spec.SecretKeySpec;

import static com.google.common.base.Preconditions.checkNotNull;
import static com.launchdarkly.sdk.EvaluationDetail.NO_VARIATION;
import static com.launchdarkly.sdk.server.DataModel.FEATURES;
import static com.launchdarkly.sdk.server.DataModel.SEGMENTS;
import static com.launchdarkly.sdk.server.Util.isAsciiHeaderValue;
import static com.launchdarkly.sdk.server.subsystems.EventProcessor.NO_VERSION;

/**
 * A client for the LaunchDarkly API. Client instances are thread-safe. Applications should instantiate
 * a single {@code LDClient} for the lifetime of their application.
 */
public final class LDClient implements LDClientInterface {
  private static final String HMAC_ALGORITHM = "HmacSHA256";

  private final String sdkKey;
  private final boolean offline;
  private final Evaluator evaluator;
  final EventProcessor eventProcessor;
  final DataSource dataSource;
  final DataStore dataStore;
  private final BigSegmentStoreStatusProvider bigSegmentStoreStatusProvider;
  private final BigSegmentStoreWrapper bigSegmentStoreWrapper;
  private final DataSourceUpdates dataSourceUpdates;
  private final DataStoreStatusProviderImpl dataStoreStatusProvider;
  private final DataSourceStatusProviderImpl dataSourceStatusProvider;
  private final FlagTrackerImpl flagTracker;
  private final EventBroadcasterImpl<FlagChangeListener, FlagChangeEvent> flagChangeBroadcaster;
  private final ScheduledExecutorService sharedExecutor;
<<<<<<< HEAD
=======
  private final EventFactory eventFactoryDefault;
  private final EventFactory eventFactoryWithReasons;
  private final LDLogger baseLogger;
  private final LDLogger evaluationLogger;
>>>>>>> d950e38d
  private final Evaluator.PrerequisiteEvaluationSink prereqEvalsDefault;
  private final Evaluator.PrerequisiteEvaluationSink prereqEvalsWithReasons;
  
  /**
   * Creates a new client instance that connects to LaunchDarkly with the default configuration.
   * <p>
   * If you need to specify any custom SDK options, use {@link LDClient#LDClient(String, LDConfig)}
   * instead.
   * <p>
   * Applications should instantiate a single instance for the lifetime of the application. In
   * unusual cases where an application needs to evaluate feature flags from different LaunchDarkly
   * projects or environments, you may create multiple clients, but they should still be retained
   * for the lifetime of the application rather than created per request or per thread.
   * <p>
   * The client will begin attempting to connect to LaunchDarkly as soon as you call the constructor.
   * The constructor will return when it successfully connects, or when the default timeout of 5 seconds
   * expires, whichever comes first. If it has not succeeded in connecting when the timeout elapses,
   * you will receive the client in an uninitialized state where feature flags will return default
   * values; it will still continue trying to connect in the background. You can detect whether
   * initialization has succeeded by calling {@link #isInitialized()}. If you prefer to customize
   * this behavior, use {@link LDClient#LDClient(String, LDConfig)} instead.
   * <p>
   * For rules regarding the throwing of unchecked exceptions for error conditions, see
   * {@link LDClient#LDClient(String, LDConfig)}.
   *
   * @param sdkKey the SDK key for your LaunchDarkly environment
   * @throws IllegalArgumentException if a parameter contained a grossly malformed value;
   *   for security reasons, in case of an illegal SDK key, the exception message does
   *   not include the key
   * @throws NullPointerException if a non-nullable parameter was null
   * @see LDClient#LDClient(String, LDConfig)
   */
  public LDClient(String sdkKey) {
    // COVERAGE: this constructor cannot be called in unit tests because it uses the default base
    // URI and will attempt to make a live connection to LaunchDarkly.
    this(sdkKey, LDConfig.DEFAULT);
  }

  private static final DataModel.FeatureFlag getFlag(DataStore store, String key) {
    ItemDescriptor item = store.get(FEATURES, key);
    return item == null ? null : (DataModel.FeatureFlag)item.getItem();
  }
  
  private static final DataModel.Segment getSegment(DataStore store, String key) {
    ItemDescriptor item = store.get(SEGMENTS, key);
    return item == null ? null : (DataModel.Segment)item.getItem();
  }
  
  /**
   * Creates a new client to connect to LaunchDarkly with a custom configuration.
   * <p>
   * This constructor can be used to configure advanced SDK features; see {@link LDConfig.Builder}.
   * <p>
   * Applications should instantiate a single instance for the lifetime of the application. In
   * unusual cases where an application needs to evaluate feature flags from different LaunchDarkly
   * projects or environments, you may create multiple clients, but they should still be retained
   * for the lifetime of the application rather than created per request or per thread.
   * <p>
   * Unless it is configured to be offline with {@link LDConfig.Builder#offline(boolean)} or
   * {@link Components#externalUpdatesOnly()}, the client will begin attempting to connect to
   * LaunchDarkly as soon as you call the constructor. The constructor will return when it successfully
   * connects, or when the timeout set by {@link LDConfig.Builder#startWait(java.time.Duration)} (default:
   * 5 seconds) expires, whichever comes first. If it has not succeeded in connecting when the timeout
   * elapses, you will receive the client in an uninitialized state where feature flags will return
   * default values; it will still continue trying to connect in the background. You can detect
   * whether initialization has succeeded by calling {@link #isInitialized()}.
   * <p>
   * If you prefer to have the constructor return immediately, and then wait for initialization to finish
   * at some other point, you can use {@link #getDataSourceStatusProvider()} as follows:
   * <pre><code>
   *     LDConfig config = new LDConfig.Builder()
   *         .startWait(Duration.ZERO)
   *         .build();
   *     LDClient client = new LDClient(sdkKey, config);
   *     
   *     // later, when you want to wait for initialization to finish:
   *     boolean inited = client.getDataSourceStatusProvider().waitFor(
   *         DataSourceStatusProvider.State.VALID, Duration.ofSeconds(10));
   *     if (!inited) {
   *         // do whatever is appropriate if initialization has timed out
   *     }
   * </code></pre>
   * <p>
   * This constructor can throw unchecked exceptions if it is immediately apparent that
   * the SDK cannot work with these parameters. For instance, if the SDK key contains a
   * non-printable character that cannot be used in an HTTP header, it will throw an
   * {@link IllegalArgumentException} since the SDK key is normally sent to LaunchDarkly
   * in an HTTP header and no such value could possibly be valid. Similarly, a null
   * value for a non-nullable parameter may throw a {@link NullPointerException}. The
   * constructor will not throw an exception for any error condition that could only be
   * detected after making a request to LaunchDarkly (such as an SDK key that is simply
   * wrong despite being valid ASCII, so it is invalid but not illegal); those are logged
   * and treated as an unsuccessful initialization, as described above. 
   *
   * @param sdkKey the SDK key for your LaunchDarkly environment
   * @param config a client configuration object
   * @throws IllegalArgumentException if a parameter contained a grossly malformed value;
   *   for security reasons, in case of an illegal SDK key, the exception message does
   *   not include the key
   * @throws NullPointerException if a non-nullable parameter was null
   * @see LDClient#LDClient(String, LDConfig)
   */
  public LDClient(String sdkKey, LDConfig config) {
    checkNotNull(config, "config must not be null");
    this.sdkKey = checkNotNull(sdkKey, "sdkKey must not be null");
    if (!isAsciiHeaderValue(sdkKey) ) {
      throw new IllegalArgumentException("SDK key contained an invalid character");
    }
    this.offline = config.offline;
    
    this.sharedExecutor = createSharedExecutor(config);
    
    final ClientContextImpl context = ClientContextImpl.fromConfig(
        sdkKey,
        config,
        sharedExecutor
        );
    this.baseLogger = context.getBaseLogger();
    this.evaluationLogger = this.baseLogger.subLogger(Loggers.EVALUATION_LOGGER_NAME);
    
    this.eventProcessor = config.eventProcessorFactory.createEventProcessor(context);

    EventBroadcasterImpl<BigSegmentStoreStatusProvider.StatusListener, BigSegmentStoreStatusProvider.Status> bigSegmentStoreStatusNotifier =
        EventBroadcasterImpl.forBigSegmentStoreStatus(sharedExecutor, baseLogger);
    BigSegmentsConfiguration bigSegmentsConfig = config.bigSegmentsConfigBuilder.createBigSegmentsConfiguration(context);
    if (bigSegmentsConfig.getStore() != null) {
      bigSegmentStoreWrapper = new BigSegmentStoreWrapper(bigSegmentsConfig, bigSegmentStoreStatusNotifier, sharedExecutor,
          this.baseLogger.subLogger(Loggers.BIG_SEGMENTS_LOGGER_NAME));
    } else {
      bigSegmentStoreWrapper = null;
    }
    bigSegmentStoreStatusProvider = new BigSegmentStoreStatusProviderImpl(bigSegmentStoreStatusNotifier, bigSegmentStoreWrapper);

    EventBroadcasterImpl<DataStoreStatusProvider.StatusListener, DataStoreStatusProvider.Status> dataStoreStatusNotifier =
        EventBroadcasterImpl.forDataStoreStatus(sharedExecutor, baseLogger);
    DataStoreUpdatesImpl dataStoreUpdates = new DataStoreUpdatesImpl(dataStoreStatusNotifier);
    this.dataStore = config.dataStoreFactory.createDataStore(context, dataStoreUpdates);

    this.evaluator = new Evaluator(new Evaluator.Getters() {
      public DataModel.FeatureFlag getFlag(String key) {
        return LDClient.getFlag(LDClient.this.dataStore, key);
      }

      public DataModel.Segment getSegment(String key) {
        return LDClient.getSegment(LDClient.this.dataStore, key);
      }

      public BigSegmentStoreWrapper.BigSegmentsQueryResult getBigSegments(String key) {
        BigSegmentStoreWrapper wrapper = LDClient.this.bigSegmentStoreWrapper;
        return wrapper == null ? null : wrapper.getUserMembership(key);
      }
    }, evaluationLogger);

    this.flagChangeBroadcaster = EventBroadcasterImpl.forFlagChangeEvents(sharedExecutor, baseLogger);
    this.flagTracker = new FlagTrackerImpl(flagChangeBroadcaster,
        (key, ctx) -> jsonValueVariation(key, ctx, LDValue.ofNull()));

    this.dataStoreStatusProvider = new DataStoreStatusProviderImpl(this.dataStore, dataStoreUpdates);

    EventBroadcasterImpl<DataSourceStatusProvider.StatusListener, DataSourceStatusProvider.Status> dataSourceStatusNotifier =
        EventBroadcasterImpl.forDataSourceStatus(sharedExecutor, baseLogger);
    DataSourceUpdatesImpl dataSourceUpdates = new DataSourceUpdatesImpl(
        dataStore,
        dataStoreStatusProvider,
        flagChangeBroadcaster,
        dataSourceStatusNotifier,
        sharedExecutor,
        context.getLogging().getLogDataSourceOutageAsErrorAfter(),
        baseLogger
        );
    this.dataSourceUpdates = dataSourceUpdates;
    this.dataSource = config.dataSourceFactory.createDataSource(context, dataSourceUpdates);    
    this.dataSourceStatusProvider = new DataSourceStatusProviderImpl(dataSourceStatusNotifier, dataSourceUpdates);
    
    this.prereqEvalsDefault = makePrerequisiteEventSender(false);
    this.prereqEvalsWithReasons = makePrerequisiteEventSender(true);
    // We pre-create those two callback objects, rather than using inline lambdas when we call the Evaluator,
    // because using lambdas would cause a new closure object to be allocated every time. 
    
    Future<Void> startFuture = dataSource.start();
    if (!config.startWait.isZero() && !config.startWait.isNegative()) {
      if (!(dataSource instanceof ComponentsImpl.NullDataSource)) {
        baseLogger.info("Waiting up to {} milliseconds for LaunchDarkly client to start...",
            config.startWait.toMillis());
      }
      try {
        startFuture.get(config.startWait.toMillis(), TimeUnit.MILLISECONDS);
      } catch (TimeoutException e) {
        baseLogger.error("Timeout encountered waiting for LaunchDarkly client initialization");
      } catch (Exception e) {
        baseLogger.error("Exception encountered waiting for LaunchDarkly client initialization: {}",
            LogValues.exceptionSummary(e));
        baseLogger.debug("{}", LogValues.exceptionTrace(e));
      }
      if (!dataSource.isInitialized()) {
        baseLogger.warn("LaunchDarkly client was not successfully initialized");
      }
    }
  }

  @Override
  public boolean isInitialized() {
    return dataSource.isInitialized();
  }

  @Override
  public void track(String eventName, LDContext context) {
    trackData(eventName, context, LDValue.ofNull());
  }

  @Override
  public void trackData(String eventName, LDContext context, LDValue data) {
    if (context == null) {
      baseLogger.warn("Track called with null context!");
    } else if (!context.isValid()) {
      baseLogger.warn("Track called with invalid context: " + context.getError());
    } else {
      eventProcessor.recordCustomEvent(context, eventName, data, null);
    }
  }

  @Override
  public void trackMetric(String eventName, LDContext context, LDValue data, double metricValue) {
    if (context == null) {
      baseLogger.warn("Track called with null context!");
    } else if (!context.isValid()) {
      baseLogger.warn("Track called with invalid context: " + context.getError());
    } else {
      eventProcessor.recordCustomEvent(context, eventName, data, metricValue);
    }
  }

  @Override
  public void identify(LDContext context) {
    if (context == null) {
      baseLogger.warn("Identify called with null context!");
    } else if (!context.isValid()) {
      baseLogger.warn("Identify called with invalid context: " + context.getError());
    } else {
      eventProcessor.recordIdentifyEvent(context);
    }
  }
  
  @Override
  public FeatureFlagsState allFlagsState(LDContext context, FlagsStateOption... options) {
    FeatureFlagsState.Builder builder = FeatureFlagsState.builder(options);
    
    if (isOffline()) {
      evaluationLogger.debug("allFlagsState() was called when client is in offline mode.");
    }
    
    if (!isInitialized()) {
      if (dataStore.isInitialized()) {
        evaluationLogger.warn("allFlagsState() was called before client initialized; using last known values from data store");
      } else {
        evaluationLogger.warn("allFlagsState() was called before client initialized; data store unavailable, returning no data");
        return builder.valid(false).build();
      }
    }

    if (context == null) {
      evaluationLogger.warn("allFlagsState() was called with null context! returning no data");
      return builder.valid(false).build();
    }
    if (!context.isValid()) {
      evaluationLogger.warn("allFlagsState() was called with invalid context: " + context.getError());
      return builder.valid(false).build();
    }
    
    boolean clientSideOnly = FlagsStateOption.hasOption(options, FlagsStateOption.CLIENT_SIDE_ONLY);
    KeyedItems<ItemDescriptor> flags;
    try {
      flags = dataStore.getAll(FEATURES);
    } catch (Exception e) {
      evaluationLogger.error("Exception from data store when evaluating all flags: {}", LogValues.exceptionSummary(e));
      evaluationLogger.debug(e.toString(), LogValues.exceptionTrace(e));
      return builder.valid(false).build();
    }
    
    for (Map.Entry<String, ItemDescriptor> entry : flags.getItems()) {
      if (entry.getValue().getItem() == null) {
        continue; // deleted flag placeholder
      }
      DataModel.FeatureFlag flag = (DataModel.FeatureFlag)entry.getValue().getItem();
      if (clientSideOnly && !flag.isClientSide()) {
        continue;
      }
      try {
        EvalResult result = evaluator.evaluate(flag, context, null);
        // Note: the null parameter to evaluate() is for the PrerequisiteEvaluationSink; allFlagsState should
        // not generate evaluation events, so we don't want the evaluator to generate any prerequisite evaluation
        // events either. 
        builder.addFlag(flag, result);
      } catch (Exception e) {
        evaluationLogger.error("Exception caught for feature flag \"{}\" when evaluating all flags: {}", entry.getKey(),
            LogValues.exceptionSummary(e));
        evaluationLogger.debug(e.toString(), LogValues.exceptionTrace(e));
        builder.addFlag(flag, EvalResult.of(LDValue.ofNull(), NO_VARIATION, EvaluationReason.exception(e)));
      }
    }
    return builder.build();
  }
  
  @Override
  public boolean boolVariation(String featureKey, LDContext context, boolean defaultValue) {
    return evaluate(featureKey, context, LDValue.of(defaultValue), LDValueType.BOOLEAN).booleanValue();
  }

  @Override
  public int intVariation(String featureKey, LDContext context, int defaultValue) {
    return evaluate(featureKey, context, LDValue.of(defaultValue), LDValueType.NUMBER).intValue();
  }

  @Override
  public double doubleVariation(String featureKey, LDContext context, double defaultValue) {
    return evaluate(featureKey, context, LDValue.of(defaultValue), LDValueType.NUMBER).doubleValue();
  }

  @Override
  public String stringVariation(String featureKey, LDContext context, String defaultValue) {
    return evaluate(featureKey, context, LDValue.of(defaultValue), LDValueType.STRING).stringValue();
  }

  @Override
  public LDValue jsonValueVariation(String featureKey, LDContext context, LDValue defaultValue) {
    return evaluate(featureKey, context, LDValue.normalize(defaultValue), null);
  }

  @Override
  public EvaluationDetail<Boolean> boolVariationDetail(String featureKey, LDContext context, boolean defaultValue) {
    EvalResult result = evaluateInternal(featureKey, context, LDValue.of(defaultValue),
        LDValueType.BOOLEAN, true);
    return result.getAsBoolean();
  }

  @Override
  public EvaluationDetail<Integer> intVariationDetail(String featureKey, LDContext context, int defaultValue) {
    EvalResult result = evaluateInternal(featureKey, context, LDValue.of(defaultValue),
        LDValueType.NUMBER, true);
    return result.getAsInteger();
  }

  @Override
  public EvaluationDetail<Double> doubleVariationDetail(String featureKey, LDContext context, double defaultValue) {
    EvalResult result = evaluateInternal(featureKey, context, LDValue.of(defaultValue),
        LDValueType.NUMBER, true);
    return result.getAsDouble();
  }

  @Override
  public EvaluationDetail<String> stringVariationDetail(String featureKey, LDContext context, String defaultValue) {
    EvalResult result = evaluateInternal(featureKey, context, LDValue.of(defaultValue),
        LDValueType.STRING, true);
    return result.getAsString();
  }

  @Override
  public EvaluationDetail<LDValue> jsonValueVariationDetail(String featureKey, LDContext context, LDValue defaultValue) {
    EvalResult result = evaluateInternal(featureKey, context, LDValue.normalize(defaultValue),
        null, true);
    return result.getAnyType();
  }
  
  @Override
  public boolean isFlagKnown(String featureKey) {
    if (!isInitialized()) {
      if (dataStore.isInitialized()) {
        baseLogger.warn("isFlagKnown called before client initialized for feature flag \"{}\"; using last known values from data store", featureKey);
      } else {
        baseLogger.warn("isFlagKnown called before client initialized for feature flag \"{}\"; data store unavailable, returning false", featureKey);
        return false;
      }
    }

    try {
      if (getFlag(dataStore, featureKey) != null) {
        return true;
      }
    } catch (Exception e) {
      baseLogger.error("Encountered exception while calling isFlagKnown for feature flag \"{}\": {}", featureKey,
          LogValues.exceptionSummary(e));
      baseLogger.debug("{}", LogValues.exceptionTrace(e));
    }

    return false;
  }

  private LDValue evaluate(String featureKey, LDContext context, LDValue defaultValue, LDValueType requireType) {
    return evaluateInternal(featureKey, context, defaultValue, requireType, false).getValue();
  }
  
  private EvalResult errorResult(EvaluationReason.ErrorKind errorKind, final LDValue defaultValue) {
    return EvalResult.of(defaultValue, NO_VARIATION, EvaluationReason.error(errorKind));
  }
  
  private EvalResult evaluateInternal(String featureKey, LDContext context, LDValue defaultValue,
      LDValueType requireType, boolean withDetail) {
    if (!isInitialized()) {
      if (dataStore.isInitialized()) {
        evaluationLogger.warn("Evaluation called before client initialized for feature flag \"{}\"; using last known values from data store", featureKey);
      } else {
<<<<<<< HEAD
        Loggers.EVALUATION.warn("Evaluation called before client initialized for feature flag \"{}\"; data store unavailable, returning default value", featureKey);
        recordEvaluationUnknownFlagErrorEvent(featureKey, context, defaultValue,
            EvaluationReason.ErrorKind.CLIENT_NOT_READY, withDetail);
=======
        evaluationLogger.warn("Evaluation called before client initialized for feature flag \"{}\"; data store unavailable, returning default value", featureKey);
        sendFlagRequestEvent(eventFactory.newUnknownFeatureRequestEvent(featureKey, context, defaultValue,
            EvaluationReason.ErrorKind.CLIENT_NOT_READY));
>>>>>>> d950e38d
        return errorResult(EvaluationReason.ErrorKind.CLIENT_NOT_READY, defaultValue);
      }
    }

    DataModel.FeatureFlag featureFlag = null;
    try {
      featureFlag = getFlag(dataStore, featureKey);
      if (featureFlag == null) {
<<<<<<< HEAD
        Loggers.EVALUATION.info("Unknown feature flag \"{}\"; returning default value", featureKey);
        recordEvaluationUnknownFlagErrorEvent(featureKey, context, defaultValue,
            EvaluationReason.ErrorKind.FLAG_NOT_FOUND, withDetail);
        return errorResult(EvaluationReason.ErrorKind.FLAG_NOT_FOUND, defaultValue);
      }
      if (context == null) {
        Loggers.EVALUATION.warn("Null context when evaluating flag \"{}\"; returning default value", featureKey);
        recordEvaluationErrorEvent(featureFlag, context, defaultValue,
            EvaluationReason.ErrorKind.USER_NOT_SPECIFIED, withDetail);
        return errorResult(EvaluationReason.ErrorKind.USER_NOT_SPECIFIED, defaultValue);
      }
      if (!context.isValid()) {
        Loggers.EVALUATION.warn("Invalid context when evaluating flag \"{}\"; returning default value: " + context.getError(), featureKey);
        recordEvaluationErrorEvent(featureFlag, context, defaultValue,
            EvaluationReason.ErrorKind.USER_NOT_SPECIFIED, withDetail);
=======
        evaluationLogger.info("Unknown feature flag \"{}\"; returning default value", featureKey);
        sendFlagRequestEvent(eventFactory.newUnknownFeatureRequestEvent(featureKey, context, defaultValue,
            EvaluationReason.ErrorKind.FLAG_NOT_FOUND));
        return errorResult(EvaluationReason.ErrorKind.FLAG_NOT_FOUND, defaultValue);
      }
      if (context == null) {
        evaluationLogger.warn("Null context when evaluating flag \"{}\"; returning default value", featureKey);
        sendFlagRequestEvent(eventFactory.newDefaultFeatureRequestEvent(featureFlag, context, defaultValue,
            EvaluationReason.ErrorKind.USER_NOT_SPECIFIED));
        return errorResult(EvaluationReason.ErrorKind.USER_NOT_SPECIFIED, defaultValue);
      }
      if (!context.isValid()) {
        evaluationLogger.warn("Invalid context when evaluating flag \"{}\"; returning default value: " + context.getError(), featureKey);
        sendFlagRequestEvent(eventFactory.newDefaultFeatureRequestEvent(featureFlag, context, defaultValue,
            EvaluationReason.ErrorKind.USER_NOT_SPECIFIED));
>>>>>>> d950e38d
        return errorResult(EvaluationReason.ErrorKind.USER_NOT_SPECIFIED, defaultValue);
      }
      EvalResult evalResult = evaluator.evaluate(featureFlag, context,
          withDetail ? prereqEvalsWithReasons : prereqEvalsDefault);
      if (evalResult.isNoVariation()) {
        evalResult = EvalResult.of(defaultValue, evalResult.getVariationIndex(), evalResult.getReason());
      } else {
        LDValue value = evalResult.getValue(); // guaranteed not to be an actual Java null, but can be LDValue.ofNull()
        if (requireType != null &&
            !value.isNull() &&
            value.getType() != requireType) {
<<<<<<< HEAD
          Loggers.EVALUATION.error("Feature flag evaluation expected result as {}, but got {}", defaultValue.getType(), value.getType());
          recordEvaluationErrorEvent(featureFlag, context, defaultValue, EvaluationReason.ErrorKind.WRONG_TYPE, withDetail);
=======
          evaluationLogger.error("Feature flag evaluation expected result as {}, but got {}", defaultValue.getType(), value.getType());
          sendFlagRequestEvent(eventFactory.newUnknownFeatureRequestEvent(featureKey, context, defaultValue,
              EvaluationReason.ErrorKind.WRONG_TYPE));
>>>>>>> d950e38d
          return errorResult(EvaluationReason.ErrorKind.WRONG_TYPE, defaultValue);
        }
      }
      recordEvaluationEvent(featureFlag, context, evalResult, defaultValue, withDetail, null);
      return evalResult;
    } catch (Exception e) {
      evaluationLogger.error("Encountered exception while evaluating feature flag \"{}\": {}", featureKey,
          LogValues.exceptionSummary(e));
      evaluationLogger.debug("{}", LogValues.exceptionTrace(e));
      if (featureFlag == null) {
        recordEvaluationUnknownFlagErrorEvent(featureKey, context, defaultValue,
            EvaluationReason.ErrorKind.EXCEPTION, withDetail);
      } else {
        recordEvaluationErrorEvent(featureFlag, context, defaultValue,
            EvaluationReason.ErrorKind.EXCEPTION, withDetail);
      }
      return EvalResult.of(defaultValue, NO_VARIATION, EvaluationReason.exception(e));
    }
  }

  @Override
  public FlagTracker getFlagTracker() {
    return flagTracker;
  }

  @Override
  public BigSegmentStoreStatusProvider getBigSegmentStoreStatusProvider() {
    return bigSegmentStoreStatusProvider;
  }

  @Override
  public DataStoreStatusProvider getDataStoreStatusProvider() {
    return dataStoreStatusProvider;
  }

  @Override
  public DataSourceStatusProvider getDataSourceStatusProvider() {
    return dataSourceStatusProvider;
  }
  
  /**
   * Shuts down the client and releases any resources it is using.
   * <p>
   * Unless it is offline, the client will attempt to deliver any pending analytics events before
   * closing.
   */
  @Override
  public void close() throws IOException {
    baseLogger.info("Closing LaunchDarkly Client");
    this.dataStore.close();
    this.eventProcessor.close();
    this.dataSource.close();
    this.dataSourceUpdates.updateStatus(DataSourceStatusProvider.State.OFF, null);
    if (this.bigSegmentStoreWrapper != null) {
      this.bigSegmentStoreWrapper.close();
    }
    this.sharedExecutor.shutdownNow();
  }

  @Override
  public void flush() {
    this.eventProcessor.flush();
  }

  @Override
  public boolean isOffline() {
    return offline;
  }

  @Override
  public String secureModeHash(LDContext context) {
    if (context == null || !context.isValid()) {
      return null;
    }
    try {
      Mac mac = Mac.getInstance(HMAC_ALGORITHM);
      mac.init(new SecretKeySpec(sdkKey.getBytes(), HMAC_ALGORITHM));
      return Hex.encodeHexString(mac.doFinal(context.getFullyQualifiedKey().getBytes("UTF8")));
    } catch (InvalidKeyException | UnsupportedEncodingException | NoSuchAlgorithmException e) {
      // COVERAGE: there is no way to cause these errors in a unit test.
      baseLogger.error("Could not generate secure mode hash: {}", LogValues.exceptionSummary(e));
      baseLogger.debug("{}", LogValues.exceptionTrace(e));
    }
    return null;
  }

  /**
   * Returns the current version string of the client library.
   * @return a version string conforming to Semantic Versioning (http://semver.org)
   */
  @Override
  public String version() {
    return Version.SDK_VERSION;
  }
  
  private void recordEvaluationUnknownFlagErrorEvent(
      String flagKey,
      LDContext context,
      LDValue defaultValue,
      EvaluationReason.ErrorKind errorKind,
      boolean withReasons
      ) {
    eventProcessor.recordEvaluationEvent(
        context,
        flagKey,
        NO_VERSION,
        NO_VARIATION,
        defaultValue,
        withReasons ? EvaluationReason.error(errorKind) : null,
        defaultValue,
        null,
        false,
        null
        );
  }

  private void recordEvaluationErrorEvent(
      FeatureFlag flag,
      LDContext context,
      LDValue defaultValue,
      EvaluationReason.ErrorKind errorKind,
      boolean withReasons
      ) {
    eventProcessor.recordEvaluationEvent(
        context,
        flag.getKey(),
        flag.getVersion(),
        NO_VARIATION,
        defaultValue,
        withReasons ? EvaluationReason.error(errorKind) : null,
        defaultValue,
        null,
        flag.isTrackEvents(),
        flag.getDebugEventsUntilDate()
        );
  }

  private void recordEvaluationEvent(
      FeatureFlag flag,
      LDContext context,
      EvalResult result,
      LDValue defaultValue,
      boolean withReasons,
      String prereqOf
      ) {
    eventProcessor.recordEvaluationEvent(
        context,
        flag.getKey(),
        flag.getVersion(),
        result.getVariationIndex(),
        result.getValue(),
        (withReasons || result.isForceReasonTracking()) ? result.getReason() : null,
        defaultValue,
        prereqOf,
        flag.isTrackEvents() || result.isForceReasonTracking(),
        flag.getDebugEventsUntilDate()
        );
  }

  private Evaluator.PrerequisiteEvaluationSink makePrerequisiteEventSender(boolean withReasons) {
    return new Evaluator.PrerequisiteEvaluationSink() {
      @Override
      public void recordPrerequisiteEvaluation(FeatureFlag flag, FeatureFlag prereqOfFlag, LDContext context, EvalResult result) {
        recordEvaluationEvent(flag, context, result, LDValue.ofNull(), withReasons, prereqOfFlag.getKey());
      }
    };
  }
  
  // This executor is used for a variety of SDK tasks such as flag change events, checking the data store
  // status after an outage, and the poll task in polling mode. These are all tasks that we do not expect
  // to be executing frequently so that it is acceptable to use a single thread to execute them one at a
  // time rather than a thread pool, thus reducing the number of threads spawned by the SDK. This also
  // has the benefit of producing predictable delivery order for event listener notifications.
  private ScheduledExecutorService createSharedExecutor(LDConfig config) {
    ThreadFactory threadFactory = new ThreadFactoryBuilder()
        .setDaemon(true)
        .setNameFormat("LaunchDarkly-tasks-%d")
        .setPriority(config.threadPriority)
        .build();
    return Executors.newSingleThreadScheduledExecutor(threadFactory);
  }
}<|MERGE_RESOLUTION|>--- conflicted
+++ resolved
@@ -69,13 +69,8 @@
   private final FlagTrackerImpl flagTracker;
   private final EventBroadcasterImpl<FlagChangeListener, FlagChangeEvent> flagChangeBroadcaster;
   private final ScheduledExecutorService sharedExecutor;
-<<<<<<< HEAD
-=======
-  private final EventFactory eventFactoryDefault;
-  private final EventFactory eventFactoryWithReasons;
   private final LDLogger baseLogger;
   private final LDLogger evaluationLogger;
->>>>>>> d950e38d
   private final Evaluator.PrerequisiteEvaluationSink prereqEvalsDefault;
   private final Evaluator.PrerequisiteEvaluationSink prereqEvalsWithReasons;
   
@@ -477,15 +472,9 @@
       if (dataStore.isInitialized()) {
         evaluationLogger.warn("Evaluation called before client initialized for feature flag \"{}\"; using last known values from data store", featureKey);
       } else {
-<<<<<<< HEAD
-        Loggers.EVALUATION.warn("Evaluation called before client initialized for feature flag \"{}\"; data store unavailable, returning default value", featureKey);
+        evaluationLogger.warn("Evaluation called before client initialized for feature flag \"{}\"; data store unavailable, returning default value", featureKey);
         recordEvaluationUnknownFlagErrorEvent(featureKey, context, defaultValue,
             EvaluationReason.ErrorKind.CLIENT_NOT_READY, withDetail);
-=======
-        evaluationLogger.warn("Evaluation called before client initialized for feature flag \"{}\"; data store unavailable, returning default value", featureKey);
-        sendFlagRequestEvent(eventFactory.newUnknownFeatureRequestEvent(featureKey, context, defaultValue,
-            EvaluationReason.ErrorKind.CLIENT_NOT_READY));
->>>>>>> d950e38d
         return errorResult(EvaluationReason.ErrorKind.CLIENT_NOT_READY, defaultValue);
       }
     }
@@ -494,39 +483,21 @@
     try {
       featureFlag = getFlag(dataStore, featureKey);
       if (featureFlag == null) {
-<<<<<<< HEAD
-        Loggers.EVALUATION.info("Unknown feature flag \"{}\"; returning default value", featureKey);
+        evaluationLogger.info("Unknown feature flag \"{}\"; returning default value", featureKey);
         recordEvaluationUnknownFlagErrorEvent(featureKey, context, defaultValue,
             EvaluationReason.ErrorKind.FLAG_NOT_FOUND, withDetail);
         return errorResult(EvaluationReason.ErrorKind.FLAG_NOT_FOUND, defaultValue);
       }
       if (context == null) {
-        Loggers.EVALUATION.warn("Null context when evaluating flag \"{}\"; returning default value", featureKey);
+        evaluationLogger.warn("Null context when evaluating flag \"{}\"; returning default value", featureKey);
         recordEvaluationErrorEvent(featureFlag, context, defaultValue,
             EvaluationReason.ErrorKind.USER_NOT_SPECIFIED, withDetail);
         return errorResult(EvaluationReason.ErrorKind.USER_NOT_SPECIFIED, defaultValue);
       }
       if (!context.isValid()) {
-        Loggers.EVALUATION.warn("Invalid context when evaluating flag \"{}\"; returning default value: " + context.getError(), featureKey);
+        evaluationLogger.warn("Invalid context when evaluating flag \"{}\"; returning default value: " + context.getError(), featureKey);
         recordEvaluationErrorEvent(featureFlag, context, defaultValue,
             EvaluationReason.ErrorKind.USER_NOT_SPECIFIED, withDetail);
-=======
-        evaluationLogger.info("Unknown feature flag \"{}\"; returning default value", featureKey);
-        sendFlagRequestEvent(eventFactory.newUnknownFeatureRequestEvent(featureKey, context, defaultValue,
-            EvaluationReason.ErrorKind.FLAG_NOT_FOUND));
-        return errorResult(EvaluationReason.ErrorKind.FLAG_NOT_FOUND, defaultValue);
-      }
-      if (context == null) {
-        evaluationLogger.warn("Null context when evaluating flag \"{}\"; returning default value", featureKey);
-        sendFlagRequestEvent(eventFactory.newDefaultFeatureRequestEvent(featureFlag, context, defaultValue,
-            EvaluationReason.ErrorKind.USER_NOT_SPECIFIED));
-        return errorResult(EvaluationReason.ErrorKind.USER_NOT_SPECIFIED, defaultValue);
-      }
-      if (!context.isValid()) {
-        evaluationLogger.warn("Invalid context when evaluating flag \"{}\"; returning default value: " + context.getError(), featureKey);
-        sendFlagRequestEvent(eventFactory.newDefaultFeatureRequestEvent(featureFlag, context, defaultValue,
-            EvaluationReason.ErrorKind.USER_NOT_SPECIFIED));
->>>>>>> d950e38d
         return errorResult(EvaluationReason.ErrorKind.USER_NOT_SPECIFIED, defaultValue);
       }
       EvalResult evalResult = evaluator.evaluate(featureFlag, context,
@@ -538,14 +509,8 @@
         if (requireType != null &&
             !value.isNull() &&
             value.getType() != requireType) {
-<<<<<<< HEAD
-          Loggers.EVALUATION.error("Feature flag evaluation expected result as {}, but got {}", defaultValue.getType(), value.getType());
+          evaluationLogger.error("Feature flag evaluation expected result as {}, but got {}", defaultValue.getType(), value.getType());
           recordEvaluationErrorEvent(featureFlag, context, defaultValue, EvaluationReason.ErrorKind.WRONG_TYPE, withDetail);
-=======
-          evaluationLogger.error("Feature flag evaluation expected result as {}, but got {}", defaultValue.getType(), value.getType());
-          sendFlagRequestEvent(eventFactory.newUnknownFeatureRequestEvent(featureKey, context, defaultValue,
-              EvaluationReason.ErrorKind.WRONG_TYPE));
->>>>>>> d950e38d
           return errorResult(EvaluationReason.ErrorKind.WRONG_TYPE, defaultValue);
         }
       }
