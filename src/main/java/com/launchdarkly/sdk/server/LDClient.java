package com.launchdarkly.sdk.server;

import com.google.common.util.concurrent.ThreadFactoryBuilder;
import com.launchdarkly.logging.LDLogger;
import com.launchdarkly.logging.LogValues;
import com.launchdarkly.sdk.EvaluationDetail;
import com.launchdarkly.sdk.EvaluationReason;
import com.launchdarkly.sdk.LDUser;
import com.launchdarkly.sdk.LDValue;
import com.launchdarkly.sdk.LDValueType;
import com.launchdarkly.sdk.server.integrations.EventProcessorBuilder;
import com.launchdarkly.sdk.server.interfaces.BigSegmentStoreStatusProvider;
import com.launchdarkly.sdk.server.interfaces.BigSegmentsConfiguration;
import com.launchdarkly.sdk.server.interfaces.DataSource;
import com.launchdarkly.sdk.server.interfaces.DataSourceStatusProvider;
import com.launchdarkly.sdk.server.interfaces.DataSourceUpdates;
import com.launchdarkly.sdk.server.interfaces.DataStore;
import com.launchdarkly.sdk.server.interfaces.DataStoreStatusProvider;
import com.launchdarkly.sdk.server.interfaces.DataStoreTypes.ItemDescriptor;
import com.launchdarkly.sdk.server.interfaces.DataStoreTypes.KeyedItems;
import com.launchdarkly.sdk.server.interfaces.Event;
import com.launchdarkly.sdk.server.interfaces.EventProcessor;
import com.launchdarkly.sdk.server.interfaces.FlagChangeEvent;
import com.launchdarkly.sdk.server.interfaces.FlagChangeListener;
import com.launchdarkly.sdk.server.interfaces.FlagTracker;
import com.launchdarkly.sdk.server.interfaces.LDClientInterface;

import org.apache.commons.codec.binary.Hex;

import java.io.IOException;
import java.io.UnsupportedEncodingException;
import java.security.InvalidKeyException;
import java.security.NoSuchAlgorithmException;
import java.util.Map;
import java.util.concurrent.Executors;
import java.util.concurrent.Future;
import java.util.concurrent.ScheduledExecutorService;
import java.util.concurrent.ThreadFactory;
import java.util.concurrent.TimeUnit;
import java.util.concurrent.TimeoutException;

import javax.crypto.Mac;
import javax.crypto.spec.SecretKeySpec;

import static com.google.common.base.Preconditions.checkNotNull;
import static com.launchdarkly.sdk.EvaluationDetail.NO_VARIATION;
import static com.launchdarkly.sdk.server.DataModel.FEATURES;
import static com.launchdarkly.sdk.server.DataModel.SEGMENTS;
import static com.launchdarkly.sdk.server.Util.isAsciiHeaderValue;

/**
 * A client for the LaunchDarkly API. Client instances are thread-safe. Applications should instantiate
 * a single {@code LDClient} for the lifetime of their application.
 */
public final class LDClient implements LDClientInterface {
  private static final String HMAC_ALGORITHM = "HmacSHA256";

  private final String sdkKey;
  private final boolean offline;
  private final Evaluator evaluator;
  final EventProcessor eventProcessor;
  final DataSource dataSource;
  final DataStore dataStore;
  private final BigSegmentStoreStatusProvider bigSegmentStoreStatusProvider;
  private final BigSegmentStoreWrapper bigSegmentStoreWrapper;
  private final DataSourceUpdates dataSourceUpdates;
  private final DataStoreStatusProviderImpl dataStoreStatusProvider;
  private final DataSourceStatusProviderImpl dataSourceStatusProvider;
  private final FlagTrackerImpl flagTracker;
  private final EventBroadcasterImpl<FlagChangeListener, FlagChangeEvent> flagChangeBroadcaster;
  private final ScheduledExecutorService sharedExecutor;
  private final EventFactory eventFactoryDefault;
  private final EventFactory eventFactoryWithReasons;
  private final LDLogger baseLogger;
  private final LDLogger evaluationLogger;
  
  /**
   * Creates a new client instance that connects to LaunchDarkly with the default configuration.
   * <p>
   * If you need to specify any custom SDK options, use {@link LDClient#LDClient(String, LDConfig)}
   * instead.
   * <p>
   * Applications should instantiate a single instance for the lifetime of the application. In
   * unusual cases where an application needs to evaluate feature flags from different LaunchDarkly
   * projects or environments, you may create multiple clients, but they should still be retained
   * for the lifetime of the application rather than created per request or per thread.
   * <p>
   * The client will begin attempting to connect to LaunchDarkly as soon as you call the constructor.
   * The constructor will return when it successfully connects, or when the default timeout of 5 seconds
   * expires, whichever comes first. If it has not succeeded in connecting when the timeout elapses,
   * you will receive the client in an uninitialized state where feature flags will return default
   * values; it will still continue trying to connect in the background. You can detect whether
   * initialization has succeeded by calling {@link #isInitialized()}. If you prefer to customize
   * this behavior, use {@link LDClient#LDClient(String, LDConfig)} instead.
   * <p>
   * For rules regarding the throwing of unchecked exceptions for error conditions, see
   * {@link LDClient#LDClient(String, LDConfig)}.
   *
   * @param sdkKey the SDK key for your LaunchDarkly environment
   * @throws IllegalArgumentException if a parameter contained a grossly malformed value;
   *   for security reasons, in case of an illegal SDK key, the exception message does
   *   not include the key
   * @throws NullPointerException if a non-nullable parameter was null
   * @see LDClient#LDClient(String, LDConfig)
   */
  public LDClient(String sdkKey) {
    // COVERAGE: this constructor cannot be called in unit tests because it uses the default base
    // URI and will attempt to make a live connection to LaunchDarkly.
    this(sdkKey, LDConfig.DEFAULT);
  }

  private static final DataModel.FeatureFlag getFlag(DataStore store, String key) {
    ItemDescriptor item = store.get(FEATURES, key);
    return item == null ? null : (DataModel.FeatureFlag)item.getItem();
  }
  
  private static final DataModel.Segment getSegment(DataStore store, String key) {
    ItemDescriptor item = store.get(SEGMENTS, key);
    return item == null ? null : (DataModel.Segment)item.getItem();
  }
  
  /**
   * Creates a new client to connect to LaunchDarkly with a custom configuration.
   * <p>
   * This constructor can be used to configure advanced SDK features; see {@link LDConfig.Builder}.
   * <p>
   * Applications should instantiate a single instance for the lifetime of the application. In
   * unusual cases where an application needs to evaluate feature flags from different LaunchDarkly
   * projects or environments, you may create multiple clients, but they should still be retained
   * for the lifetime of the application rather than created per request or per thread.
   * <p>
   * Unless it is configured to be offline with {@link LDConfig.Builder#offline(boolean)} or
   * {@link Components#externalUpdatesOnly()}, the client will begin attempting to connect to
   * LaunchDarkly as soon as you call the constructor. The constructor will return when it successfully
   * connects, or when the timeout set by {@link LDConfig.Builder#startWait(java.time.Duration)} (default:
   * 5 seconds) expires, whichever comes first. If it has not succeeded in connecting when the timeout
   * elapses, you will receive the client in an uninitialized state where feature flags will return
   * default values; it will still continue trying to connect in the background. You can detect
   * whether initialization has succeeded by calling {@link #isInitialized()}.
   * <p>
   * If you prefer to have the constructor return immediately, and then wait for initialization to finish
   * at some other point, you can use {@link #getDataSourceStatusProvider()} as follows:
   * <pre><code>
   *     LDConfig config = new LDConfig.Builder()
   *         .startWait(Duration.ZERO)
   *         .build();
   *     LDClient client = new LDClient(sdkKey, config);
   *     
   *     // later, when you want to wait for initialization to finish:
   *     boolean inited = client.getDataSourceStatusProvider().waitFor(
   *         DataSourceStatusProvider.State.VALID, Duration.ofSeconds(10));
   *     if (!inited) {
   *         // do whatever is appropriate if initialization has timed out
   *     }
   * </code></pre>
   * <p>
   * This constructor can throw unchecked exceptions if it is immediately apparent that
   * the SDK cannot work with these parameters. For instance, if the SDK key contains a
   * non-printable character that cannot be used in an HTTP header, it will throw an
   * {@link IllegalArgumentException} since the SDK key is normally sent to LaunchDarkly
   * in an HTTP header and no such value could possibly be valid. Similarly, a null
   * value for a non-nullable parameter may throw a {@link NullPointerException}. The
   * constructor will not throw an exception for any error condition that could only be
   * detected after making a request to LaunchDarkly (such as an SDK key that is simply
   * wrong despite being valid ASCII, so it is invalid but not illegal); those are logged
   * and treated as an unsuccessful initialization, as described above. 
   *
   * @param sdkKey the SDK key for your LaunchDarkly environment
   * @param config a client configuration object
   * @throws IllegalArgumentException if a parameter contained a grossly malformed value;
   *   for security reasons, in case of an illegal SDK key, the exception message does
   *   not include the key
   * @throws NullPointerException if a non-nullable parameter was null
   * @see LDClient#LDClient(String, LDConfig)
   */
  public LDClient(String sdkKey, LDConfig config) {
    checkNotNull(config, "config must not be null");
    this.sdkKey = checkNotNull(sdkKey, "sdkKey must not be null");
    if (!isAsciiHeaderValue(sdkKey) ) {
      throw new IllegalArgumentException("SDK key contained an invalid character");
    }
    this.offline = config.offline;
    
    this.sharedExecutor = createSharedExecutor(config);
    
    boolean eventsDisabled = Components.isNullImplementation(config.eventProcessorFactory);
    if (eventsDisabled) {
      this.eventFactoryDefault = EventFactory.Disabled.INSTANCE;
      this.eventFactoryWithReasons = EventFactory.Disabled.INSTANCE;
    } else {
      this.eventFactoryDefault = EventFactory.DEFAULT;
      this.eventFactoryWithReasons = EventFactory.DEFAULT_WITH_REASONS;
    }
    
    // Do not create diagnostic accumulator if config has specified is opted out, or if we're not using the
    // standard event processor
    final boolean useDiagnostics = !config.diagnosticOptOut && config.eventProcessorFactory instanceof EventProcessorBuilder;
    final ClientContextImpl context = new ClientContextImpl(
        sdkKey,
        config,
        sharedExecutor,
        useDiagnostics ? new DiagnosticAccumulator(new DiagnosticId(sdkKey)) : null
        );
    this.baseLogger = context.getBaseLogger();
    this.evaluationLogger = this.baseLogger.subLogger(Loggers.EVALUATION_LOGGER_NAME);
    
    this.eventProcessor = config.eventProcessorFactory.createEventProcessor(context);

    EventBroadcasterImpl<BigSegmentStoreStatusProvider.StatusListener, BigSegmentStoreStatusProvider.Status> bigSegmentStoreStatusNotifier =
        EventBroadcasterImpl.forBigSegmentStoreStatus(sharedExecutor, baseLogger);
    BigSegmentsConfiguration bigSegmentsConfig = config.bigSegmentsConfigBuilder.createBigSegmentsConfiguration(context);
    if (bigSegmentsConfig.getStore() != null) {
      bigSegmentStoreWrapper = new BigSegmentStoreWrapper(bigSegmentsConfig, bigSegmentStoreStatusNotifier, sharedExecutor,
          this.baseLogger.subLogger(Loggers.BIG_SEGMENTS_LOGGER_NAME));
    } else {
      bigSegmentStoreWrapper = null;
    }
    bigSegmentStoreStatusProvider = new BigSegmentStoreStatusProviderImpl(bigSegmentStoreStatusNotifier, bigSegmentStoreWrapper);

    EventBroadcasterImpl<DataStoreStatusProvider.StatusListener, DataStoreStatusProvider.Status> dataStoreStatusNotifier =
        EventBroadcasterImpl.forDataStoreStatus(sharedExecutor, baseLogger);
    DataStoreUpdatesImpl dataStoreUpdates = new DataStoreUpdatesImpl(dataStoreStatusNotifier);
    this.dataStore = config.dataStoreFactory.createDataStore(context, dataStoreUpdates);

    this.evaluator = new Evaluator(new Evaluator.Getters() {
      public DataModel.FeatureFlag getFlag(String key) {
        return LDClient.getFlag(LDClient.this.dataStore, key);
      }

      public DataModel.Segment getSegment(String key) {
        return LDClient.getSegment(LDClient.this.dataStore, key);
      }

      public BigSegmentStoreWrapper.BigSegmentsQueryResult getBigSegments(String key) {
        BigSegmentStoreWrapper wrapper = LDClient.this.bigSegmentStoreWrapper;
        return wrapper == null ? null : wrapper.getUserMembership(key);
      }
    }, evaluationLogger);

    this.flagChangeBroadcaster = EventBroadcasterImpl.forFlagChangeEvents(sharedExecutor, baseLogger);
    this.flagTracker = new FlagTrackerImpl(flagChangeBroadcaster,
        (key, user) -> jsonValueVariation(key, user, LDValue.ofNull()));

    this.dataStoreStatusProvider = new DataStoreStatusProviderImpl(this.dataStore, dataStoreUpdates);

    EventBroadcasterImpl<DataSourceStatusProvider.StatusListener, DataSourceStatusProvider.Status> dataSourceStatusNotifier =
        EventBroadcasterImpl.forDataSourceStatus(sharedExecutor, baseLogger);
    DataSourceUpdatesImpl dataSourceUpdates = new DataSourceUpdatesImpl(
        dataStore,
        dataStoreStatusProvider,
        flagChangeBroadcaster,
        dataSourceStatusNotifier,
        sharedExecutor,
        context.getLogging().getLogDataSourceOutageAsErrorAfter(),
        baseLogger
        );
    this.dataSourceUpdates = dataSourceUpdates;
    this.dataSource = config.dataSourceFactory.createDataSource(context, dataSourceUpdates);    
    this.dataSourceStatusProvider = new DataSourceStatusProviderImpl(dataSourceStatusNotifier, dataSourceUpdates);
    
    Future<Void> startFuture = dataSource.start();
    if (!config.startWait.isZero() && !config.startWait.isNegative()) {
      if (!(dataSource instanceof ComponentsImpl.NullDataSource)) {
        baseLogger.info("Waiting up to {} milliseconds for LaunchDarkly client to start...",
            config.startWait.toMillis());
      }
      try {
        startFuture.get(config.startWait.toMillis(), TimeUnit.MILLISECONDS);
      } catch (TimeoutException e) {
        baseLogger.error("Timeout encountered waiting for LaunchDarkly client initialization");
      } catch (Exception e) {
        baseLogger.error("Exception encountered waiting for LaunchDarkly client initialization: {}",
            LogValues.exceptionSummary(e));
        baseLogger.debug("{}", LogValues.exceptionTrace(e));
      }
      if (!dataSource.isInitialized()) {
        baseLogger.warn("LaunchDarkly client was not successfully initialized");
      }
    }
  }

  @Override
  public boolean isInitialized() {
    return dataSource.isInitialized();
  }

  @Override
  public void track(String eventName, LDUser user) {
    trackData(eventName, user, LDValue.ofNull());
  }

  @Override
  public void trackData(String eventName, LDUser user, LDValue data) {
    if (user == null || user.getKey() == null || user.getKey().isEmpty()) {
      baseLogger.warn("Track called with null user or null/empty user key!");
    } else {
      eventProcessor.sendEvent(eventFactoryDefault.newCustomEvent(eventName, user, data, null));
    }
  }

  @Override
  public void trackMetric(String eventName, LDUser user, LDValue data, double metricValue) {
    if (user == null || user.getKey() == null || user.getKey().isEmpty()) {
      baseLogger.warn("Track called with null user or null/empty user key!");
    } else {
      eventProcessor.sendEvent(eventFactoryDefault.newCustomEvent(eventName, user, data, metricValue));
    }
  }

  @Override
  public void identify(LDUser user) {
    if (user == null || user.getKey() == null || user.getKey().isEmpty()) {
      baseLogger.warn("Identify called with null user or null/empty user key!");
    } else {
      eventProcessor.sendEvent(eventFactoryDefault.newIdentifyEvent(user));
    }
  }

  private void sendFlagRequestEvent(Event.FeatureRequest event) {
    if (event != null) {
      eventProcessor.sendEvent(event);
    }
  }
  
  @Override
  public FeatureFlagsState allFlagsState(LDUser user, FlagsStateOption... options) {
    FeatureFlagsState.Builder builder = FeatureFlagsState.builder(options);
    
    if (isOffline()) {
      evaluationLogger.debug("allFlagsState() was called when client is in offline mode.");
    }
    
    if (!isInitialized()) {
      if (dataStore.isInitialized()) {
        evaluationLogger.warn("allFlagsState() was called before client initialized; using last known values from data store");
      } else {
        evaluationLogger.warn("allFlagsState() was called before client initialized; data store unavailable, returning no data");
        return builder.valid(false).build();
      }
    }

    if (user == null || user.getKey() == null) {
      evaluationLogger.warn("allFlagsState() was called with null user or null user key! returning no data");
      return builder.valid(false).build();
    }

    boolean clientSideOnly = FlagsStateOption.hasOption(options, FlagsStateOption.CLIENT_SIDE_ONLY);
    KeyedItems<ItemDescriptor> flags;
    try {
      flags = dataStore.getAll(FEATURES);
    } catch (Exception e) {
      evaluationLogger.error("Exception from data store when evaluating all flags: {}", e.toString());
      evaluationLogger.debug(e.toString(), e);
      return builder.valid(false).build();
    }
    
    for (Map.Entry<String, ItemDescriptor> entry : flags.getItems()) {
      if (entry.getValue().getItem() == null) {
        continue; // deleted flag placeholder
      }
      DataModel.FeatureFlag flag = (DataModel.FeatureFlag)entry.getValue().getItem();
      if (clientSideOnly && !flag.isClientSide()) {
        continue;
      }
      try {
        Evaluator.EvalResult result = evaluator.evaluate(flag, user, eventFactoryDefault);
        builder.addFlag(flag, result);
      } catch (Exception e) {
        evaluationLogger.error("Exception caught for feature flag \"{}\" when evaluating all flags: {}", entry.getKey(), e.toString());
        evaluationLogger.debug(e.toString(), e);
        builder.addFlag(flag, new Evaluator.EvalResult(LDValue.ofNull(), NO_VARIATION, EvaluationReason.exception(e)));
      }
    }
    return builder.build();
  }
  
  @Override
  public boolean boolVariation(String featureKey, LDUser user, boolean defaultValue) {
    return evaluate(featureKey, user, LDValue.of(defaultValue), LDValueType.BOOLEAN).booleanValue();
  }

  @Override
  public int intVariation(String featureKey, LDUser user, int defaultValue) {
    return evaluate(featureKey, user, LDValue.of(defaultValue), LDValueType.NUMBER).intValue();
  }

  @Override
  public double doubleVariation(String featureKey, LDUser user, double defaultValue) {
    return evaluate(featureKey, user, LDValue.of(defaultValue), LDValueType.NUMBER).doubleValue();
  }

  @Override
  public String stringVariation(String featureKey, LDUser user, String defaultValue) {
    return evaluate(featureKey, user, LDValue.of(defaultValue), LDValueType.STRING).stringValue();
  }

  @Override
  public LDValue jsonValueVariation(String featureKey, LDUser user, LDValue defaultValue) {
    return evaluate(featureKey, user, LDValue.normalize(defaultValue), null);
  }

  @Override
  public EvaluationDetail<Boolean> boolVariationDetail(String featureKey, LDUser user, boolean defaultValue) {
    Evaluator.EvalResult result = evaluateInternal(featureKey, user, LDValue.of(defaultValue),
        LDValueType.BOOLEAN, eventFactoryWithReasons);
     return EvaluationDetail.fromValue(result.getValue().booleanValue(),
         result.getVariationIndex(), result.getReason());
  }

  @Override
  public EvaluationDetail<Integer> intVariationDetail(String featureKey, LDUser user, int defaultValue) {
    Evaluator.EvalResult result = evaluateInternal(featureKey, user, LDValue.of(defaultValue),
        LDValueType.NUMBER, eventFactoryWithReasons);
    return EvaluationDetail.fromValue(result.getValue().intValue(),
        result.getVariationIndex(), result.getReason());
  }

  @Override
  public EvaluationDetail<Double> doubleVariationDetail(String featureKey, LDUser user, double defaultValue) {
    Evaluator.EvalResult result = evaluateInternal(featureKey, user, LDValue.of(defaultValue),
        LDValueType.NUMBER, eventFactoryWithReasons);
    return EvaluationDetail.fromValue(result.getValue().doubleValue(),
        result.getVariationIndex(), result.getReason());
  }

  @Override
  public EvaluationDetail<String> stringVariationDetail(String featureKey, LDUser user, String defaultValue) {
    Evaluator.EvalResult result = evaluateInternal(featureKey, user, LDValue.of(defaultValue),
        LDValueType.STRING, eventFactoryWithReasons);
    return EvaluationDetail.fromValue(result.getValue().stringValue(),
        result.getVariationIndex(), result.getReason());
  }

  @Override
  public EvaluationDetail<LDValue> jsonValueVariationDetail(String featureKey, LDUser user, LDValue defaultValue) {
    Evaluator.EvalResult result = evaluateInternal(featureKey, user, LDValue.normalize(defaultValue),
        null, eventFactoryWithReasons);
    return EvaluationDetail.fromValue(result.getValue(), result.getVariationIndex(), result.getReason());
  }
  
  @Override
  public boolean isFlagKnown(String featureKey) {
    if (!isInitialized()) {
      if (dataStore.isInitialized()) {
        baseLogger.warn("isFlagKnown called before client initialized for feature flag \"{}\"; using last known values from data store", featureKey);
      } else {
        baseLogger.warn("isFlagKnown called before client initialized for feature flag \"{}\"; data store unavailable, returning false", featureKey);
        return false;
      }
    }

    try {
      if (getFlag(dataStore, featureKey) != null) {
        return true;
      }
    } catch (Exception e) {
      baseLogger.error("Encountered exception while calling isFlagKnown for feature flag \"{}\": {}", featureKey,
          LogValues.exceptionSummary(e));
      baseLogger.debug("{}", LogValues.exceptionTrace(e));
    }

    return false;
  }

  private LDValue evaluate(String featureKey, LDUser user, LDValue defaultValue, LDValueType requireType) {
    return evaluateInternal(featureKey, user, defaultValue, requireType, eventFactoryDefault).getValue();
  }
  
  private Evaluator.EvalResult errorResult(EvaluationReason.ErrorKind errorKind, final LDValue defaultValue) {
    return new Evaluator.EvalResult(defaultValue, NO_VARIATION, EvaluationReason.error(errorKind));
  }
  
  private Evaluator.EvalResult evaluateInternal(String featureKey, LDUser user, LDValue defaultValue,
      LDValueType requireType, EventFactory eventFactory) {
    if (!isInitialized()) {
      if (dataStore.isInitialized()) {
        evaluationLogger.warn("Evaluation called before client initialized for feature flag \"{}\"; using last known values from data store", featureKey);
      } else {
        evaluationLogger.warn("Evaluation called before client initialized for feature flag \"{}\"; data store unavailable, returning default value", featureKey);
        sendFlagRequestEvent(eventFactory.newUnknownFeatureRequestEvent(featureKey, user, defaultValue,
            EvaluationReason.ErrorKind.CLIENT_NOT_READY));
        return errorResult(EvaluationReason.ErrorKind.CLIENT_NOT_READY, defaultValue);
      }
    }

    DataModel.FeatureFlag featureFlag = null;
    try {
      featureFlag = getFlag(dataStore, featureKey);
      if (featureFlag == null) {
        evaluationLogger.info("Unknown feature flag \"{}\"; returning default value", featureKey);
        sendFlagRequestEvent(eventFactory.newUnknownFeatureRequestEvent(featureKey, user, defaultValue,
            EvaluationReason.ErrorKind.FLAG_NOT_FOUND));
        return errorResult(EvaluationReason.ErrorKind.FLAG_NOT_FOUND, defaultValue);
      }
      if (user == null || user.getKey() == null) {
        evaluationLogger.warn("Null user or null user key when evaluating flag \"{}\"; returning default value", featureKey);
        sendFlagRequestEvent(eventFactory.newDefaultFeatureRequestEvent(featureFlag, user, defaultValue,
            EvaluationReason.ErrorKind.USER_NOT_SPECIFIED));
        return errorResult(EvaluationReason.ErrorKind.USER_NOT_SPECIFIED, defaultValue);
      }
      if (user.getKey().isEmpty()) {
        evaluationLogger.warn("User key is blank. Flag evaluation will proceed, but the user will not be stored in LaunchDarkly");
      }
      Evaluator.EvalResult evalResult = evaluator.evaluate(featureFlag, user, eventFactory);
      for (Event.FeatureRequest event : evalResult.getPrerequisiteEvents()) {
        eventProcessor.sendEvent(event);
      }
      if (evalResult.isDefault()) {
        evalResult.setValue(defaultValue);
      } else {
        LDValue value = evalResult.getValue(); // guaranteed not to be an actual Java null, but can be LDValue.ofNull()
<<<<<<< HEAD
        if (checkType && !value.isNull() && !defaultValue.isNull() && defaultValue.getType() != value.getType()) {
          evaluationLogger.error("Feature flag evaluation expected result as {}, but got {}", defaultValue.getType(), value.getType());
=======
        if (requireType != null &&
            !value.isNull() &&
            value.getType() != requireType) {
          Loggers.EVALUATION.error("Feature flag evaluation expected result as {}, but got {}", defaultValue.getType(), value.getType());
>>>>>>> 6483c4bd
          sendFlagRequestEvent(eventFactory.newUnknownFeatureRequestEvent(featureKey, user, defaultValue,
              EvaluationReason.ErrorKind.WRONG_TYPE));
          return errorResult(EvaluationReason.ErrorKind.WRONG_TYPE, defaultValue);
        }
      }
      sendFlagRequestEvent(eventFactory.newFeatureRequestEvent(featureFlag, user, evalResult, defaultValue));
      return evalResult;
    } catch (Exception e) {
      evaluationLogger.error("Encountered exception while evaluating feature flag \"{}\": {}", featureKey,
          LogValues.exceptionSummary(e));
      evaluationLogger.debug("{}", LogValues.exceptionTrace(e));
      if (featureFlag == null) {
        sendFlagRequestEvent(eventFactory.newUnknownFeatureRequestEvent(featureKey, user, defaultValue,
            EvaluationReason.ErrorKind.EXCEPTION));
      } else {
        sendFlagRequestEvent(eventFactory.newDefaultFeatureRequestEvent(featureFlag, user, defaultValue,
            EvaluationReason.ErrorKind.EXCEPTION));
      }
      return new Evaluator.EvalResult(defaultValue, NO_VARIATION, EvaluationReason.exception(e));
    }
  }

  @Override
  public FlagTracker getFlagTracker() {
    return flagTracker;
  }

  @Override
  public BigSegmentStoreStatusProvider getBigSegmentStoreStatusProvider() {
    return bigSegmentStoreStatusProvider;
  }

  @Override
  public DataStoreStatusProvider getDataStoreStatusProvider() {
    return dataStoreStatusProvider;
  }

  @Override
  public DataSourceStatusProvider getDataSourceStatusProvider() {
    return dataSourceStatusProvider;
  }
  
  @Override
  public void close() throws IOException {
    baseLogger.info("Closing LaunchDarkly Client");
    this.dataStore.close();
    this.eventProcessor.close();
    this.dataSource.close();
    this.dataSourceUpdates.updateStatus(DataSourceStatusProvider.State.OFF, null);
    if (this.bigSegmentStoreWrapper != null) {
      this.bigSegmentStoreWrapper.close();
    }
    this.sharedExecutor.shutdownNow();
  }

  @Override
  public void flush() {
    this.eventProcessor.flush();
  }

  @Override
  public boolean isOffline() {
    return offline;
  }

  @Override
  public String secureModeHash(LDUser user) {
    if (user == null || user.getKey() == null) {
      return null;
    }
    try {
      Mac mac = Mac.getInstance(HMAC_ALGORITHM);
      mac.init(new SecretKeySpec(sdkKey.getBytes(), HMAC_ALGORITHM));
      return Hex.encodeHexString(mac.doFinal(user.getKey().getBytes("UTF8")));
    } catch (InvalidKeyException | UnsupportedEncodingException | NoSuchAlgorithmException e) {
      // COVERAGE: there is no way to cause these errors in a unit test.
      baseLogger.error("Could not generate secure mode hash: {}", LogValues.exceptionSummary(e));
      baseLogger.debug("{}", LogValues.exceptionTrace(e));
    }
    return null;
  }

  @Override
  public void alias(LDUser user, LDUser previousUser) {
    this.eventProcessor.sendEvent(eventFactoryDefault.newAliasEvent(user, previousUser));
  }

  /**
   * Returns the current version string of the client library.
   * @return a version string conforming to Semantic Versioning (http://semver.org)
   */
  @Override
  public String version() {
    return Version.SDK_VERSION;
  }
  
  // This executor is used for a variety of SDK tasks such as flag change events, checking the data store
  // status after an outage, and the poll task in polling mode. These are all tasks that we do not expect
  // to be executing frequently so that it is acceptable to use a single thread to execute them one at a
  // time rather than a thread pool, thus reducing the number of threads spawned by the SDK. This also
  // has the benefit of producing predictable delivery order for event listener notifications.
  private ScheduledExecutorService createSharedExecutor(LDConfig config) {
    ThreadFactory threadFactory = new ThreadFactoryBuilder()
        .setDaemon(true)
        .setNameFormat("LaunchDarkly-tasks-%d")
        .setPriority(config.threadPriority)
        .build();
    return Executors.newSingleThreadScheduledExecutor(threadFactory);
  }
}<|MERGE_RESOLUTION|>--- conflicted
+++ resolved
@@ -201,7 +201,7 @@
         sharedExecutor,
         useDiagnostics ? new DiagnosticAccumulator(new DiagnosticId(sdkKey)) : null
         );
-    this.baseLogger = context.getBaseLogger();
+    this.baseLogger = context.getBasic().getBaseLogger();
     this.evaluationLogger = this.baseLogger.subLogger(Loggers.EVALUATION_LOGGER_NAME);
     
     this.eventProcessor = config.eventProcessorFactory.createEventProcessor(context);
@@ -509,15 +509,10 @@
         evalResult.setValue(defaultValue);
       } else {
         LDValue value = evalResult.getValue(); // guaranteed not to be an actual Java null, but can be LDValue.ofNull()
-<<<<<<< HEAD
-        if (checkType && !value.isNull() && !defaultValue.isNull() && defaultValue.getType() != value.getType()) {
-          evaluationLogger.error("Feature flag evaluation expected result as {}, but got {}", defaultValue.getType(), value.getType());
-=======
         if (requireType != null &&
             !value.isNull() &&
             value.getType() != requireType) {
-          Loggers.EVALUATION.error("Feature flag evaluation expected result as {}, but got {}", defaultValue.getType(), value.getType());
->>>>>>> 6483c4bd
+          evaluationLogger.error("Feature flag evaluation expected result as {}, but got {}", defaultValue.getType(), value.getType());
           sendFlagRequestEvent(eventFactory.newUnknownFeatureRequestEvent(featureKey, user, defaultValue,
               EvaluationReason.ErrorKind.WRONG_TYPE));
           return errorResult(EvaluationReason.ErrorKind.WRONG_TYPE, defaultValue);
