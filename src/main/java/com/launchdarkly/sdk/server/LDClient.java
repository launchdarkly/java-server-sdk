--- conflicted
+++ resolved
@@ -157,17 +157,6 @@
       this.eventFactoryWithReasons = EventFactory.DEFAULT_WITH_REASONS;
     }
     
-<<<<<<< HEAD
-    if (config.httpConfig.getProxy() != null) {
-      if (config.httpConfig.getProxyAuthentication() != null) {
-        Loggers.MAIN.info("Using proxy: {} with authentication.", config.httpConfig.getProxy());
-      } else {
-        Loggers.MAIN.info("Using proxy: {} without authentication.", config.httpConfig.getProxy());
-      }
-    }
-
-=======
->>>>>>> 7165ca41
     // Do not create diagnostic accumulator if config has specified is opted out, or if we're not using the
     // standard event processor
     final boolean useDiagnostics = !config.diagnosticOptOut && config.eventProcessorFactory instanceof EventProcessorBuilder;
@@ -180,9 +169,9 @@
 
     if (context.getHttp().getProxy() != null) {
       if (context.getHttp().getProxyAuthentication() != null) {
-        logger.info("Using proxy: {} with authentication.", context.getHttp().getProxy());
+        Loggers.MAIN.info("Using proxy: {} with authentication.", context.getHttp().getProxy());
       } else {
-        logger.info("Using proxy: {} without authentication.", context.getHttp().getProxy());
+        Loggers.MAIN.info("Using proxy: {} without authentication.", context.getHttp().getProxy());
       }
     }
 
@@ -225,13 +214,8 @@
     
     Future<Void> startFuture = dataSource.start();
     if (!config.startWait.isZero() && !config.startWait.isNegative()) {
-<<<<<<< HEAD
-      if (!(dataSource instanceof Components.NullDataSource)) {
+      if (!(dataSource instanceof ComponentsImpl.NullDataSource)) {
         Loggers.MAIN.info("Waiting up to " + config.startWait.toMillis() + " milliseconds for LaunchDarkly client to start...");
-=======
-      if (!(dataSource instanceof ComponentsImpl.NullDataSource)) {
-        logger.info("Waiting up to " + config.startWait.toMillis() + " milliseconds for LaunchDarkly client to start...");
->>>>>>> 7165ca41
       }
       try {
         startFuture.get(config.startWait.toMillis(), TimeUnit.MILLISECONDS);
