--- conflicted
+++ resolved
@@ -1,13 +1,8 @@
 package com.launchdarkly.sdk.server;
 
 import com.google.common.util.concurrent.ThreadFactoryBuilder;
-<<<<<<< HEAD
-=======
 import com.launchdarkly.logging.LDLogger;
 import com.launchdarkly.logging.LogValues;
-import com.launchdarkly.sdk.AttributeRef;
-import com.launchdarkly.sdk.ContextBuilder;
->>>>>>> 076bbdc6
 import com.launchdarkly.sdk.EvaluationDetail;
 import com.launchdarkly.sdk.EvaluationReason;
 import com.launchdarkly.sdk.LDContext;
@@ -303,51 +298,33 @@
   }
 
   @Override
-<<<<<<< HEAD
   public void trackData(String eventName, LDContext context, LDValue data) {
     if (context == null) {
-      Loggers.MAIN.warn("Track called with null context!");
+      baseLogger.warn("Track called with null context!");
     } else if (!context.isValid()) {
-      Loggers.MAIN.warn("Track called with invalid context: " + context.getError());
-=======
-  public void trackData(String eventName, LDUser user, LDValue data) {
-    if (user == null || user.getKey() == null || user.getKey().isEmpty()) {
-      baseLogger.warn("Track called with null user or null/empty user key!");
->>>>>>> 076bbdc6
+      baseLogger.warn("Track called with invalid context: " + context.getError());
     } else {
       eventProcessor.sendEvent(eventFactoryDefault.newCustomEvent(eventName, context, data, null));
     }
   }
 
   @Override
-<<<<<<< HEAD
   public void trackMetric(String eventName, LDContext context, LDValue data, double metricValue) {
     if (context == null) {
-      Loggers.MAIN.warn("Track called with null context!");
+      baseLogger.warn("Track called with null context!");
     } else if (!context.isValid()) {
-      Loggers.MAIN.warn("Track called with invalid context: " + context.getError());
-=======
-  public void trackMetric(String eventName, LDUser user, LDValue data, double metricValue) {
-    if (user == null || user.getKey() == null || user.getKey().isEmpty()) {
-      baseLogger.warn("Track called with null user or null/empty user key!");
->>>>>>> 076bbdc6
+      baseLogger.warn("Track called with invalid context: " + context.getError());
     } else {
       eventProcessor.sendEvent(eventFactoryDefault.newCustomEvent(eventName, context, data, metricValue));
     }
   }
 
   @Override
-<<<<<<< HEAD
   public void identify(LDContext context) {
     if (context == null) {
-      Loggers.MAIN.warn("Identify called with null context!");
+      baseLogger.warn("Identify called with null context!");
     } else if (!context.isValid()) {
-      Loggers.MAIN.warn("Identify called with invalid context: " + context.getError());
-=======
-  public void identify(LDUser user) {
-    if (user == null || user.getKey() == null || user.getKey().isEmpty()) {
-      baseLogger.warn("Identify called with null user or null/empty user key!");
->>>>>>> 076bbdc6
+      baseLogger.warn("Identify called with invalid context: " + context.getError());
     } else {
       eventProcessor.sendEvent(eventFactoryDefault.newIdentifyEvent(context));
     }
@@ -376,17 +353,12 @@
       }
     }
 
-<<<<<<< HEAD
     if (context == null) {
-      Loggers.EVALUATION.warn("allFlagsState() was called with null context! returning no data");
+      evaluationLogger.warn("allFlagsState() was called with null context! returning no data");
       return builder.valid(false).build();
     }
     if (!context.isValid()) {
-      Loggers.EVALUATION.warn("allFlagsState() was called with invalid context: " + context.getError());
-=======
-    if (user == null || user.getKey() == null) {
-      evaluationLogger.warn("allFlagsState() was called with null user or null user key! returning no data");
->>>>>>> 076bbdc6
+      evaluationLogger.warn("allFlagsState() was called with invalid context: " + context.getError());
       return builder.valid(false).build();
     }
     
@@ -539,27 +511,17 @@
             EvaluationReason.ErrorKind.FLAG_NOT_FOUND));
         return errorResult(EvaluationReason.ErrorKind.FLAG_NOT_FOUND, defaultValue);
       }
-<<<<<<< HEAD
       if (context == null) {
-        Loggers.EVALUATION.warn("Null context when evaluating flag \"{}\"; returning default value", featureKey);
-=======
-      if (user == null || user.getKey() == null) {
-        evaluationLogger.warn("Null user or null user key when evaluating flag \"{}\"; returning default value", featureKey);
->>>>>>> 076bbdc6
+        evaluationLogger.warn("Null context when evaluating flag \"{}\"; returning default value", featureKey);
         sendFlagRequestEvent(eventFactory.newDefaultFeatureRequestEvent(featureFlag, context, defaultValue,
             EvaluationReason.ErrorKind.USER_NOT_SPECIFIED));
         return errorResult(EvaluationReason.ErrorKind.USER_NOT_SPECIFIED, defaultValue);
       }
-<<<<<<< HEAD
       if (!context.isValid()) {
-        Loggers.EVALUATION.warn("Invalid context when evaluating flag \"{}\"; returning default value: " + context.getError(), featureKey);
+        evaluationLogger.warn("Invalid context when evaluating flag \"{}\"; returning default value: " + context.getError(), featureKey);
         sendFlagRequestEvent(eventFactory.newDefaultFeatureRequestEvent(featureFlag, context, defaultValue,
             EvaluationReason.ErrorKind.USER_NOT_SPECIFIED));
         return errorResult(EvaluationReason.ErrorKind.USER_NOT_SPECIFIED, defaultValue);
-=======
-      if (user.getKey().isEmpty()) {
-        evaluationLogger.warn("User key is blank. Flag evaluation will proceed, but the user will not be stored in LaunchDarkly");
->>>>>>> 076bbdc6
       }
       EvalResult evalResult = evaluator.evaluate(featureFlag, context,
           withDetail ? prereqEvalsWithReasons : prereqEvalsDefault);
