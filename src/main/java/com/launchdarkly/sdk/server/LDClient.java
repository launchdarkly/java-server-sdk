--- conflicted
+++ resolved
@@ -1,14 +1,11 @@
 package com.launchdarkly.sdk.server;
 
 import com.google.common.util.concurrent.ThreadFactoryBuilder;
-<<<<<<< HEAD
+import com.launchdarkly.logging.LDLogger;
+import com.launchdarkly.logging.LogValues;
 import com.launchdarkly.sdk.ArrayBuilder;
 import com.launchdarkly.sdk.AttributeRef;
 import com.launchdarkly.sdk.ContextBuilder;
-=======
-import com.launchdarkly.logging.LDLogger;
-import com.launchdarkly.logging.LogValues;
->>>>>>> 806646dd
 import com.launchdarkly.sdk.EvaluationDetail;
 import com.launchdarkly.sdk.EvaluationReason;
 import com.launchdarkly.sdk.LDContext;
@@ -383,14 +380,10 @@
         continue;
       }
       try {
-<<<<<<< HEAD
-        EvalResult result = evaluator.evaluate(flag, context, prereqEvalsDefault);
-=======
-        EvalResult result = evaluator.evaluate(flag, user, null);
+        EvalResult result = evaluator.evaluate(flag, context, null);
         // Note: the null parameter to evaluate() is for the PrerequisiteEvaluationSink; allFlagsState should
         // not generate evaluation events, so we don't want the evaluator to generate any prerequisite evaluation
         // events either. 
->>>>>>> 806646dd
         builder.addFlag(flag, result);
       } catch (Exception e) {
         evaluationLogger.error("Exception caught for feature flag \"{}\" when evaluating all flags: {}", entry.getKey(),
