package com.launchdarkly.sdk.server;

import com.google.gson.Gson;
import com.launchdarkly.logging.LDLogger;
import com.launchdarkly.logging.LogValues;
import com.launchdarkly.sdk.LDContext;
import com.launchdarkly.sdk.server.EventSummarizer.EventSummary;

import java.io.BufferedWriter;
import java.io.ByteArrayOutputStream;
import java.io.Closeable;
import java.io.IOException;
import java.io.OutputStreamWriter;
import java.io.Writer;
import java.nio.charset.Charset;
import java.util.ArrayList;
import java.util.List;
import java.util.concurrent.ArrayBlockingQueue;
import java.util.concurrent.BlockingQueue;
import java.util.concurrent.ExecutorService;
import java.util.concurrent.ScheduledExecutorService;
import java.util.concurrent.ScheduledFuture;
import java.util.concurrent.Semaphore;
import java.util.concurrent.ThreadFactory;
import java.util.concurrent.TimeUnit;
import java.util.concurrent.atomic.AtomicBoolean;
import java.util.concurrent.atomic.AtomicInteger;
import java.util.concurrent.atomic.AtomicLong;

final class DefaultEventProcessor implements Closeable {
  private static final int INITIAL_OUTPUT_BUFFER_SIZE = 2000;

  private static final Gson gson = new Gson();
  
  private final BlockingQueue<EventProcessorMessage> inbox;
  private final ScheduledExecutorService scheduler;
  private final AtomicBoolean closed = new AtomicBoolean(false);
  private final List<ScheduledFuture<?>> scheduledTasks = new ArrayList<>();
  private volatile boolean inputCapacityExceeded = false;
  private final LDLogger logger;

  DefaultEventProcessor(
      EventsConfiguration eventsConfig,
      ScheduledExecutorService sharedExecutor,
      int threadPriority,
      LDLogger logger
      ) {
    inbox = new ArrayBlockingQueue<>(eventsConfig.capacity);
    
    scheduler = sharedExecutor;
<<<<<<< HEAD

    new EventDispatcher(
=======
    this.logger = logger;
    
    dispatcher = new EventDispatcher(
>>>>>>> 758a1c38
        eventsConfig,
        sharedExecutor,
        threadPriority,
        inbox,
        closed,
        logger
        );
    // we don't need to save a reference to this - we communicate with it entirely through the inbox queue.

    Runnable flusher = postMessageRunnable(MessageType.FLUSH, null);
    scheduledTasks.add(this.scheduler.scheduleAtFixedRate(flusher, eventsConfig.flushIntervalMillis,
        eventsConfig.flushIntervalMillis, TimeUnit.MILLISECONDS));
    if (eventsConfig.contextDeduplicator != null && eventsConfig.contextDeduplicator.getFlushInterval() != null) {
      Runnable userKeysFlusher = postMessageRunnable(MessageType.FLUSH_USERS, null);
      long intervalMillis = eventsConfig.contextDeduplicator.getFlushInterval().longValue();
      scheduledTasks.add(this.scheduler.scheduleAtFixedRate(userKeysFlusher, intervalMillis,
          intervalMillis, TimeUnit.MILLISECONDS));
    }
    if (eventsConfig.diagnosticStore != null) {
      Runnable diagnosticsTrigger = postMessageRunnable(MessageType.DIAGNOSTIC, null);
      scheduledTasks.add(this.scheduler.scheduleAtFixedRate(diagnosticsTrigger, eventsConfig.diagnosticRecordingIntervalMillis,
          eventsConfig.diagnosticRecordingIntervalMillis, TimeUnit.MILLISECONDS));
    }
  }

  public void sendEvent(Event e) {
    if (!closed.get()) {
      postMessageAsync(MessageType.EVENT, e);
    }
  }

  public void flush() {
    if (!closed.get()) {
      postMessageAsync(MessageType.FLUSH, null);
    }
  }

  public void close() throws IOException {
    if (closed.compareAndSet(false, true)) {
      for (ScheduledFuture<?> task: scheduledTasks) {
        task.cancel(false);
      }
      postMessageAsync(MessageType.FLUSH, null);
      postMessageAndWait(MessageType.SHUTDOWN, null);
    }
  }

  void waitUntilInactive() throws IOException { // visible for testing
    postMessageAndWait(MessageType.SYNC, null);
  }

  void postDiagnostic() { // visible for testing
    postMessageAsync(MessageType.DIAGNOSTIC, null);
  }

  private void postMessageAsync(MessageType type, Event event) {
    postToChannel(new EventProcessorMessage(type, event, false));
  }

  private void postMessageAndWait(MessageType type, Event event) {
    EventProcessorMessage message = new EventProcessorMessage(type, event, true);
    if (postToChannel(message)) {
      // COVERAGE: There is no way to reliably cause this to fail in tests
      message.waitForCompletion();
    }
  }

  private Runnable postMessageRunnable(final MessageType messageType, final Event event) {
    return new Runnable() {
      public void run() {
        postMessageAsync(messageType, event);
      }
    };
  }
  
  private boolean postToChannel(EventProcessorMessage message) {
    if (inbox.offer(message)) {
      return true;
    }
    // If the inbox is full, it means the EventDispatcher thread is seriously backed up with not-yet-processed
    // events. This is unlikely, but if it happens, it means the application is probably doing a ton of flag
    // evaluations across many threads-- so if we wait for a space in the inbox, we risk a very serious slowdown
    // of the app. To avoid that, we'll just drop the event. The log warning about this will only be shown once.
    boolean alreadyLogged = inputCapacityExceeded; // possible race between this and the next line, but it's of no real consequence - we'd just get an extra log line
    inputCapacityExceeded = true;
    // COVERAGE: There is no way to reliably cause this condition in tests
    if (!alreadyLogged) {
      logger.warn("Events are being produced faster than they can be processed; some events will be dropped");
    }
    return false;
  }

  private static enum MessageType {
    EVENT,
    FLUSH,
    FLUSH_USERS,
    DIAGNOSTIC,
    SYNC,
    SHUTDOWN
  }

  private static final class EventProcessorMessage {
    private final MessageType type;
    private final Event event;
    private final Semaphore reply;

    private EventProcessorMessage(MessageType type, Event event, boolean sync) {
      this.type = type;
      this.event = event;
      reply = sync ? new Semaphore(0) : null;
    }

    void completed() {
      if (reply != null) {
        reply.release();
      }
    }

    void waitForCompletion() {
      if (reply == null) { // COVERAGE: there is no way to make this happen from test code
        return;
      }
      while (true) {
        try {
          reply.acquire();
          return;
        }
        catch (InterruptedException ex) { // COVERAGE: there is no way to make this happen from test code.
        }
      }
    }

// intentionally commented out so this doesn't affect coverage reports when we're not debugging
//    @Override
//    public String toString() { // for debugging only
//      return ((event == null) ? type.toString() : (type + ": " + event.getClass().getSimpleName())) +
//          (reply == null ? "" : " (sync)");
//    }
  }

  /**
   * Takes messages from the input queue, updating the event buffer and summary counters
   * on its own thread.
   */
  static final class EventDispatcher {
    private static final int MAX_FLUSH_THREADS = 5;
    private static final int MESSAGE_BATCH_SIZE = 50;

    final EventsConfiguration eventsConfig; // visible for testing
    private final BlockingQueue<EventProcessorMessage> inbox;
    private final AtomicBoolean closed;
    private final List<SendEventsTask> flushWorkers;
    private final AtomicInteger busyFlushWorkersCount;
    private final AtomicLong lastKnownPastTime = new AtomicLong(0);
    private final AtomicBoolean disabled = new AtomicBoolean(false);
    final DiagnosticStore diagnosticStore; // visible for testing
    private final EventContextDeduplicator contextDeduplicator;
    private final ExecutorService sharedExecutor;
    private final SendDiagnosticTaskFactory sendDiagnosticTaskFactory;
    private final LDLogger logger;
    
    private long deduplicatedUsers = 0;

    private EventDispatcher(
        EventsConfiguration eventsConfig,
        ExecutorService sharedExecutor,
        int threadPriority,
        BlockingQueue<EventProcessorMessage> inbox,
        AtomicBoolean closed,
        LDLogger logger
        ) {
      this.eventsConfig = eventsConfig;
      this.inbox = inbox;
      this.closed = closed;
      this.sharedExecutor = sharedExecutor;
      this.diagnosticStore = eventsConfig.diagnosticStore;
      this.busyFlushWorkersCount = new AtomicInteger(0);
<<<<<<< HEAD

      ThreadFactory threadFactory = new ThreadFactory() {
        @Override
        public Thread newThread(Runnable r) {
          Thread t = new Thread(r);
          t.setDaemon(true);;
          t.setName(String.format("LaunchDarkly-event-delivery-%d", t.getId()));
          t.setPriority(threadPriority);
          return t;
        }
      };
=======
      this.logger = logger;
      
      ThreadFactory threadFactory = new ThreadFactoryBuilder()
          .setDaemon(true)
          .setNameFormat("LaunchDarkly-event-delivery-%d")
          .setPriority(threadPriority)
          .build();
>>>>>>> 758a1c38
      
      // This queue only holds one element; it represents a flush task that has not yet been
      // picked up by any worker, so if we try to push another one and are refused, it means
      // all the workers are busy.
      final BlockingQueue<FlushPayload> payloadQueue = new ArrayBlockingQueue<>(1);

      final EventBuffer outbox = new EventBuffer(eventsConfig.capacity, logger);
      this.contextDeduplicator = eventsConfig.contextDeduplicator;
      
      Thread mainThread = threadFactory.newThread(new Thread() {
        public void run() {
          runMainLoop(inbox, outbox, payloadQueue);
        }
      });
      mainThread.setDaemon(true);

      mainThread.setUncaughtExceptionHandler(this::onUncaughtException);
      
      mainThread.start();

      flushWorkers = new ArrayList<>();
      EventResponseListener listener = this::handleResponse;
      for (int i = 0; i < MAX_FLUSH_THREADS; i++) {
        SendEventsTask task = new SendEventsTask(
            eventsConfig,
            listener,
            payloadQueue,
            busyFlushWorkersCount,
            threadFactory,
            logger
            );
        flushWorkers.add(task);
      }

      if (diagnosticStore != null) {
        // Set up diagnostics
        this.sendDiagnosticTaskFactory = new SendDiagnosticTaskFactory(eventsConfig, this::handleResponse, logger);
        sharedExecutor.submit(sendDiagnosticTaskFactory.createSendDiagnosticTask(diagnosticStore.getInitEvent()));
      } else {
        sendDiagnosticTaskFactory = null;
      }
    }

    private void onUncaughtException(Thread thread, Throwable e) {
      // The thread's main loop catches all exceptions, so we'll only get here if an Error was thrown.
      // In that case, the application is probably already in a bad state, but we can try to degrade
      // relatively gracefully by performing an orderly shutdown of the event processor, so the
      // application won't end up blocking on a queue that's no longer being consumed.
      // COVERAGE: there is no way to make this happen from test code.
      
      logger.error("Event processor thread was terminated by an unrecoverable error. No more analytics events will be sent. {} {}",
          LogValues.exceptionSummary(e), LogValues.exceptionTrace(e));
      // Note that this is a rare case where we always log the exception stacktrace, instead of only
      // logging it at debug level. That's because an exception of this kind should never happen and,
      // if it happens, may be difficult to debug.
      
      // Flip the switch to prevent DefaultEventProcessor from putting any more messages on the queue
      closed.set(true);
      // Now discard everything that was on the queue, but also make sure no one was blocking on a message
      List<EventProcessorMessage> messages = new ArrayList<EventProcessorMessage>();
      inbox.drainTo(messages);
      for (EventProcessorMessage m: messages) {
        m.completed();
      }  
    }
    
    /**
     * This task drains the input queue as quickly as possible. Everything here is done on a single
     * thread so we don't have to synchronize on our internal structures; when it's time to flush,
     * triggerFlush will hand the events off to another task.
     */
    private void runMainLoop(
        BlockingQueue<EventProcessorMessage> inbox,
        EventBuffer outbox,
        BlockingQueue<FlushPayload> payloadQueue
        ) {
      List<EventProcessorMessage> batch = new ArrayList<EventProcessorMessage>(MESSAGE_BATCH_SIZE);
      while (true) {
        try {
          batch.clear();
          batch.add(inbox.take()); // take() blocks until a message is available
          inbox.drainTo(batch, MESSAGE_BATCH_SIZE - 1); // this nonblocking call allows us to pick up more messages if available
          for (EventProcessorMessage message: batch) {
            switch (message.type) { // COVERAGE: adding a default branch does not prevent coverage warnings here due to compiler issues
            case EVENT:
              processEvent(message.event, outbox);
              break;
            case FLUSH:
              triggerFlush(outbox, payloadQueue);
              break;
            case FLUSH_USERS:
              if (contextDeduplicator != null) {
                contextDeduplicator.flush();
              }
              break;
            case DIAGNOSTIC:
              sendAndResetDiagnostics(outbox);
              break;
            case SYNC: // this is used only by unit tests
              waitUntilAllFlushWorkersInactive();
              break;
            case SHUTDOWN:
              doShutdown();
              message.completed();
              return; // deliberately exit the thread loop
            }
            message.completed();
          }
        } catch (InterruptedException e) {
        } catch (Exception e) { // COVERAGE: there is no way to cause this condition in tests
          logger.error("Unexpected error in event processor: {}", e.toString());
          logger.debug(e.toString(), e);
        }
      }
    }

    private void sendAndResetDiagnostics(EventBuffer outbox) {
      if (disabled.get()) {
        return;
      }
      long droppedEvents = outbox.getAndClearDroppedCount();
      // We pass droppedEvents and deduplicatedUsers as parameters here because they are updated frequently in the main loop so we want to avoid synchronization on them.
      DiagnosticEvent diagnosticEvent = diagnosticStore.createEventAndReset(droppedEvents, deduplicatedUsers);
      deduplicatedUsers = 0;
      sharedExecutor.submit(sendDiagnosticTaskFactory.createSendDiagnosticTask(diagnosticEvent));
    }

    private void doShutdown() {
      waitUntilAllFlushWorkersInactive();
      disabled.set(true); // In case there are any more messages, we want to ignore them
      for (SendEventsTask task: flushWorkers) {
        task.stop();
      }
      try {
        eventsConfig.eventSender.close();
      } catch (IOException e) {
        logger.error("Unexpected error when closing event sender: {}", LogValues.exceptionSummary(e));
        logger.debug(LogValues.exceptionTrace(e));
      }
    }

    private void waitUntilAllFlushWorkersInactive() {
      while (true) {
        try {
          synchronized(busyFlushWorkersCount) {
            if (busyFlushWorkersCount.get() == 0) {
              return;
            } else {
              busyFlushWorkersCount.wait();
            }
          }
        } catch (InterruptedException e) {} // COVERAGE: there is no way to cause this condition in tests
      }
    }

    private void processEvent(Event e, EventBuffer outbox) {
      if (disabled.get()) {
        return;
      }

      LDContext context = e.getContext();
      if (context == null) {
        return; // LDClient should never give us an event with no context
      }
      
      // Decide whether to add the event to the payload. Feature events may be added twice, once for
      // the event (if tracked) and once for debugging.
      boolean addIndexEvent = false,
          addFullEvent = false;
      Event debugEvent = null;

      if (e instanceof Event.FeatureRequest) {
        Event.FeatureRequest fe = (Event.FeatureRequest)e;
        outbox.addToSummary(fe);
        addFullEvent = fe.isTrackEvents();
        if (shouldDebugEvent(fe)) {
          debugEvent = fe.toDebugEvent();
        }
      } else {
        addFullEvent = true;
      }

      // For each context we haven't seen before, we add an index event - unless this is already
      // an identify event for that context.
      if (context != null && context.getFullyQualifiedKey() != null) {
        if (e instanceof Event.FeatureRequest || e instanceof Event.Custom) {
          if (contextDeduplicator != null) {
            // Add to the set of contexts we've noticed
            addIndexEvent = contextDeduplicator.processContext(context);
            if (!addIndexEvent) {
              deduplicatedUsers++;
            }
          }
        } else if (e instanceof Event.Identify) {
          if (contextDeduplicator != null) {
            contextDeduplicator.processContext(context); // just mark that we've seen it
          }
        }
      }

      if (addIndexEvent) {
        Event.Index ie = new Event.Index(e.getCreationDate(), e.getContext());
        outbox.add(ie);
      }
      if (addFullEvent) {
        outbox.add(e);
      }
      if (debugEvent != null) {
        outbox.add(debugEvent);
      }
    }

    private boolean shouldDebugEvent(Event.FeatureRequest fe) {
      Long maybeDate = fe.getDebugEventsUntilDate();
      if (maybeDate == null) {
        return false;
      }
      long debugEventsUntilDate = maybeDate.longValue();
      if (debugEventsUntilDate > 0) {
        // The "last known past time" comes from the last HTTP response we got from the server.
        // In case the client's time is set wrong, at least we know that any expiration date
        // earlier than that point is definitely in the past.  If there's any discrepancy, we
        // want to err on the side of cutting off event debugging sooner.
        long lastPast = lastKnownPastTime.get();
        if (debugEventsUntilDate > lastPast &&
            debugEventsUntilDate > System.currentTimeMillis()) {
          return true;
        }
      }
      return false;
    }

    private void triggerFlush(EventBuffer outbox, BlockingQueue<FlushPayload> payloadQueue) {
      if (disabled.get() || outbox.isEmpty()) {
        return;
      }
      FlushPayload payload = outbox.getPayload();
      if (diagnosticStore != null) {
        diagnosticStore.recordEventsInBatch(payload.events.length);
      }
      busyFlushWorkersCount.incrementAndGet();
      if (payloadQueue.offer(payload)) {
        // These events now belong to the next available flush worker, so drop them from our state
        outbox.clear();
      } else {
        logger.debug("Skipped flushing because all workers are busy");
        // All the workers are busy so we can't flush now; keep the events in our state
        outbox.summarizer.restoreTo(payload.summary);
        synchronized(busyFlushWorkersCount) {
          busyFlushWorkersCount.decrementAndGet();
          busyFlushWorkersCount.notify();
        }
      }
    }
    
    private void handleResponse(EventSender.Result result) {
      if (result.getTimeFromServer() != null) {
        lastKnownPastTime.set(result.getTimeFromServer().getTime());
      }
      if (result.isMustShutDown()) {
        disabled.set(true);
      }
    }
  }
  
  private static final class EventBuffer {
    final List<Event> events = new ArrayList<>();
    final EventSummarizer summarizer = new EventSummarizer();
    private final int capacity;
    private final LDLogger logger;
    private boolean capacityExceeded = false;
    private long droppedEventCount = 0;

    EventBuffer(int capacity, LDLogger logger) {
      this.capacity = capacity;
      this.logger = logger;
    }

    void add(Event e) {
      if (events.size() >= capacity) {
        if (!capacityExceeded) { // don't need AtomicBoolean, this is only checked on one thread
          capacityExceeded = true;
          logger.warn("Exceeded event queue capacity. Increase capacity to avoid dropping events.");
        }
        droppedEventCount++;
      } else {
        capacityExceeded = false;
        events.add(e);
      }
    }

    void addToSummary(Event.FeatureRequest e) {
      summarizer.summarizeEvent(
          e.getCreationDate(),
          e.getKey(),
          e.getVersion(),
          e.getVariation(),
          e.getValue(),
          e.getDefaultVal(),
          e.getContext()
          );
    }

    boolean isEmpty() {
      return events.isEmpty() && summarizer.isEmpty();
    }

    long getAndClearDroppedCount() {
      long res = droppedEventCount;
      droppedEventCount = 0;
      return res;
    }

    FlushPayload getPayload() {
      Event[] eventsOut = events.toArray(new Event[events.size()]);
      EventSummarizer.EventSummary summary = summarizer.getSummaryAndReset();
      return new FlushPayload(eventsOut, summary);
    }

    void clear() {
      events.clear();
      summarizer.clear();
    }
  }

  private static final class FlushPayload {
    final Event[] events;
    final EventSummary summary;

    FlushPayload(Event[] events, EventSummary summary) {
      this.events = events;
      this.summary = summary;
    }
  }

  private static interface EventResponseListener {
    void handleResponse(EventSender.Result result);
  }

  private static final class SendEventsTask implements Runnable {
    private final EventsConfiguration eventsConfig;
    private final EventResponseListener responseListener;
    private final BlockingQueue<FlushPayload> payloadQueue;
    private final AtomicInteger activeFlushWorkersCount;
    private final AtomicBoolean stopping;
    private final EventOutputFormatter formatter;
    private final Thread thread;
    private final LDLogger logger;

    SendEventsTask(
        EventsConfiguration eventsConfig,
        EventResponseListener responseListener,
        BlockingQueue<FlushPayload> payloadQueue,
        AtomicInteger activeFlushWorkersCount,
        ThreadFactory threadFactory,
        LDLogger logger
        ) {
      this.eventsConfig = eventsConfig;
      this.formatter = new EventOutputFormatter(eventsConfig);
      this.responseListener = responseListener;
      this.payloadQueue = payloadQueue;
      this.activeFlushWorkersCount = activeFlushWorkersCount;
      this.stopping = new AtomicBoolean(false);
      this.logger = logger;
      thread = threadFactory.newThread(this);
      thread.setDaemon(true);
      thread.start();
    }

    public void run() {
      while (!stopping.get()) {
        FlushPayload payload = null;
        try {
          payload = payloadQueue.take();
        } catch (InterruptedException e) {
          continue;
        }
        try {
          ByteArrayOutputStream buffer = new ByteArrayOutputStream(INITIAL_OUTPUT_BUFFER_SIZE);
          Writer writer = new BufferedWriter(new OutputStreamWriter(buffer, Charset.forName("UTF-8")), INITIAL_OUTPUT_BUFFER_SIZE);
          int outputEventCount = formatter.writeOutputEvents(payload.events, payload.summary, writer);
          writer.flush();
          EventSender.Result result = eventsConfig.eventSender.sendAnalyticsEvents(
              buffer.toByteArray(),
              outputEventCount,
              eventsConfig.eventsUri
              );
          responseListener.handleResponse(result);
        } catch (Exception e) {
          logger.error("Unexpected error in event processor: {}", LogValues.exceptionSummary(e));
          logger.debug(LogValues.exceptionTrace(e));
        }
        synchronized (activeFlushWorkersCount) {
          activeFlushWorkersCount.decrementAndGet();
          activeFlushWorkersCount.notifyAll();
        }
      }
    }

    void stop() {
      stopping.set(true);
      thread.interrupt();
    }
  }

  private static final class SendDiagnosticTaskFactory {
    private final EventsConfiguration eventsConfig;
    private final EventResponseListener eventResponseListener;
    private final LDLogger logger;

    SendDiagnosticTaskFactory(
        EventsConfiguration eventsConfig,
        EventResponseListener eventResponseListener,
        LDLogger logger
        ) {
      this.eventsConfig = eventsConfig;
      this.eventResponseListener = eventResponseListener;
      this.logger = logger;
    }

    Runnable createSendDiagnosticTask(final DiagnosticEvent diagnosticEvent) {
      return new Runnable() {
        @Override
        public void run() {
          try {
            ByteArrayOutputStream buffer = new ByteArrayOutputStream(INITIAL_OUTPUT_BUFFER_SIZE);
            Writer writer = new BufferedWriter(new OutputStreamWriter(buffer, Charset.forName("UTF-8")), INITIAL_OUTPUT_BUFFER_SIZE);
            gson.toJson(diagnosticEvent, writer);
            writer.flush();
            EventSender.Result result = eventsConfig.eventSender.sendDiagnosticEvent(
                buffer.toByteArray(), eventsConfig.eventsUri);
            if (eventResponseListener != null) {
              eventResponseListener.handleResponse(result);
            }
          } catch (Exception e) {
            logger.error("Unexpected error in event processor: {}", e.toString());
            logger.debug(e.toString(), e);
          }
        }
      };
    }
  }
}<|MERGE_RESOLUTION|>--- conflicted
+++ resolved
@@ -48,14 +48,9 @@
     inbox = new ArrayBlockingQueue<>(eventsConfig.capacity);
     
     scheduler = sharedExecutor;
-<<<<<<< HEAD
+    this.logger = logger;
 
     new EventDispatcher(
-=======
-    this.logger = logger;
-    
-    dispatcher = new EventDispatcher(
->>>>>>> 758a1c38
         eventsConfig,
         sharedExecutor,
         threadPriority,
@@ -233,7 +228,7 @@
       this.sharedExecutor = sharedExecutor;
       this.diagnosticStore = eventsConfig.diagnosticStore;
       this.busyFlushWorkersCount = new AtomicInteger(0);
-<<<<<<< HEAD
+      this.logger = logger;
 
       ThreadFactory threadFactory = new ThreadFactory() {
         @Override
@@ -245,15 +240,6 @@
           return t;
         }
       };
-=======
-      this.logger = logger;
-      
-      ThreadFactory threadFactory = new ThreadFactoryBuilder()
-          .setDaemon(true)
-          .setNameFormat("LaunchDarkly-event-delivery-%d")
-          .setPriority(threadPriority)
-          .build();
->>>>>>> 758a1c38
       
       // This queue only holds one element; it represents a flush task that has not yet been
       // picked up by any worker, so if we try to push another one and are refused, it means
