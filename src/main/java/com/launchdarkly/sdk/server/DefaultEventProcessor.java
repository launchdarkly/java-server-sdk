package com.launchdarkly.sdk.server;

import com.google.common.annotations.VisibleForTesting;
import com.google.common.util.concurrent.ThreadFactoryBuilder;
<<<<<<< HEAD
import com.google.gson.Gson;
=======
import com.launchdarkly.logging.LDLogger;
import com.launchdarkly.logging.LogValues;
>>>>>>> 421c8c88
import com.launchdarkly.sdk.LDContext;
import com.launchdarkly.sdk.server.EventSummarizer.EventSummary;

<<<<<<< HEAD
import org.slf4j.Logger;

import java.io.BufferedWriter;
import java.io.ByteArrayOutputStream;
=======
>>>>>>> 421c8c88
import java.io.Closeable;
import java.io.IOException;
import java.io.OutputStreamWriter;
import java.io.Writer;
import java.nio.charset.Charset;
import java.util.ArrayList;
import java.util.List;
import java.util.concurrent.ArrayBlockingQueue;
import java.util.concurrent.BlockingQueue;
import java.util.concurrent.ExecutorService;
import java.util.concurrent.ScheduledExecutorService;
import java.util.concurrent.ScheduledFuture;
import java.util.concurrent.Semaphore;
import java.util.concurrent.ThreadFactory;
import java.util.concurrent.TimeUnit;
import java.util.concurrent.atomic.AtomicBoolean;
import java.util.concurrent.atomic.AtomicInteger;
import java.util.concurrent.atomic.AtomicLong;

final class DefaultEventProcessor implements Closeable {
<<<<<<< HEAD
  private static final int INITIAL_OUTPUT_BUFFER_SIZE = 2000;

  private static final Logger logger = Loggers.EVENTS;
  private static final Gson gson = new Gson();
  
=======
>>>>>>> 421c8c88
  @VisibleForTesting final EventDispatcher dispatcher;
  private final BlockingQueue<EventProcessorMessage> inbox;
  private final ScheduledExecutorService scheduler;
  private final AtomicBoolean closed = new AtomicBoolean(false);
  private final List<ScheduledFuture<?>> scheduledTasks = new ArrayList<>();
  private volatile boolean inputCapacityExceeded = false;
  private final LDLogger logger;

  DefaultEventProcessor(
      EventsConfiguration eventsConfig,
      ScheduledExecutorService sharedExecutor,
      int threadPriority,
      LDLogger logger
      ) {
    inbox = new ArrayBlockingQueue<>(eventsConfig.capacity);
    
    scheduler = sharedExecutor;
    this.logger = logger;
    
    dispatcher = new EventDispatcher(
        eventsConfig,
        sharedExecutor,
        threadPriority,
        inbox,
        closed,
        logger
        );

    Runnable flusher = () -> {
      postMessageAsync(MessageType.FLUSH, null);
    };
    scheduledTasks.add(this.scheduler.scheduleAtFixedRate(flusher, eventsConfig.flushInterval.toMillis(),
        eventsConfig.flushInterval.toMillis(), TimeUnit.MILLISECONDS));
    if (eventsConfig.contextDeduplicator != null && eventsConfig.contextDeduplicator.getFlushInterval() != null) {
      Runnable userKeysFlusher = () -> {
        postMessageAsync(MessageType.FLUSH_USERS, null);
      };
      long intervalMillis = eventsConfig.contextDeduplicator.getFlushInterval().longValue();
      scheduledTasks.add(this.scheduler.scheduleAtFixedRate(userKeysFlusher, intervalMillis,
          intervalMillis, TimeUnit.MILLISECONDS));
    }
    if (eventsConfig.diagnosticStore != null) {
      Runnable diagnosticsTrigger = () -> {
        postMessageAsync(MessageType.DIAGNOSTIC, null);
      };
      scheduledTasks.add(this.scheduler.scheduleAtFixedRate(diagnosticsTrigger, eventsConfig.diagnosticRecordingInterval.toMillis(),
          eventsConfig.diagnosticRecordingInterval.toMillis(), TimeUnit.MILLISECONDS));
    }
  }

  public void sendEvent(Event e) {
    if (!closed.get()) {
      postMessageAsync(MessageType.EVENT, e);
    }
  }

  public void flush() {
    if (!closed.get()) {
      postMessageAsync(MessageType.FLUSH, null);
    }
  }

  public void close() throws IOException {
    if (closed.compareAndSet(false, true)) {
      scheduledTasks.forEach(task -> task.cancel(false));
      postMessageAsync(MessageType.FLUSH, null);
      postMessageAndWait(MessageType.SHUTDOWN, null);
    }
  }

  @VisibleForTesting
  void waitUntilInactive() throws IOException {
    postMessageAndWait(MessageType.SYNC, null);
  }

  @VisibleForTesting
  void postDiagnostic() {
    postMessageAsync(MessageType.DIAGNOSTIC, null);
  }

  private void postMessageAsync(MessageType type, Event event) {
    postToChannel(new EventProcessorMessage(type, event, false));
  }

  private void postMessageAndWait(MessageType type, Event event) {
    EventProcessorMessage message = new EventProcessorMessage(type, event, true);
    if (postToChannel(message)) {
      // COVERAGE: There is no way to reliably cause this to fail in tests
      message.waitForCompletion();
    }
  }

  private boolean postToChannel(EventProcessorMessage message) {
    if (inbox.offer(message)) {
      return true;
    }
    // If the inbox is full, it means the EventDispatcher thread is seriously backed up with not-yet-processed
    // events. This is unlikely, but if it happens, it means the application is probably doing a ton of flag
    // evaluations across many threads-- so if we wait for a space in the inbox, we risk a very serious slowdown
    // of the app. To avoid that, we'll just drop the event. The log warning about this will only be shown once.
    boolean alreadyLogged = inputCapacityExceeded; // possible race between this and the next line, but it's of no real consequence - we'd just get an extra log line
    inputCapacityExceeded = true;
    // COVERAGE: There is no way to reliably cause this condition in tests
    if (!alreadyLogged) {
      logger.warn("Events are being produced faster than they can be processed; some events will be dropped");
    }
    return false;
  }

  private static enum MessageType {
    EVENT,
    FLUSH,
    FLUSH_USERS,
    DIAGNOSTIC,
    SYNC,
    SHUTDOWN
  }

  private static final class EventProcessorMessage {
    private final MessageType type;
    private final Event event;
    private final Semaphore reply;

    private EventProcessorMessage(MessageType type, Event event, boolean sync) {
      this.type = type;
      this.event = event;
      reply = sync ? new Semaphore(0) : null;
    }

    void completed() {
      if (reply != null) {
        reply.release();
      }
    }

    void waitForCompletion() {
      if (reply == null) { // COVERAGE: there is no way to make this happen from test code
        return;
      }
      while (true) {
        try {
          reply.acquire();
          return;
        }
        catch (InterruptedException ex) { // COVERAGE: there is no way to make this happen from test code.
        }
      }
    }

// intentionally commented out so this doesn't affect coverage reports when we're not debugging
//    @Override
//    public String toString() { // for debugging only
//      return ((event == null) ? type.toString() : (type + ": " + event.getClass().getSimpleName())) +
//          (reply == null ? "" : " (sync)");
//    }
  }

  /**
   * Takes messages from the input queue, updating the event buffer and summary counters
   * on its own thread.
   */
  static final class EventDispatcher {
    private static final int MAX_FLUSH_THREADS = 5;
    private static final int MESSAGE_BATCH_SIZE = 50;

    @VisibleForTesting final EventsConfiguration eventsConfig;
    private final BlockingQueue<EventProcessorMessage> inbox;
    private final AtomicBoolean closed;
    private final List<SendEventsTask> flushWorkers;
    private final AtomicInteger busyFlushWorkersCount;
    private final AtomicLong lastKnownPastTime = new AtomicLong(0);
    private final AtomicBoolean disabled = new AtomicBoolean(false);
    @VisibleForTesting final DiagnosticStore diagnosticStore;
    private final EventContextDeduplicator contextDeduplicator;
    private final ExecutorService sharedExecutor;
    private final SendDiagnosticTaskFactory sendDiagnosticTaskFactory;
    private final LDLogger logger;
    
    private long deduplicatedUsers = 0;

    private EventDispatcher(
        EventsConfiguration eventsConfig,
        ExecutorService sharedExecutor,
        int threadPriority,
        BlockingQueue<EventProcessorMessage> inbox,
        AtomicBoolean closed,
        LDLogger logger
        ) {
      this.eventsConfig = eventsConfig;
      this.inbox = inbox;
      this.closed = closed;
      this.sharedExecutor = sharedExecutor;
      this.diagnosticStore = eventsConfig.diagnosticStore;
      this.busyFlushWorkersCount = new AtomicInteger(0);
      this.logger = logger;
      
      ThreadFactory threadFactory = new ThreadFactoryBuilder()
          .setDaemon(true)
          .setNameFormat("LaunchDarkly-event-delivery-%d")
          .setPriority(threadPriority)
          .build();
      
      // This queue only holds one element; it represents a flush task that has not yet been
      // picked up by any worker, so if we try to push another one and are refused, it means
      // all the workers are busy.
      final BlockingQueue<FlushPayload> payloadQueue = new ArrayBlockingQueue<>(1);

      final EventBuffer outbox = new EventBuffer(eventsConfig.capacity, logger);
      this.contextDeduplicator = eventsConfig.contextDeduplicator;
      
      Thread mainThread = threadFactory.newThread(() -> {
        runMainLoop(inbox, outbox, payloadQueue);
      });
      mainThread.setDaemon(true);

      mainThread.setUncaughtExceptionHandler(this::onUncaughtException);
      
      mainThread.start();

      flushWorkers = new ArrayList<>();
      EventResponseListener listener = this::handleResponse;
      for (int i = 0; i < MAX_FLUSH_THREADS; i++) {
        SendEventsTask task = new SendEventsTask(
            eventsConfig,
            listener,
            payloadQueue,
            busyFlushWorkersCount,
            threadFactory,
            logger
            );
        flushWorkers.add(task);
      }

      if (diagnosticStore != null) {
        // Set up diagnostics
        this.sendDiagnosticTaskFactory = new SendDiagnosticTaskFactory(eventsConfig, this::handleResponse);
        sharedExecutor.submit(sendDiagnosticTaskFactory.createSendDiagnosticTask(diagnosticStore.getInitEvent()));
      } else {
        sendDiagnosticTaskFactory = null;
      }
    }

    private void onUncaughtException(Thread thread, Throwable e) {
      // The thread's main loop catches all exceptions, so we'll only get here if an Error was thrown.
      // In that case, the application is probably already in a bad state, but we can try to degrade
      // relatively gracefully by performing an orderly shutdown of the event processor, so the
      // application won't end up blocking on a queue that's no longer being consumed.
      // COVERAGE: there is no way to make this happen from test code.
      
      logger.error("Event processor thread was terminated by an unrecoverable error. No more analytics events will be sent. {} {}",
          LogValues.exceptionSummary(e), LogValues.exceptionTrace(e));
      // Note that this is a rare case where we always log the exception stacktrace, instead of only
      // logging it at debug level. That's because an exception of this kind should never happen and,
      // if it happens, may be difficult to debug.
      
      // Flip the switch to prevent DefaultEventProcessor from putting any more messages on the queue
      closed.set(true);
      // Now discard everything that was on the queue, but also make sure no one was blocking on a message
      List<EventProcessorMessage> messages = new ArrayList<EventProcessorMessage>();
      inbox.drainTo(messages);
      for (EventProcessorMessage m: messages) {
        m.completed();
      }  
    }
    
    /**
     * This task drains the input queue as quickly as possible. Everything here is done on a single
     * thread so we don't have to synchronize on our internal structures; when it's time to flush,
     * triggerFlush will hand the events off to another task.
     */
    private void runMainLoop(
        BlockingQueue<EventProcessorMessage> inbox,
        EventBuffer outbox,
        BlockingQueue<FlushPayload> payloadQueue
        ) {
      List<EventProcessorMessage> batch = new ArrayList<EventProcessorMessage>(MESSAGE_BATCH_SIZE);
      while (true) {
        try {
          batch.clear();
          batch.add(inbox.take()); // take() blocks until a message is available
          inbox.drainTo(batch, MESSAGE_BATCH_SIZE - 1); // this nonblocking call allows us to pick up more messages if available
          for (EventProcessorMessage message: batch) {
            switch (message.type) { // COVERAGE: adding a default branch does not prevent coverage warnings here due to compiler issues
            case EVENT:
              processEvent(message.event, outbox);
              break;
            case FLUSH:
              triggerFlush(outbox, payloadQueue);
              break;
            case FLUSH_USERS:
              if (contextDeduplicator != null) {
                contextDeduplicator.flush();
              }
              break;
            case DIAGNOSTIC:
              sendAndResetDiagnostics(outbox);
              break;
            case SYNC: // this is used only by unit tests
              waitUntilAllFlushWorkersInactive();
              break;
            case SHUTDOWN:
              doShutdown();
              message.completed();
              return; // deliberately exit the thread loop
            }
            message.completed();
          }
        } catch (InterruptedException e) {
        } catch (Exception e) { // COVERAGE: there is no way to cause this condition in tests
          logger.error("Unexpected error in event processor: {}", e.toString());
          logger.debug(e.toString(), e);
        }
      }
    }

    private void sendAndResetDiagnostics(EventBuffer outbox) {
      if (disabled.get()) {
        return;
      }
      long droppedEvents = outbox.getAndClearDroppedCount();
      // We pass droppedEvents and deduplicatedUsers as parameters here because they are updated frequently in the main loop so we want to avoid synchronization on them.
      DiagnosticEvent diagnosticEvent = diagnosticStore.createEventAndReset(droppedEvents, deduplicatedUsers);
      deduplicatedUsers = 0;
      sharedExecutor.submit(sendDiagnosticTaskFactory.createSendDiagnosticTask(diagnosticEvent));
    }

    private void doShutdown() {
      waitUntilAllFlushWorkersInactive();
      disabled.set(true); // In case there are any more messages, we want to ignore them
      for (SendEventsTask task: flushWorkers) {
        task.stop();
      }
      try {
        eventsConfig.eventSender.close();
      } catch (IOException e) {
        logger.error("Unexpected error when closing event sender: {}", LogValues.exceptionSummary(e));
        logger.debug(LogValues.exceptionTrace(e));
      }
    }

    private void waitUntilAllFlushWorkersInactive() {
      while (true) {
        try {
          synchronized(busyFlushWorkersCount) {
            if (busyFlushWorkersCount.get() == 0) {
              return;
            } else {
              busyFlushWorkersCount.wait();
            }
          }
        } catch (InterruptedException e) {} // COVERAGE: there is no way to cause this condition in tests
      }
    }

    private void processEvent(Event e, EventBuffer outbox) {
      if (disabled.get()) {
        return;
      }

      LDContext context = e.getContext();
      if (context == null) {
        return; // LDClient should never give us an event with no context
      }
      
      // Decide whether to add the event to the payload. Feature events may be added twice, once for
      // the event (if tracked) and once for debugging.
      boolean addIndexEvent = false,
          addFullEvent = false;
      Event debugEvent = null;

      if (e instanceof Event.FeatureRequest) {
        Event.FeatureRequest fe = (Event.FeatureRequest)e;
        outbox.addToSummary(fe);
        addFullEvent = fe.isTrackEvents();
        if (shouldDebugEvent(fe)) {
          debugEvent = fe.toDebugEvent();
        }
      } else {
        addFullEvent = true;
      }

      // For each context we haven't seen before, we add an index event - unless this is already
      // an identify event for that context.
      if (context != null && context.getFullyQualifiedKey() != null) {
        if (e instanceof Event.FeatureRequest || e instanceof Event.Custom) {
          if (contextDeduplicator != null) {
            // Add to the set of contexts we've noticed
            addIndexEvent = contextDeduplicator.processContext(context);
            if (!addIndexEvent) {
              deduplicatedUsers++;
            }
          }
        } else if (e instanceof Event.Identify) {
          if (contextDeduplicator != null) {
            contextDeduplicator.processContext(context); // just mark that we've seen it
          }
        }
      }

      if (addIndexEvent) {
        Event.Index ie = new Event.Index(e.getCreationDate(), e.getContext());
        outbox.add(ie);
      }
      if (addFullEvent) {
        outbox.add(e);
      }
      if (debugEvent != null) {
        outbox.add(debugEvent);
      }
    }

    private boolean shouldDebugEvent(Event.FeatureRequest fe) {
      Long maybeDate = fe.getDebugEventsUntilDate();
      if (maybeDate == null) {
        return false;
      }
      long debugEventsUntilDate = maybeDate.longValue();
      if (debugEventsUntilDate > 0) {
        // The "last known past time" comes from the last HTTP response we got from the server.
        // In case the client's time is set wrong, at least we know that any expiration date
        // earlier than that point is definitely in the past.  If there's any discrepancy, we
        // want to err on the side of cutting off event debugging sooner.
        long lastPast = lastKnownPastTime.get();
        if (debugEventsUntilDate > lastPast &&
            debugEventsUntilDate > System.currentTimeMillis()) {
          return true;
        }
      }
      return false;
    }

    private void triggerFlush(EventBuffer outbox, BlockingQueue<FlushPayload> payloadQueue) {
      if (disabled.get() || outbox.isEmpty()) {
        return;
      }
      FlushPayload payload = outbox.getPayload();
      if (diagnosticStore != null) {
        diagnosticStore.recordEventsInBatch(payload.events.length);
      }
      busyFlushWorkersCount.incrementAndGet();
      if (payloadQueue.offer(payload)) {
        // These events now belong to the next available flush worker, so drop them from our state
        outbox.clear();
      } else {
        logger.debug("Skipped flushing because all workers are busy");
        // All the workers are busy so we can't flush now; keep the events in our state
        outbox.summarizer.restoreTo(payload.summary);
        synchronized(busyFlushWorkersCount) {
          busyFlushWorkersCount.decrementAndGet();
          busyFlushWorkersCount.notify();
        }
      }
    }
    
    private void handleResponse(EventSender.Result result) {
      if (result.getTimeFromServer() != null) {
        lastKnownPastTime.set(result.getTimeFromServer().getTime());
      }
      if (result.isMustShutDown()) {
        disabled.set(true);
      }
    }
  }
  
  private static final class EventBuffer {
    final List<Event> events = new ArrayList<>();
    final EventSummarizer summarizer = new EventSummarizer();
    private final int capacity;
    private final LDLogger logger;
    private boolean capacityExceeded = false;
    private long droppedEventCount = 0;

    EventBuffer(int capacity, LDLogger logger) {
      this.capacity = capacity;
      this.logger = logger;
    }

    void add(Event e) {
      if (events.size() >= capacity) {
        if (!capacityExceeded) { // don't need AtomicBoolean, this is only checked on one thread
          capacityExceeded = true;
          logger.warn("Exceeded event queue capacity. Increase capacity to avoid dropping events.");
        }
        droppedEventCount++;
      } else {
        capacityExceeded = false;
        events.add(e);
      }
    }

    void addToSummary(Event.FeatureRequest e) {
      summarizer.summarizeEvent(
          e.getCreationDate(),
          e.getKey(),
          e.getVersion(),
          e.getVariation(),
          e.getValue(),
          e.getDefaultVal(),
          e.getContext()
          );
    }

    boolean isEmpty() {
      return events.isEmpty() && summarizer.isEmpty();
    }

    long getAndClearDroppedCount() {
      long res = droppedEventCount;
      droppedEventCount = 0;
      return res;
    }

    FlushPayload getPayload() {
      Event[] eventsOut = events.toArray(new Event[events.size()]);
      EventSummarizer.EventSummary summary = summarizer.getSummaryAndReset();
      return new FlushPayload(eventsOut, summary);
    }

    void clear() {
      events.clear();
      summarizer.clear();
    }
  }

  private static final class FlushPayload {
    final Event[] events;
    final EventSummary summary;

    FlushPayload(Event[] events, EventSummary summary) {
      this.events = events;
      this.summary = summary;
    }
  }

  private static interface EventResponseListener {
    void handleResponse(EventSender.Result result);
  }

  private static final class SendEventsTask implements Runnable {
    private final EventsConfiguration eventsConfig;
    private final EventResponseListener responseListener;
    private final BlockingQueue<FlushPayload> payloadQueue;
    private final AtomicInteger activeFlushWorkersCount;
    private final AtomicBoolean stopping;
    private final EventOutputFormatter formatter;
    private final Thread thread;
    private final LDLogger logger;

    SendEventsTask(
        EventsConfiguration eventsConfig,
        EventResponseListener responseListener,
        BlockingQueue<FlushPayload> payloadQueue,
        AtomicInteger activeFlushWorkersCount,
        ThreadFactory threadFactory,
        LDLogger logger
        ) {
      this.eventsConfig = eventsConfig;
      this.formatter = new EventOutputFormatter(eventsConfig);
      this.responseListener = responseListener;
      this.payloadQueue = payloadQueue;
      this.activeFlushWorkersCount = activeFlushWorkersCount;
      this.stopping = new AtomicBoolean(false);
      this.logger = logger;
      thread = threadFactory.newThread(this);
      thread.setDaemon(true);
      thread.start();
    }

    public void run() {
      while (!stopping.get()) {
        FlushPayload payload = null;
        try {
          payload = payloadQueue.take();
        } catch (InterruptedException e) {
          continue;
        }
        try {
          ByteArrayOutputStream buffer = new ByteArrayOutputStream(INITIAL_OUTPUT_BUFFER_SIZE);
          Writer writer = new BufferedWriter(new OutputStreamWriter(buffer, Charset.forName("UTF-8")), INITIAL_OUTPUT_BUFFER_SIZE);
          int outputEventCount = formatter.writeOutputEvents(payload.events, payload.summary, writer);
          writer.flush();
          EventSender.Result result = eventsConfig.eventSender.sendAnalyticsEvents(
              buffer.toByteArray(),
              outputEventCount,
              eventsConfig.eventsUri
              );
          responseListener.handleResponse(result);
        } catch (Exception e) {
          logger.error("Unexpected error in event processor: {}", LogValues.exceptionSummary(e));
          logger.debug(LogValues.exceptionTrace(e));
        }
        synchronized (activeFlushWorkersCount) {
          activeFlushWorkersCount.decrementAndGet();
          activeFlushWorkersCount.notifyAll();
        }
      }
    }

    void stop() {
      stopping.set(true);
      thread.interrupt();
    }
  }

  private static final class SendDiagnosticTaskFactory {
    private final EventsConfiguration eventsConfig;
    private final EventResponseListener eventResponseListener;

    SendDiagnosticTaskFactory(
        EventsConfiguration eventsConfig,
        EventResponseListener eventResponseListener
        ) {
      this.eventsConfig = eventsConfig;
      this.eventResponseListener = eventResponseListener;
    }

    Runnable createSendDiagnosticTask(final DiagnosticEvent diagnosticEvent) {
      return new Runnable() {
        @Override
        public void run() {
          try {
            ByteArrayOutputStream buffer = new ByteArrayOutputStream(INITIAL_OUTPUT_BUFFER_SIZE);
            Writer writer = new BufferedWriter(new OutputStreamWriter(buffer, Charset.forName("UTF-8")), INITIAL_OUTPUT_BUFFER_SIZE);
            gson.toJson(diagnosticEvent, writer);
            writer.flush();
            EventSender.Result result = eventsConfig.eventSender.sendDiagnosticEvent(
                buffer.toByteArray(), eventsConfig.eventsUri);
            if (eventResponseListener != null) {
              eventResponseListener.handleResponse(result);
            }
          } catch (Exception e) {
            logger.error("Unexpected error in event processor: {}", e.toString());
            logger.debug(e.toString(), e);
          }
        }
      };
    }
  }
}<|MERGE_RESOLUTION|>--- conflicted
+++ resolved
@@ -2,22 +2,14 @@
 
 import com.google.common.annotations.VisibleForTesting;
 import com.google.common.util.concurrent.ThreadFactoryBuilder;
-<<<<<<< HEAD
 import com.google.gson.Gson;
-=======
 import com.launchdarkly.logging.LDLogger;
 import com.launchdarkly.logging.LogValues;
->>>>>>> 421c8c88
 import com.launchdarkly.sdk.LDContext;
 import com.launchdarkly.sdk.server.EventSummarizer.EventSummary;
 
-<<<<<<< HEAD
-import org.slf4j.Logger;
-
 import java.io.BufferedWriter;
 import java.io.ByteArrayOutputStream;
-=======
->>>>>>> 421c8c88
 import java.io.Closeable;
 import java.io.IOException;
 import java.io.OutputStreamWriter;
@@ -38,14 +30,10 @@
 import java.util.concurrent.atomic.AtomicLong;
 
 final class DefaultEventProcessor implements Closeable {
-<<<<<<< HEAD
   private static final int INITIAL_OUTPUT_BUFFER_SIZE = 2000;
 
-  private static final Logger logger = Loggers.EVENTS;
   private static final Gson gson = new Gson();
   
-=======
->>>>>>> 421c8c88
   @VisibleForTesting final EventDispatcher dispatcher;
   private final BlockingQueue<EventProcessorMessage> inbox;
   private final ScheduledExecutorService scheduler;
@@ -281,7 +269,7 @@
 
       if (diagnosticStore != null) {
         // Set up diagnostics
-        this.sendDiagnosticTaskFactory = new SendDiagnosticTaskFactory(eventsConfig, this::handleResponse);
+        this.sendDiagnosticTaskFactory = new SendDiagnosticTaskFactory(eventsConfig, this::handleResponse, logger);
         sharedExecutor.submit(sendDiagnosticTaskFactory.createSendDiagnosticTask(diagnosticStore.getInitEvent()));
       } else {
         sendDiagnosticTaskFactory = null;
@@ -653,13 +641,16 @@
   private static final class SendDiagnosticTaskFactory {
     private final EventsConfiguration eventsConfig;
     private final EventResponseListener eventResponseListener;
+    private final LDLogger logger;
 
     SendDiagnosticTaskFactory(
         EventsConfiguration eventsConfig,
-        EventResponseListener eventResponseListener
+        EventResponseListener eventResponseListener,
+        LDLogger logger
         ) {
       this.eventsConfig = eventsConfig;
       this.eventResponseListener = eventResponseListener;
+      this.logger = logger;
     }
 
     Runnable createSendDiagnosticTask(final DiagnosticEvent diagnosticEvent) {
