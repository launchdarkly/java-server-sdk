package com.launchdarkly.sdk.server;

import com.google.common.annotations.VisibleForTesting;
import com.google.common.util.concurrent.ThreadFactoryBuilder;
import com.launchdarkly.logging.LDLogger;
import com.launchdarkly.logging.LogValues;
import com.launchdarkly.sdk.LDContext;
import com.launchdarkly.sdk.server.EventSummarizer.EventSummary;
import com.launchdarkly.sdk.server.subsystems.EventSender;
import com.launchdarkly.sdk.server.subsystems.EventSender.EventDataKind;

<<<<<<< HEAD
import org.slf4j.Logger;

import java.io.Closeable;
=======
>>>>>>> d950e38d
import java.io.IOException;
import java.io.StringWriter;
import java.util.ArrayList;
import java.util.List;
import java.util.concurrent.ArrayBlockingQueue;
import java.util.concurrent.BlockingQueue;
import java.util.concurrent.ExecutorService;
import java.util.concurrent.ScheduledExecutorService;
import java.util.concurrent.ScheduledFuture;
import java.util.concurrent.Semaphore;
import java.util.concurrent.ThreadFactory;
import java.util.concurrent.TimeUnit;
import java.util.concurrent.atomic.AtomicBoolean;
import java.util.concurrent.atomic.AtomicInteger;
import java.util.concurrent.atomic.AtomicLong;

<<<<<<< HEAD
final class DefaultEventProcessor implements Closeable {
  private static final Logger logger = Loggers.EVENTS;
  
=======
final class DefaultEventProcessor implements EventProcessor {
>>>>>>> d950e38d
  @VisibleForTesting final EventDispatcher dispatcher;
  private final BlockingQueue<EventProcessorMessage> inbox;
  private final ScheduledExecutorService scheduler;
  private final AtomicBoolean closed = new AtomicBoolean(false);
  private final List<ScheduledFuture<?>> scheduledTasks = new ArrayList<>();
  private volatile boolean inputCapacityExceeded = false;
  private final LDLogger logger;

  DefaultEventProcessor(
      EventsConfiguration eventsConfig,
      ScheduledExecutorService sharedExecutor,
<<<<<<< HEAD
      int threadPriority
=======
      int threadPriority,
      DiagnosticStore diagnosticStore,
      LDLogger logger
>>>>>>> d950e38d
      ) {
    inbox = new ArrayBlockingQueue<>(eventsConfig.capacity);
    
    scheduler = sharedExecutor;
    this.logger = logger;
    
    dispatcher = new EventDispatcher(
        eventsConfig,
        sharedExecutor,
        threadPriority,
        inbox,
<<<<<<< HEAD
        closed
=======
        closed,
        diagnosticStore,
        logger
>>>>>>> d950e38d
        );

    Runnable flusher = () -> {
      postMessageAsync(MessageType.FLUSH, null);
    };
    scheduledTasks.add(this.scheduler.scheduleAtFixedRate(flusher, eventsConfig.flushInterval.toMillis(),
        eventsConfig.flushInterval.toMillis(), TimeUnit.MILLISECONDS));
    if (eventsConfig.contextDeduplicator != null && eventsConfig.contextDeduplicator.getFlushInterval() != null) {
      Runnable userKeysFlusher = () -> {
        postMessageAsync(MessageType.FLUSH_USERS, null);
      };
      long intervalMillis = eventsConfig.contextDeduplicator.getFlushInterval().longValue();
      scheduledTasks.add(this.scheduler.scheduleAtFixedRate(userKeysFlusher, intervalMillis,
          intervalMillis, TimeUnit.MILLISECONDS));
    }
    if (eventsConfig.diagnosticStore != null) {
      Runnable diagnosticsTrigger = () -> {
        postMessageAsync(MessageType.DIAGNOSTIC, null);
      };
      scheduledTasks.add(this.scheduler.scheduleAtFixedRate(diagnosticsTrigger, eventsConfig.diagnosticRecordingInterval.toMillis(),
          eventsConfig.diagnosticRecordingInterval.toMillis(), TimeUnit.MILLISECONDS));
    }
  }

  public void sendEvent(Event e) {
    if (!closed.get()) {
      postMessageAsync(MessageType.EVENT, e);
    }
  }

  public void flush() {
    if (!closed.get()) {
      postMessageAsync(MessageType.FLUSH, null);
    }
  }

  public void close() throws IOException {
    if (closed.compareAndSet(false, true)) {
      scheduledTasks.forEach(task -> task.cancel(false));
      postMessageAsync(MessageType.FLUSH, null);
      postMessageAndWait(MessageType.SHUTDOWN, null);
    }
  }

  @VisibleForTesting
  void waitUntilInactive() throws IOException {
    postMessageAndWait(MessageType.SYNC, null);
  }

  @VisibleForTesting
  void postDiagnostic() {
    postMessageAsync(MessageType.DIAGNOSTIC, null);
  }

  private void postMessageAsync(MessageType type, Event event) {
    postToChannel(new EventProcessorMessage(type, event, false));
  }

  private void postMessageAndWait(MessageType type, Event event) {
    EventProcessorMessage message = new EventProcessorMessage(type, event, true);
    if (postToChannel(message)) {
      // COVERAGE: There is no way to reliably cause this to fail in tests
      message.waitForCompletion();
    }
  }

  private boolean postToChannel(EventProcessorMessage message) {
    if (inbox.offer(message)) {
      return true;
    }
    // If the inbox is full, it means the EventDispatcher thread is seriously backed up with not-yet-processed
    // events. This is unlikely, but if it happens, it means the application is probably doing a ton of flag
    // evaluations across many threads-- so if we wait for a space in the inbox, we risk a very serious slowdown
    // of the app. To avoid that, we'll just drop the event. The log warning about this will only be shown once.
    boolean alreadyLogged = inputCapacityExceeded; // possible race between this and the next line, but it's of no real consequence - we'd just get an extra log line
    inputCapacityExceeded = true;
    // COVERAGE: There is no way to reliably cause this condition in tests
    if (!alreadyLogged) {
      logger.warn("Events are being produced faster than they can be processed; some events will be dropped");
    }
    return false;
  }

  private static enum MessageType {
    EVENT,
    FLUSH,
    FLUSH_USERS,
    DIAGNOSTIC,
    SYNC,
    SHUTDOWN
  }

  private static final class EventProcessorMessage {
    private final MessageType type;
    private final Event event;
    private final Semaphore reply;

    private EventProcessorMessage(MessageType type, Event event, boolean sync) {
      this.type = type;
      this.event = event;
      reply = sync ? new Semaphore(0) : null;
    }

    void completed() {
      if (reply != null) {
        reply.release();
      }
    }

    void waitForCompletion() {
      if (reply == null) { // COVERAGE: there is no way to make this happen from test code
        return;
      }
      while (true) {
        try {
          reply.acquire();
          return;
        }
        catch (InterruptedException ex) { // COVERAGE: there is no way to make this happen from test code.
        }
      }
    }

// intentionally commented out so this doesn't affect coverage reports when we're not debugging
//    @Override
//    public String toString() { // for debugging only
//      return ((event == null) ? type.toString() : (type + ": " + event.getClass().getSimpleName())) +
//          (reply == null ? "" : " (sync)");
//    }
  }

  /**
   * Takes messages from the input queue, updating the event buffer and summary counters
   * on its own thread.
   */
  static final class EventDispatcher {
    private static final int MAX_FLUSH_THREADS = 5;
    private static final int MESSAGE_BATCH_SIZE = 50;

    @VisibleForTesting final EventsConfiguration eventsConfig;
    private final BlockingQueue<EventProcessorMessage> inbox;
    private final AtomicBoolean closed;
    private final List<SendEventsTask> flushWorkers;
    private final AtomicInteger busyFlushWorkersCount;
    private final AtomicLong lastKnownPastTime = new AtomicLong(0);
    private final AtomicBoolean disabled = new AtomicBoolean(false);
    @VisibleForTesting final DiagnosticStore diagnosticStore;
    private final EventContextDeduplicator contextDeduplicator;
    private final ExecutorService sharedExecutor;
    private final SendDiagnosticTaskFactory sendDiagnosticTaskFactory;
    private final LDLogger logger;
    
    private long deduplicatedUsers = 0;

    private EventDispatcher(
        EventsConfiguration eventsConfig,
        ExecutorService sharedExecutor,
        int threadPriority,
        BlockingQueue<EventProcessorMessage> inbox,
<<<<<<< HEAD
        AtomicBoolean closed
=======
        AtomicBoolean closed,
        DiagnosticStore diagnosticStore,
        LDLogger logger
>>>>>>> d950e38d
        ) {
      this.eventsConfig = eventsConfig;
      this.inbox = inbox;
      this.closed = closed;
      this.sharedExecutor = sharedExecutor;
      this.diagnosticStore = eventsConfig.diagnosticStore;
      this.busyFlushWorkersCount = new AtomicInteger(0);
      this.logger = logger;
      
      ThreadFactory threadFactory = new ThreadFactoryBuilder()
          .setDaemon(true)
          .setNameFormat("LaunchDarkly-event-delivery-%d")
          .setPriority(threadPriority)
          .build();
      
      // This queue only holds one element; it represents a flush task that has not yet been
      // picked up by any worker, so if we try to push another one and are refused, it means
      // all the workers are busy.
      final BlockingQueue<FlushPayload> payloadQueue = new ArrayBlockingQueue<>(1);

      final EventBuffer outbox = new EventBuffer(eventsConfig.capacity, logger);
      this.contextDeduplicator = eventsConfig.contextDeduplicator;
      
      Thread mainThread = threadFactory.newThread(() -> {
        runMainLoop(inbox, outbox, payloadQueue);
      });
      mainThread.setDaemon(true);

      mainThread.setUncaughtExceptionHandler(this::onUncaughtException);
      
      mainThread.start();

      flushWorkers = new ArrayList<>();
      EventResponseListener listener = this::handleResponse;
      for (int i = 0; i < MAX_FLUSH_THREADS; i++) {
        SendEventsTask task = new SendEventsTask(
            eventsConfig,
            listener,
            payloadQueue,
            busyFlushWorkersCount,
            threadFactory,
            logger
            );
        flushWorkers.add(task);
      }

      if (diagnosticStore != null) {
        // Set up diagnostics
        this.sendDiagnosticTaskFactory = new SendDiagnosticTaskFactory(eventsConfig, this::handleResponse);
        sharedExecutor.submit(sendDiagnosticTaskFactory.createSendDiagnosticTask(diagnosticStore.getInitEvent()));
      } else {
        sendDiagnosticTaskFactory = null;
      }
    }

    private void onUncaughtException(Thread thread, Throwable e) {
      // The thread's main loop catches all exceptions, so we'll only get here if an Error was thrown.
      // In that case, the application is probably already in a bad state, but we can try to degrade
      // relatively gracefully by performing an orderly shutdown of the event processor, so the
      // application won't end up blocking on a queue that's no longer being consumed.
      // COVERAGE: there is no way to make this happen from test code.
      
      logger.error("Event processor thread was terminated by an unrecoverable error. No more analytics events will be sent. {} {}",
          LogValues.exceptionSummary(e), LogValues.exceptionTrace(e));
      // Note that this is a rare case where we always log the exception stacktrace, instead of only
      // logging it at debug level. That's because an exception of this kind should never happen and,
      // if it happens, may be difficult to debug.
      
      // Flip the switch to prevent DefaultEventProcessor from putting any more messages on the queue
      closed.set(true);
      // Now discard everything that was on the queue, but also make sure no one was blocking on a message
      List<EventProcessorMessage> messages = new ArrayList<EventProcessorMessage>();
      inbox.drainTo(messages);
      for (EventProcessorMessage m: messages) {
        m.completed();
      }  
    }
    
    /**
     * This task drains the input queue as quickly as possible. Everything here is done on a single
     * thread so we don't have to synchronize on our internal structures; when it's time to flush,
     * triggerFlush will hand the events off to another task.
     */
    private void runMainLoop(
        BlockingQueue<EventProcessorMessage> inbox,
        EventBuffer outbox,
        BlockingQueue<FlushPayload> payloadQueue
        ) {
      List<EventProcessorMessage> batch = new ArrayList<EventProcessorMessage>(MESSAGE_BATCH_SIZE);
      while (true) {
        try {
          batch.clear();
          batch.add(inbox.take()); // take() blocks until a message is available
          inbox.drainTo(batch, MESSAGE_BATCH_SIZE - 1); // this nonblocking call allows us to pick up more messages if available
          for (EventProcessorMessage message: batch) {
            switch (message.type) { // COVERAGE: adding a default branch does not prevent coverage warnings here due to compiler issues
            case EVENT:
              processEvent(message.event, outbox);
              break;
            case FLUSH:
              triggerFlush(outbox, payloadQueue);
              break;
            case FLUSH_USERS:
              if (contextDeduplicator != null) {
                contextDeduplicator.flush();
              }
              break;
            case DIAGNOSTIC:
              sendAndResetDiagnostics(outbox);
              break;
            case SYNC: // this is used only by unit tests
              waitUntilAllFlushWorkersInactive();
              break;
            case SHUTDOWN:
              doShutdown();
              message.completed();
              return; // deliberately exit the thread loop
            }
            message.completed();
          }
        } catch (InterruptedException e) {
        } catch (Exception e) { // COVERAGE: there is no way to cause this condition in tests
          logger.error("Unexpected error in event processor: {}", e.toString());
          logger.debug(e.toString(), e);
        }
      }
    }

    private void sendAndResetDiagnostics(EventBuffer outbox) {
      if (disabled.get()) {
        return;
      }
      long droppedEvents = outbox.getAndClearDroppedCount();
      // We pass droppedEvents and deduplicatedUsers as parameters here because they are updated frequently in the main loop so we want to avoid synchronization on them.
      DiagnosticEvent diagnosticEvent = diagnosticStore.createEventAndReset(droppedEvents, deduplicatedUsers);
      deduplicatedUsers = 0;
      sharedExecutor.submit(sendDiagnosticTaskFactory.createSendDiagnosticTask(diagnosticEvent));
    }

    private void doShutdown() {
      waitUntilAllFlushWorkersInactive();
      disabled.set(true); // In case there are any more messages, we want to ignore them
      for (SendEventsTask task: flushWorkers) {
        task.stop();
      }
      try {
        eventsConfig.eventSender.close();
      } catch (IOException e) {
        logger.error("Unexpected error when closing event sender: {}", LogValues.exceptionSummary(e));
        logger.debug(LogValues.exceptionTrace(e));
      }
    }

    private void waitUntilAllFlushWorkersInactive() {
      while (true) {
        try {
          synchronized(busyFlushWorkersCount) {
            if (busyFlushWorkersCount.get() == 0) {
              return;
            } else {
              busyFlushWorkersCount.wait();
            }
          }
        } catch (InterruptedException e) {} // COVERAGE: there is no way to cause this condition in tests
      }
    }

    private void processEvent(Event e, EventBuffer outbox) {
      if (disabled.get()) {
        return;
      }

      LDContext context = e.getContext();
      if (context == null) {
        return; // LDClient should never give us an event with no context
      }
      
      // Decide whether to add the event to the payload. Feature events may be added twice, once for
      // the event (if tracked) and once for debugging.
      boolean addIndexEvent = false,
          addFullEvent = false;
      Event debugEvent = null;

      if (e instanceof Event.FeatureRequest) {
        Event.FeatureRequest fe = (Event.FeatureRequest)e;
        outbox.addToSummary(fe);
        addFullEvent = fe.isTrackEvents();
        if (shouldDebugEvent(fe)) {
          debugEvent = fe.toDebugEvent();
        }
      } else {
        addFullEvent = true;
      }

      // For each context we haven't seen before, we add an index event - unless this is already
      // an identify event for that context.
      if (context != null && context.getFullyQualifiedKey() != null) {
        if (e instanceof Event.FeatureRequest || e instanceof Event.Custom) {
          if (contextDeduplicator != null) {
            // Add to the set of contexts we've noticed
            addIndexEvent = contextDeduplicator.processContext(context);
            if (!addIndexEvent) {
              deduplicatedUsers++;
            }
          }
        } else if (e instanceof Event.Identify) {
          if (contextDeduplicator != null) {
            contextDeduplicator.processContext(context); // just mark that we've seen it
          }
        }
      }

      if (addIndexEvent) {
        Event.Index ie = new Event.Index(e.getCreationDate(), e.getContext());
        outbox.add(ie);
      }
      if (addFullEvent) {
        outbox.add(e);
      }
      if (debugEvent != null) {
        outbox.add(debugEvent);
      }
    }

    private boolean shouldDebugEvent(Event.FeatureRequest fe) {
      Long maybeDate = fe.getDebugEventsUntilDate();
      if (maybeDate == null) {
        return false;
      }
      long debugEventsUntilDate = maybeDate.longValue();
      if (debugEventsUntilDate > 0) {
        // The "last known past time" comes from the last HTTP response we got from the server.
        // In case the client's time is set wrong, at least we know that any expiration date
        // earlier than that point is definitely in the past.  If there's any discrepancy, we
        // want to err on the side of cutting off event debugging sooner.
        long lastPast = lastKnownPastTime.get();
        if (debugEventsUntilDate > lastPast &&
            debugEventsUntilDate > System.currentTimeMillis()) {
          return true;
        }
      }
      return false;
    }

    private void triggerFlush(EventBuffer outbox, BlockingQueue<FlushPayload> payloadQueue) {
      if (disabled.get() || outbox.isEmpty()) {
        return;
      }
      FlushPayload payload = outbox.getPayload();
      if (diagnosticStore != null) {
        diagnosticStore.recordEventsInBatch(payload.events.length);
      }
      busyFlushWorkersCount.incrementAndGet();
      if (payloadQueue.offer(payload)) {
        // These events now belong to the next available flush worker, so drop them from our state
        outbox.clear();
      } else {
        logger.debug("Skipped flushing because all workers are busy");
        // All the workers are busy so we can't flush now; keep the events in our state
        outbox.summarizer.restoreTo(payload.summary);
        synchronized(busyFlushWorkersCount) {
          busyFlushWorkersCount.decrementAndGet();
          busyFlushWorkersCount.notify();
        }
      }
    }
    
    private void handleResponse(EventSender.Result result) {
      if (result.getTimeFromServer() != null) {
        lastKnownPastTime.set(result.getTimeFromServer().getTime());
      }
      if (result.isMustShutDown()) {
        disabled.set(true);
      }
    }
  }
  
  private static final class EventBuffer {
    final List<Event> events = new ArrayList<>();
    final EventSummarizer summarizer = new EventSummarizer();
    private final int capacity;
    private final LDLogger logger;
    private boolean capacityExceeded = false;
    private long droppedEventCount = 0;

    EventBuffer(int capacity, LDLogger logger) {
      this.capacity = capacity;
      this.logger = logger;
    }

    void add(Event e) {
      if (events.size() >= capacity) {
        if (!capacityExceeded) { // don't need AtomicBoolean, this is only checked on one thread
          capacityExceeded = true;
          logger.warn("Exceeded event queue capacity. Increase capacity to avoid dropping events.");
        }
        droppedEventCount++;
      } else {
        capacityExceeded = false;
        events.add(e);
      }
    }

    void addToSummary(Event.FeatureRequest e) {
      summarizer.summarizeEvent(
          e.getCreationDate(),
          e.getKey(),
          e.getVersion(),
          e.getVariation(),
          e.getValue(),
          e.getDefaultVal(),
          e.getContext()
          );
    }

    boolean isEmpty() {
      return events.isEmpty() && summarizer.isEmpty();
    }

    long getAndClearDroppedCount() {
      long res = droppedEventCount;
      droppedEventCount = 0;
      return res;
    }

    FlushPayload getPayload() {
      Event[] eventsOut = events.toArray(new Event[events.size()]);
      EventSummarizer.EventSummary summary = summarizer.getSummaryAndReset();
      return new FlushPayload(eventsOut, summary);
    }

    void clear() {
      events.clear();
      summarizer.clear();
    }
  }

  private static final class FlushPayload {
    final Event[] events;
    final EventSummary summary;

    FlushPayload(Event[] events, EventSummary summary) {
      this.events = events;
      this.summary = summary;
    }
  }

  private static interface EventResponseListener {
    void handleResponse(EventSender.Result result);
  }

  private static final class SendEventsTask implements Runnable {
    private final EventsConfiguration eventsConfig;
    private final EventResponseListener responseListener;
    private final BlockingQueue<FlushPayload> payloadQueue;
    private final AtomicInteger activeFlushWorkersCount;
    private final AtomicBoolean stopping;
    private final EventOutputFormatter formatter;
    private final Thread thread;
    private final LDLogger logger;

    SendEventsTask(
        EventsConfiguration eventsConfig,
        EventResponseListener responseListener,
        BlockingQueue<FlushPayload> payloadQueue,
        AtomicInteger activeFlushWorkersCount,
        ThreadFactory threadFactory,
        LDLogger logger
        ) {
      this.eventsConfig = eventsConfig;
      this.formatter = new EventOutputFormatter(eventsConfig);
      this.responseListener = responseListener;
      this.payloadQueue = payloadQueue;
      this.activeFlushWorkersCount = activeFlushWorkersCount;
      this.stopping = new AtomicBoolean(false);
      this.logger = logger;
      thread = threadFactory.newThread(this);
      thread.setDaemon(true);
      thread.start();
    }

    public void run() {
      while (!stopping.get()) {
        FlushPayload payload = null;
        try {
          payload = payloadQueue.take();
        } catch (InterruptedException e) {
          continue;
        }
        try {
          StringWriter stringWriter = new StringWriter();
          int outputEventCount = formatter.writeOutputEvents(payload.events, payload.summary, stringWriter);
          EventSender.Result result = eventsConfig.eventSender.sendEventData(
              EventDataKind.ANALYTICS,
              stringWriter.toString(),
              outputEventCount,
              eventsConfig.eventsUri
              );
          responseListener.handleResponse(result);
        } catch (Exception e) {
          logger.error("Unexpected error in event processor: {}", LogValues.exceptionSummary(e));
          logger.debug(LogValues.exceptionTrace(e));
        }
        synchronized (activeFlushWorkersCount) {
          activeFlushWorkersCount.decrementAndGet();
          activeFlushWorkersCount.notifyAll();
        }
      }
    }

    void stop() {
      stopping.set(true);
      thread.interrupt();
    }
  }

  private static final class SendDiagnosticTaskFactory {
    private final EventsConfiguration eventsConfig;
    private final EventResponseListener eventResponseListener;

    SendDiagnosticTaskFactory(
        EventsConfiguration eventsConfig,
        EventResponseListener eventResponseListener
        ) {
      this.eventsConfig = eventsConfig;
      this.eventResponseListener = eventResponseListener;
    }

    Runnable createSendDiagnosticTask(final DiagnosticEvent diagnosticEvent) {
      return new Runnable() {
        @Override
        public void run() {
          String json = JsonHelpers.serialize(diagnosticEvent);
          EventSender.Result result = eventsConfig.eventSender.sendEventData(EventDataKind.DIAGNOSTICS,
              json, 1, eventsConfig.eventsUri);
          if (eventResponseListener != null) {
            eventResponseListener.handleResponse(result);
          }
        }
      };
    }
  }
}<|MERGE_RESOLUTION|>--- conflicted
+++ resolved
@@ -9,12 +9,7 @@
 import com.launchdarkly.sdk.server.subsystems.EventSender;
 import com.launchdarkly.sdk.server.subsystems.EventSender.EventDataKind;
 
-<<<<<<< HEAD
-import org.slf4j.Logger;
-
 import java.io.Closeable;
-=======
->>>>>>> d950e38d
 import java.io.IOException;
 import java.io.StringWriter;
 import java.util.ArrayList;
@@ -31,13 +26,7 @@
 import java.util.concurrent.atomic.AtomicInteger;
 import java.util.concurrent.atomic.AtomicLong;
 
-<<<<<<< HEAD
 final class DefaultEventProcessor implements Closeable {
-  private static final Logger logger = Loggers.EVENTS;
-  
-=======
-final class DefaultEventProcessor implements EventProcessor {
->>>>>>> d950e38d
   @VisibleForTesting final EventDispatcher dispatcher;
   private final BlockingQueue<EventProcessorMessage> inbox;
   private final ScheduledExecutorService scheduler;
@@ -49,13 +38,8 @@
   DefaultEventProcessor(
       EventsConfiguration eventsConfig,
       ScheduledExecutorService sharedExecutor,
-<<<<<<< HEAD
-      int threadPriority
-=======
       int threadPriority,
-      DiagnosticStore diagnosticStore,
       LDLogger logger
->>>>>>> d950e38d
       ) {
     inbox = new ArrayBlockingQueue<>(eventsConfig.capacity);
     
@@ -67,13 +51,8 @@
         sharedExecutor,
         threadPriority,
         inbox,
-<<<<<<< HEAD
-        closed
-=======
         closed,
-        diagnosticStore,
         logger
->>>>>>> d950e38d
         );
 
     Runnable flusher = () -> {
@@ -233,13 +212,8 @@
         ExecutorService sharedExecutor,
         int threadPriority,
         BlockingQueue<EventProcessorMessage> inbox,
-<<<<<<< HEAD
-        AtomicBoolean closed
-=======
         AtomicBoolean closed,
-        DiagnosticStore diagnosticStore,
         LDLogger logger
->>>>>>> d950e38d
         ) {
       this.eventsConfig = eventsConfig;
       this.inbox = inbox;
