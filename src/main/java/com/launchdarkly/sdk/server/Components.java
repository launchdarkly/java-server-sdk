--- conflicted
+++ resolved
@@ -327,7 +327,6 @@
   }
 
   /**
-<<<<<<< HEAD
    * Returns a configuration builder for the SDK's logging configuration, specifying the
    * implementation of logging to use.
    * <p>
@@ -353,7 +352,7 @@
    * 
    * @param logAdapter the log adapter
    * @return a configuration builder
-   * @since 5.8.0
+   * @since 5.10.0
    * @see LDConfig.Builder#logging(com.launchdarkly.sdk.server.interfaces.LoggingConfigurationFactory)
    * @see LoggingConfigurationBuilder#adapter(LDLogAdapter)
    */
@@ -370,11 +369,13 @@
    * It is equivalent to <code>Components.logging(com.launchdarkly.logging.Logs.none())</code>.
    * 
    * @return a configuration builder
-   * @since 5.8.0
+   * @since 5.10.0
    */
   public static LoggingConfigurationBuilder noLogging() {
     return logging().adapter(Logs.none());
-=======
+  }
+  
+  /**
    * Returns a configuration builder for the SDK's application metadata.
    * <p>
    * Passing this to {@link LDConfig.Builder#applicationInfo(com.launchdarkly.sdk.server.integrations.ApplicationInfoBuilder)},
@@ -417,6 +418,5 @@
    */
   public static ServiceEndpointsBuilder serviceEndpoints() {
     return new ServiceEndpointsBuilderImpl();
->>>>>>> 6483c4bd
   }
 }