package com.launchdarkly.sdk.server;

<<<<<<< HEAD
=======
import static com.launchdarkly.sdk.server.ComponentsImpl.NULL_EVENT_PROCESSOR_FACTORY;

import com.launchdarkly.logging.LDLogAdapter;
import com.launchdarkly.logging.Logs;
>>>>>>> 74134439
import com.launchdarkly.sdk.server.ComponentsImpl.EventProcessorBuilderImpl;
import com.launchdarkly.sdk.server.ComponentsImpl.HttpBasicAuthentication;
import com.launchdarkly.sdk.server.ComponentsImpl.HttpConfigurationBuilderImpl;
import com.launchdarkly.sdk.server.ComponentsImpl.InMemoryDataStoreFactory;
import com.launchdarkly.sdk.server.ComponentsImpl.LoggingConfigurationBuilderImpl;
import com.launchdarkly.sdk.server.ComponentsImpl.NullDataSourceFactory;
import com.launchdarkly.sdk.server.ComponentsImpl.PersistentDataStoreBuilderImpl;
import com.launchdarkly.sdk.server.ComponentsImpl.PollingDataSourceBuilderImpl;
import com.launchdarkly.sdk.server.ComponentsImpl.ServiceEndpointsBuilderImpl;
import com.launchdarkly.sdk.server.ComponentsImpl.StreamingDataSourceBuilderImpl;
import com.launchdarkly.sdk.server.integrations.ApplicationInfoBuilder;
import com.launchdarkly.sdk.server.integrations.BigSegmentsConfigurationBuilder;
import com.launchdarkly.sdk.server.integrations.EventProcessorBuilder;
import com.launchdarkly.sdk.server.integrations.HttpConfigurationBuilder;
import com.launchdarkly.sdk.server.integrations.LoggingConfigurationBuilder;
import com.launchdarkly.sdk.server.integrations.PersistentDataStoreBuilder;
import com.launchdarkly.sdk.server.integrations.PollingDataSourceBuilder;
import com.launchdarkly.sdk.server.integrations.ServiceEndpointsBuilder;
import com.launchdarkly.sdk.server.integrations.StreamingDataSourceBuilder;
import com.launchdarkly.sdk.server.interfaces.HttpAuthentication;
import com.launchdarkly.sdk.server.subsystems.BigSegmentStore;
import com.launchdarkly.sdk.server.subsystems.ComponentConfigurer;
import com.launchdarkly.sdk.server.subsystems.DataSource;
import com.launchdarkly.sdk.server.subsystems.DataStore;
import com.launchdarkly.sdk.server.subsystems.EventProcessor;
import com.launchdarkly.sdk.server.subsystems.PersistentDataStore;

import static com.launchdarkly.sdk.server.ComponentsImpl.NULL_EVENT_PROCESSOR_FACTORY;

/**
 * Provides configurable factories for the standard implementations of LaunchDarkly component interfaces.
 * <p>
 * Some of the configuration options in {@link LDConfig.Builder} affect the entire SDK, but others are
 * specific to one area of functionality, such as how the SDK receives feature flag updates or processes
 * analytics events. For the latter, the standard way to specify a configuration is to call one of the
 * static methods in {@link Components} (such as {@link #streamingDataSource()}), apply any desired
 * configuration change to the object that that method returns (such as {@link StreamingDataSourceBuilder#initialReconnectDelay(java.time.Duration)},
 * and then use the corresponding method in {@link LDConfig.Builder} (such as {@link LDConfig.Builder#dataSource(ComponentConfigurer)})
 * to use that configured component in the SDK.
 * 
 * @since 4.0.0
 */
public abstract class Components {
  private Components() {}

  /**
   * Returns a configuration builder for the SDK's Big Segments feature.
   * <p>
   * Big Segments are a specific type of user segments. For more information, read the
   * <a href="https://docs.launchdarkly.com/home/users/big-segments">LaunchDarkly documentation</a>.
   * <p>
   * After configuring this object, use
   * {@link LDConfig.Builder#bigSegments(ComponentConfigurer)} to store it in your SDK
   * configuration. For example, using the Redis integration:
   *
   * <pre><code>
   *     LDConfig config = new LDConfig.Builder()
   *         .bigSegments(Components.bigSegments(Redis.dataStore().prefix("app1"))
   *             .userCacheSize(2000))
   *         .build();
   * </code></pre>
   *
   * <p>
   * You must always specify the {@code storeFactory} parameter, to tell the SDK what database you
   * are using. Several database integrations exist for the LaunchDarkly SDK, each with its own
   * behavior and options specific to that database; this is described via some implementation of
   * {@link BigSegmentStore}. The {@link BigSegmentsConfigurationBuilder} adds configuration
   * options for aspects of SDK behavior that are independent of the database. In the example above,
   * {@code prefix} is an option specifically for the Redis integration, whereas
   * {@code userCacheSize} is an option that can be used for any data store type.
   *
   * @param storeConfigurer the factory for the underlying data store
   * @return a {@link BigSegmentsConfigurationBuilder}
   * @since 5.7.0
   * @see Components#bigSegments(ComponentConfigurer)
   */
  public static BigSegmentsConfigurationBuilder bigSegments(ComponentConfigurer<BigSegmentStore> storeConfigurer) {
    return new BigSegmentsConfigurationBuilder(storeConfigurer);
  }

  /**
   * Returns a configuration object for using the default in-memory implementation of a data store.
   * <p>
   * Since it is the default, you do not normally need to call this method, unless you need to create
   * a data store instance for testing purposes.
   * 
   * @return a factory object
   * @see LDConfig.Builder#dataStore(ComponentConfigurer)
   * @since 4.12.0
   */
  public static ComponentConfigurer<DataStore> inMemoryDataStore() {
    return InMemoryDataStoreFactory.INSTANCE;
  }

  /**
   * Returns a configuration builder for some implementation of a persistent data store.
   * <p>
   * This method is used in conjunction with another factory object provided by specific components
   * such as the Redis integration. The latter provides builder methods for options that are specific
   * to that integration, while the {@link PersistentDataStoreBuilder} provides options that are
   * applicable to <i>any</i> persistent data store (such as caching). For example:
   * 
   * <pre><code>
   *     LDConfig config = new LDConfig.Builder()
   *         .dataStore(
   *             Components.persistentDataStore(
   *                 Redis.dataStore().url("redis://my-redis-host")
   *             ).cacheSeconds(15)
   *         )
   *         .build();
   * </code></pre>
   * 
   * See {@link PersistentDataStoreBuilder} for more on how this method is used.
   * <p>
   * For more information on the available persistent data store implementations, see the reference
   * guide on <a href="https://docs.launchdarkly.com/sdk/concepts/data-stores">Using a persistent feature store</a>.
   *  
   * @param storeConfigurer the factory/builder for the specific kind of persistent data store
   * @return a {@link PersistentDataStoreBuilder}
   * @see LDConfig.Builder#dataStore(ComponentConfigurer)
   * @since 4.12.0
   */
  public static PersistentDataStoreBuilder persistentDataStore(ComponentConfigurer<PersistentDataStore> storeConfigurer) {
    return new PersistentDataStoreBuilderImpl(storeConfigurer);
  }
  
  /**
   * Returns a configuration builder for analytics event delivery.
   * <p>
   * The default configuration has events enabled with default settings. If you want to
   * customize this behavior, call this method to obtain a builder, change its properties
   * with the {@link EventProcessorBuilder} properties, and pass it to {@link LDConfig.Builder#events(ComponentConfigurer)}:
   * <pre><code>
   *     LDConfig config = new LDConfig.Builder()
   *         .events(Components.sendEvents().capacity(5000).flushIntervalSeconds(2))
   *         .build();
   * </code></pre>
   * To completely disable sending analytics events, use {@link #noEvents()} instead.
   * <p>
   * Setting {@link LDConfig.Builder#offline(boolean)} to {@code true} will supersede this setting and completely
   * disable network requests.
   *
   * @return a builder for setting streaming connection properties
   * @see #noEvents()
   * @see LDConfig.Builder#events
   * @since 4.12.0
   */
  public static EventProcessorBuilder sendEvents() {
    return new EventProcessorBuilderImpl();
  }
  
  /**
   * Returns a configuration object that disables analytics events.
   * <p>
   * Passing this to {@link LDConfig.Builder#events(ComponentConfigurer)} causes the SDK
   * to discard all analytics events and not send them to LaunchDarkly, regardless of any other configuration.
   * <pre><code>
   *     LDConfig config = new LDConfig.Builder()
   *         .events(Components.noEvents())
   *         .build();
   * </code></pre>
   * 
   * @return a factory object
   * @see #sendEvents()
   * @see LDConfig.Builder#events(ComponentConfigurer)
   * @since 4.12.0
   */
  public static ComponentConfigurer<EventProcessor> noEvents() {
    return NULL_EVENT_PROCESSOR_FACTORY;
  }

  // package-private method for verifying that the given EventProcessorFactory is the same kind that is
  // returned by noEvents() - we can use reference equality here because we know we're using a static instance
  static boolean isNullImplementation(ComponentConfigurer<EventProcessor> f) {
    return f == NULL_EVENT_PROCESSOR_FACTORY;
  }
  
  /**
   * Returns a configurable factory for using streaming mode to get feature flag data.
   * <p>
   * By default, the SDK uses a streaming connection to receive feature flag data from LaunchDarkly. To use the
   * default behavior, you do not need to call this method. However, if you want to customize the behavior of
   * the connection, call this method to obtain a builder, change its properties with the
   * {@link StreamingDataSourceBuilder} methods, and pass it to {@link LDConfig.Builder#dataSource(ComponentConfigurer)}:
   * <pre><code> 
   *     LDConfig config = new LDConfig.Builder()
   *         .dataSource(Components.streamingDataSource().initialReconnectDelayMillis(500))
   *         .build();
   * </code></pre>
   * <p>
   * Setting {@link LDConfig.Builder#offline(boolean)} to {@code true} will supersede this setting and completely
   * disable network requests.
   * 
   * @return a builder for setting streaming connection properties
   * @see LDConfig.Builder#dataSource(ComponentConfigurer)
   * @since 4.12.0
   */
  public static StreamingDataSourceBuilder streamingDataSource() {
    return new StreamingDataSourceBuilderImpl();
  }
  
  /**
   * Returns a configurable factory for using polling mode to get feature flag data.
   * <p>
   * This is not the default behavior; by default, the SDK uses a streaming connection to receive feature flag
   * data from LaunchDarkly. In polling mode, the SDK instead makes a new HTTP request to LaunchDarkly at regular
   * intervals. HTTP caching allows it to avoid redundantly downloading data if there have been no changes, but
   * polling is still less efficient than streaming and should only be used on the advice of LaunchDarkly support.
   * <p>
   * To use polling mode, call this method to obtain a builder, change its properties with the
   * {@link PollingDataSourceBuilder} methods, and pass it to {@link LDConfig.Builder#dataSource(ComponentConfigurer)}:
   * <pre><code>
   *     LDConfig config = new LDConfig.Builder()
   *         .dataSource(Components.pollingDataSource().pollIntervalMillis(45000))
   *         .build();
   * </code></pre>
   * <p>
   * Setting {@link LDConfig.Builder#offline(boolean)} to {@code true} will supersede this setting and completely
   * disable network requests.
   * 
   * @return a builder for setting polling properties
   * @see LDConfig.Builder#dataSource(ComponentConfigurer)
   * @since 4.12.0
   */
  public static PollingDataSourceBuilder pollingDataSource() {
    return new PollingDataSourceBuilderImpl();
  }
  
  // For testing only - allows us to override the minimum polling interval
  static PollingDataSourceBuilderImpl pollingDataSourceInternal() {
    return new PollingDataSourceBuilderImpl();
  }
  
  /**
   * Returns a configuration object that disables a direct connection with LaunchDarkly for feature flag updates.
   * <p>
   * Passing this to {@link LDConfig.Builder#dataSource(ComponentConfigurer)} causes the SDK
   * not to retrieve feature flag data from LaunchDarkly, regardless of any other configuration.
   * This is normally done if you are using the <a href="https://docs.launchdarkly.com/home/relay-proxy">Relay Proxy</a>
   * in "daemon mode", where an external process-- the Relay Proxy-- connects to LaunchDarkly and populates
   * a persistent data store with the feature flag data. The data store could also be populated by
   * another process that is running the LaunchDarkly SDK. If there is no external process updating
   * the data store, then the SDK will not have any feature flag data and will return application
   * default values only.
   * <pre><code>
   *     LDConfig config = new LDConfig.Builder()
   *         .dataSource(Components.externalUpdatesOnly())
   *         .dataStore(Components.persistentDataStore(Redis.dataStore())) // assuming the Relay Proxy is using Redis
   *         .build();
   * </code></pre>
   * 
   * @return a factory object
   * @since 4.12.0
   * @see LDConfig.Builder#dataSource(ComponentConfigurer)
   */
  public static ComponentConfigurer<DataSource> externalUpdatesOnly() {
    return NullDataSourceFactory.INSTANCE;
  }

  /**
   * Returns a configuration builder for the SDK's networking configuration.
   * <p>
   * Passing this to {@link LDConfig.Builder#http(ComponentConfigurer)}
   * applies this configuration to all HTTP/HTTPS requests made by the SDK.
   * <pre><code>
   *     LDConfig config = new LDConfig.Builder()
   *         .http(
   *              Components.httpConfiguration()
   *                  .connectTimeoutMillis(3000)
   *                  .proxyHostAndPort("my-proxy", 8080)
   *         )
   *         .build();
   * </code></pre>
   * 
   * @return a factory object
   * @since 4.13.0
   * @see LDConfig.Builder#http(ComponentConfigurer)
   */
  public static HttpConfigurationBuilder httpConfiguration() {
    return new HttpConfigurationBuilderImpl();
  }
  
  /**
   * Configures HTTP basic authentication, for use with a proxy server.
   * <pre><code>
   *     LDConfig config = new LDConfig.Builder()
   *         .http(
   *              Components.httpConfiguration()
   *                  .proxyHostAndPort("my-proxy", 8080)
   *                  .proxyAuthentication(Components.httpBasicAuthentication("username", "password"))
   *         )
   *         .build();
   * </code></pre>
   * 
   * @param username the username
   * @param password the password
   * @return the basic authentication strategy
   * @since 4.13.0
   * @see HttpConfigurationBuilder#proxyAuth(HttpAuthentication)
   */
  public static HttpAuthentication httpBasicAuthentication(String username, String password) {
    return new HttpBasicAuthentication(username, password);
  }

  /**
   * Returns a configuration builder for the SDK's logging configuration.
   * <p>
   * Passing this to {@link LDConfig.Builder#logging(ComponentConfigurer)},
   * after setting any desired properties on the builder, applies this configuration to the SDK.
   * <pre><code>
   *     LDConfig config = new LDConfig.Builder()
   *         .logging(
   *              Components.logging()
   *                  .logDataSourceOutageAsErrorAfter(Duration.ofSeconds(120))
   *         )
   *         .build();
   * </code></pre>
   * 
   * @return a configuration builder
   * @since 5.0.0
   * @see LDConfig.Builder#logging(ComponentConfigurer)
   */
  public static LoggingConfigurationBuilder logging() {
    return new LoggingConfigurationBuilderImpl();
  }

  /**
   * Returns a configuration builder for the SDK's logging configuration, specifying the
   * implementation of logging to use.
   * <p>
   * This is a shortcut for <code>Components.logging().adapter(logAdapter)</code>. The
   * <a href="https://github.com/launchdarkly/java-logging"><code>com.launchdarkly.logging</code></a>
   * API defines the {@link LDLogAdapter} interface to specify where log output should be sent. By default,
   * it is set to {@link com.launchdarkly.logging.LDSLF4J#adapter()}, meaning that output will be sent to
   * <a href="https://www.slf4j.org/">SLF4J</a> and controlled by the SLF4J configuration. You may use
   * the {@link com.launchdarkly.logging.Logs} factory methods, or a custom implementation, to handle log
   * output differently. For instance, you may specify {@link com.launchdarkly.logging.Logs#basic()} for
   * simple console output, or {@link com.launchdarkly.logging.Logs#toJavaUtilLogging()} to use the
   * <code>java.util.logging</code> framework.
   * <p>
   * Passing this to {@link LDConfig.Builder#logging(com.launchdarkly.sdk.server.subsystems.LoggingConfigurationFactory)},
   * after setting any desired properties on the builder, applies this configuration to the SDK.
   * <pre><code>
   *     LDConfig config = new LDConfig.Builder()
   *         .logging(
   *              Components.logging(Logs.basic())
   *         )
   *         .build();
   * </code></pre>
   * 
   * @param logAdapter the log adapter
   * @return a configuration builder
   * @since 5.10.0
   * @see LDConfig.Builder#logging(com.launchdarkly.sdk.server.subsystems.LoggingConfigurationFactory)
   * @see LoggingConfigurationBuilder#adapter(LDLogAdapter)
   */
  public static LoggingConfigurationBuilder logging(LDLogAdapter logAdapter) {
    return logging().adapter(logAdapter);
  }
  
  /**
   * Returns a configuration builder that turns off SDK logging.
   * <p>
   * Passing this to {@link LDConfig.Builder#logging(com.launchdarkly.sdk.server.subsystems.LoggingConfigurationFactory)}
   * applies this configuration to the SDK.
   * <p>
   * It is equivalent to <code>Components.logging(com.launchdarkly.logging.Logs.none())</code>.
   * 
   * @return a configuration builder
   * @since 5.10.0
   */
  public static LoggingConfigurationBuilder noLogging() {
    return logging().adapter(Logs.none());
  }
  
  /**
   * Returns a configuration builder for the SDK's application metadata.
   * <p>
   * Passing this to {@link LDConfig.Builder#applicationInfo(com.launchdarkly.sdk.server.integrations.ApplicationInfoBuilder)},
   * after setting any desired properties on the builder, applies this configuration to the SDK.
   * <pre><code>
   *     LDConfig config = new LDConfig.Builder()
   *         .applicationInfo(
   *             Components.applicationInfo()
   *                 .applicationId("authentication-service")
   *                 .applicationVersion("1.0.0")
   *         )
   *         .build();
   * </code></pre>
   *
   * @return a builder object
   * @since 5.8.0
   * @see LDConfig.Builder#applicationInfo(com.launchdarkly.sdk.server.integrations.ApplicationInfoBuilder)
   */
  public static ApplicationInfoBuilder applicationInfo() {
    return new ApplicationInfoBuilder();
  }

  /**
   * Returns a builder for configuring custom service URIs.
   * <p>
   * Passing this to {@link LDConfig.Builder#serviceEndpoints(com.launchdarkly.sdk.server.integrations.ServiceEndpointsBuilder)},
   * after setting any desired properties on the builder, applies this configuration to the SDK.
   * <pre><code>
   *     LDConfig config = new LDConfig.Builder()
   *         .serviceEndpoints(
   *             Components.serviceEndpoints()
   *                 .relayProxy("http://my-relay-hostname:80")
   *         )
   *         .build();
   * </code></pre>
   * 
   * @return a builder object
   * @since 5.9.0
   * @see LDConfig.Builder#serviceEndpoints(com.launchdarkly.sdk.server.integrations.ServiceEndpointsBuilder)
   */
  public static ServiceEndpointsBuilder serviceEndpoints() {
    return new ServiceEndpointsBuilderImpl();
  }
}<|MERGE_RESOLUTION|>--- conflicted
+++ resolved
@@ -1,12 +1,7 @@
 package com.launchdarkly.sdk.server;
-
-<<<<<<< HEAD
-=======
-import static com.launchdarkly.sdk.server.ComponentsImpl.NULL_EVENT_PROCESSOR_FACTORY;
 
 import com.launchdarkly.logging.LDLogAdapter;
 import com.launchdarkly.logging.Logs;
->>>>>>> 74134439
 import com.launchdarkly.sdk.server.ComponentsImpl.EventProcessorBuilderImpl;
 import com.launchdarkly.sdk.server.ComponentsImpl.HttpBasicAuthentication;
 import com.launchdarkly.sdk.server.ComponentsImpl.HttpConfigurationBuilderImpl;
@@ -347,7 +342,7 @@
    * simple console output, or {@link com.launchdarkly.logging.Logs#toJavaUtilLogging()} to use the
    * <code>java.util.logging</code> framework.
    * <p>
-   * Passing this to {@link LDConfig.Builder#logging(com.launchdarkly.sdk.server.subsystems.LoggingConfigurationFactory)},
+   * Passing this to {@link LDConfig.Builder#logging(ComponentConfigurer)},
    * after setting any desired properties on the builder, applies this configuration to the SDK.
    * <pre><code>
    *     LDConfig config = new LDConfig.Builder()
@@ -360,7 +355,7 @@
    * @param logAdapter the log adapter
    * @return a configuration builder
    * @since 5.10.0
-   * @see LDConfig.Builder#logging(com.launchdarkly.sdk.server.subsystems.LoggingConfigurationFactory)
+   * @see LDConfig.Builder#logging(ComponentConfigurer)
    * @see LoggingConfigurationBuilder#adapter(LDLogAdapter)
    */
   public static LoggingConfigurationBuilder logging(LDLogAdapter logAdapter) {
@@ -370,7 +365,7 @@
   /**
    * Returns a configuration builder that turns off SDK logging.
    * <p>
-   * Passing this to {@link LDConfig.Builder#logging(com.launchdarkly.sdk.server.subsystems.LoggingConfigurationFactory)}
+   * Passing this to {@link LDConfig.Builder#logging(ComponentConfigurer)}
    * applies this configuration to the SDK.
    * <p>
    * It is equivalent to <code>Components.logging(com.launchdarkly.logging.Logs.none())</code>.
