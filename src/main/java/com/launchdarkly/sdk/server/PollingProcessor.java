package com.launchdarkly.sdk.server;

import com.google.common.annotations.VisibleForTesting;
import com.launchdarkly.sdk.server.interfaces.DataSource;
import com.launchdarkly.sdk.server.interfaces.DataSourceUpdates;
import com.launchdarkly.sdk.server.interfaces.SerializationException;

import org.slf4j.Logger;
import org.slf4j.LoggerFactory;

import java.io.IOException;
import java.time.Duration;
import java.util.concurrent.CompletableFuture;
import java.util.concurrent.Future;
import java.util.concurrent.ScheduledExecutorService;
import java.util.concurrent.ScheduledFuture;
import java.util.concurrent.TimeUnit;
import java.util.concurrent.atomic.AtomicBoolean;

import static com.launchdarkly.sdk.server.Util.httpErrorMessage;
import static com.launchdarkly.sdk.server.Util.isHttpErrorRecoverable;

final class PollingProcessor implements DataSource {
  private static final Logger logger = LoggerFactory.getLogger(PollingProcessor.class);

  @VisibleForTesting final FeatureRequestor requestor;
  private final DataSourceUpdates dataSourceUpdates;
  private final ScheduledExecutorService scheduler;
  @VisibleForTesting final Duration pollInterval;
  private final AtomicBoolean initialized = new AtomicBoolean(false);
  private volatile ScheduledFuture<?> task;
  private volatile CompletableFuture<Void> initFuture;

  PollingProcessor(
      FeatureRequestor requestor,
      DataSourceUpdates dataSourceUpdates,
      ScheduledExecutorService sharedExecutor,
      Duration pollInterval
      ) {
    this.requestor = requestor; // note that HTTP configuration is applied to the requestor when it is created
    this.dataSourceUpdates = dataSourceUpdates;
    this.scheduler = sharedExecutor;
    this.pollInterval = pollInterval;
  }

  @Override
  public boolean isInitialized() {
    return initialized.get();
  }

  @Override
  public void close() throws IOException {
    logger.info("Closing LaunchDarkly PollingProcessor");
    requestor.close();
    
    // Even though the shared executor will be shut down when the LDClient is closed, it's still good
    // behavior to remove our polling task now - especially because we might be running in a test
    // environment where there isn't actually an LDClient.
    synchronized (this) {
      if (task != null) {
        task.cancel(false);
        task = null;
      }
    }
  }

  @Override
  public Future<Void> start() {
    logger.info("Starting LaunchDarkly polling client with interval: "
        + pollInterval.toMillis() + " milliseconds");
<<<<<<< HEAD
    final CompletableFuture<Void> initFuture = new CompletableFuture<>();

    scheduler.scheduleAtFixedRate(() -> {
      try {
        FeatureRequestor.AllData allData = requestor.getAllData();
        dataSourceUpdates.init(allData.toFullDataSet());
        if (!initialized.getAndSet(true)) {
          logger.info("Initialized LaunchDarkly client.");
          initFuture.complete(null);
        }
      } catch (HttpErrorException e) {
        logger.error(httpErrorMessage(e.getStatus(), "polling request", "will retry"));
        if (!isHttpErrorRecoverable(e.getStatus())) {
          initFuture.complete(null); // if client is initializing, make it stop waiting; has no effect if already inited
        }
      } catch (IOException e) {
        logger.error("Encountered exception in LaunchDarkly client when retrieving update: {}", e.toString());
        logger.debug(e.toString(), e);
      } catch (SerializationException e) {
        logger.error("Polling request received malformed data: {}", e.toString());
=======
    
    synchronized (this) {
      if (initFuture != null) {
        return initFuture;
>>>>>>> 4b747cb5
      }
      initFuture = new CompletableFuture<>();
      task = scheduler.scheduleAtFixedRate(this::poll, 0L, pollInterval.toMillis(), TimeUnit.MILLISECONDS);
    }
    
    return initFuture;
  }
  
  private void poll() {
    try {
      FeatureRequestor.AllData allData = requestor.getAllData();
      dataStoreUpdates.init(allData.toFullDataSet());
      if (!initialized.getAndSet(true)) {
        logger.info("Initialized LaunchDarkly client.");
        initFuture.complete(null);
      }
    } catch (HttpErrorException e) {
      logger.error(httpErrorMessage(e.getStatus(), "polling request", "will retry"));
      if (!isHttpErrorRecoverable(e.getStatus())) {
        initFuture.complete(null); // if client is initializing, make it stop waiting; has no effect if already inited
      }
    } catch (IOException e) {
      logger.error("Encountered exception in LaunchDarkly client when retrieving update: {}", e.toString());
      logger.debug(e.toString(), e);
    } catch (SerializationException e) {
      logger.error("Polling request received malformed data: {}", e.toString());
    }
  }
}<|MERGE_RESOLUTION|>--- conflicted
+++ resolved
@@ -68,33 +68,10 @@
   public Future<Void> start() {
     logger.info("Starting LaunchDarkly polling client with interval: "
         + pollInterval.toMillis() + " milliseconds");
-<<<<<<< HEAD
-    final CompletableFuture<Void> initFuture = new CompletableFuture<>();
-
-    scheduler.scheduleAtFixedRate(() -> {
-      try {
-        FeatureRequestor.AllData allData = requestor.getAllData();
-        dataSourceUpdates.init(allData.toFullDataSet());
-        if (!initialized.getAndSet(true)) {
-          logger.info("Initialized LaunchDarkly client.");
-          initFuture.complete(null);
-        }
-      } catch (HttpErrorException e) {
-        logger.error(httpErrorMessage(e.getStatus(), "polling request", "will retry"));
-        if (!isHttpErrorRecoverable(e.getStatus())) {
-          initFuture.complete(null); // if client is initializing, make it stop waiting; has no effect if already inited
-        }
-      } catch (IOException e) {
-        logger.error("Encountered exception in LaunchDarkly client when retrieving update: {}", e.toString());
-        logger.debug(e.toString(), e);
-      } catch (SerializationException e) {
-        logger.error("Polling request received malformed data: {}", e.toString());
-=======
     
     synchronized (this) {
       if (initFuture != null) {
         return initFuture;
->>>>>>> 4b747cb5
       }
       initFuture = new CompletableFuture<>();
       task = scheduler.scheduleAtFixedRate(this::poll, 0L, pollInterval.toMillis(), TimeUnit.MILLISECONDS);
@@ -106,7 +83,7 @@
   private void poll() {
     try {
       FeatureRequestor.AllData allData = requestor.getAllData();
-      dataStoreUpdates.init(allData.toFullDataSet());
+      dataSourceUpdates.init(allData.toFullDataSet());
       if (!initialized.getAndSet(true)) {
         logger.info("Initialized LaunchDarkly client.");
         initFuture.complete(null);
