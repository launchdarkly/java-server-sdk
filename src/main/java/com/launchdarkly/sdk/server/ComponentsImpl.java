--- conflicted
+++ resolved
@@ -25,11 +25,6 @@
 import com.launchdarkly.sdk.server.subsystems.DataStore;
 import com.launchdarkly.sdk.server.subsystems.DiagnosticDescription;
 import com.launchdarkly.sdk.server.subsystems.EventProcessor;
-<<<<<<< HEAD
-import com.launchdarkly.sdk.server.subsystems.EventProcessorFactory;
-=======
-import com.launchdarkly.sdk.server.subsystems.EventSender;
->>>>>>> 6e383906
 import com.launchdarkly.sdk.server.subsystems.HttpConfiguration;
 import com.launchdarkly.sdk.server.subsystems.LoggingConfiguration;
 import com.launchdarkly.sdk.server.subsystems.PersistentDataStore;
@@ -158,13 +153,8 @@
           );
       
       return new StreamProcessor(
-<<<<<<< HEAD
           toHttpProperties(context.getHttp()),
-          dataSourceUpdates,
-=======
-          context.getHttp(),
           context.getDataSourceUpdateSink(),
->>>>>>> 6e383906
           context.getThreadPriority(),
           ClientContextImpl.get(context).diagnosticStore,
           streamUri,
@@ -238,21 +228,14 @@
   static final class EventProcessorBuilderImpl extends EventProcessorBuilder
       implements DiagnosticDescription {
     @Override
-<<<<<<< HEAD
-    public EventProcessor createEventProcessor(ClientContext context) {
+    public EventProcessor build(ClientContext context) {
       EventSender eventSender;
-      if (eventSenderFactory == null) {
+      if (eventSenderConfigurer == null) {
         eventSender = new DefaultEventSender(toHttpProperties(context.getHttp()), DefaultEventSender.DEFAULT_RETRY_DELAY,
             context.getBaseLogger().subLogger(Loggers.EVENTS_LOGGER_NAME));
       } else {
-        eventSender = new EventSenderWrapper(eventSenderFactory.createEventSender(context));
-      }
-=======
-    public EventProcessor build(ClientContext context) {
-      EventSender eventSender =
-          (eventSenderConfigurer == null ? new DefaultEventSender.Factory() : eventSenderConfigurer)
-          .build(context);
->>>>>>> 6e383906
+        eventSender = new EventSenderWrapper(eventSenderConfigurer.build(context));
+      }
       URI eventsUri = StandardEndpoints.selectBaseUri(
           context.getServiceEndpoints().getEventsBaseUri(),
           StandardEndpoints.DEFAULT_EVENTS_BASE_URI,
