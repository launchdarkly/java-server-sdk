--- conflicted
+++ resolved
@@ -230,13 +230,8 @@
     @Override
     public EventProcessor build(ClientContext context) {
       EventSender eventSender;
-<<<<<<< HEAD
-      if (eventSenderFactory == null) {
+      if (eventSenderConfigurer == null) {
         eventSender = new DefaultEventSender(toHttpProperties(context.getHttp()), 0, // 0 means default retry delay
-=======
-      if (eventSenderConfigurer == null) {
-        eventSender = new DefaultEventSender(toHttpProperties(context.getHttp()), DefaultEventSender.DEFAULT_RETRY_DELAY,
->>>>>>> 5ee69e0d
             context.getBaseLogger().subLogger(Loggers.EVENTS_LOGGER_NAME));
       } else {
         eventSender = new EventSenderWrapper(eventSenderConfigurer.build(context));
