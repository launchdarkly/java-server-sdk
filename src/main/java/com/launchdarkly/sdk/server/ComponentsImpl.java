--- conflicted
+++ resolved
@@ -16,19 +16,6 @@
 import com.launchdarkly.sdk.server.integrations.ServiceEndpointsBuilder;
 import com.launchdarkly.sdk.server.integrations.StreamingDataSourceBuilder;
 import com.launchdarkly.sdk.server.interfaces.DataSourceStatusProvider;
-<<<<<<< HEAD
-=======
-import com.launchdarkly.sdk.server.interfaces.DataSourceUpdates;
-import com.launchdarkly.sdk.server.interfaces.DataStore;
-import com.launchdarkly.sdk.server.interfaces.DataStoreFactory;
-import com.launchdarkly.sdk.server.interfaces.DataStoreUpdates;
-import com.launchdarkly.sdk.server.interfaces.DiagnosticDescription;
-import com.launchdarkly.sdk.server.interfaces.Event;
-import com.launchdarkly.sdk.server.interfaces.EventProcessor;
-import com.launchdarkly.sdk.server.interfaces.EventProcessorFactory;
-import com.launchdarkly.sdk.server.interfaces.EventSender;
-import com.launchdarkly.sdk.server.interfaces.EventSenderFactory;
->>>>>>> 21cb4d3f
 import com.launchdarkly.sdk.server.interfaces.HttpAuthentication;
 import com.launchdarkly.sdk.server.interfaces.ServiceEndpoints;
 import com.launchdarkly.sdk.server.subsystems.ClientContext;
@@ -106,13 +93,8 @@
     
     @Override
     public DataSource createDataSource(ClientContext context, DataSourceUpdates dataSourceUpdates) {
-<<<<<<< HEAD
       LDLogger logger = context.getBaseLogger();
       if (context.isOffline()) {
-=======
-      LDLogger logger = context.getBasic().getBaseLogger();
-      if (context.getBasic().isOffline()) {
->>>>>>> 21cb4d3f
         // If they have explicitly called offline(true) to disable everything, we'll log this slightly
         // more specific message.
         logger.info("Starting LaunchDarkly client in offline mode");
@@ -160,11 +142,7 @@
       implements DiagnosticDescription {
     @Override
     public DataSource createDataSource(ClientContext context, DataSourceUpdates dataSourceUpdates) {
-<<<<<<< HEAD
       LDLogger baseLogger = context.getBaseLogger();
-=======
-      LDLogger baseLogger = context.getBasic().getBaseLogger();
->>>>>>> 21cb4d3f
       LDLogger logger = baseLogger.subLogger(Loggers.DATA_SOURCE_LOGGER_NAME);
       logger.info("Enabling streaming API");
 
@@ -210,11 +188,7 @@
     
     @Override
     public DataSource createDataSource(ClientContext context, DataSourceUpdates dataSourceUpdates) {
-<<<<<<< HEAD
       LDLogger baseLogger = context.getBaseLogger();
-=======
-      LDLogger baseLogger = context.getBasic().getBaseLogger();
->>>>>>> 21cb4d3f
       LDLogger logger = baseLogger.subLogger(Loggers.DATA_SOURCE_LOGGER_NAME);
       
       logger.info("Disabling streaming API");
@@ -256,23 +230,11 @@
       implements DiagnosticDescription {
     @Override
     public EventProcessor createEventProcessor(ClientContext context) {
-<<<<<<< HEAD
       LDLogger baseLogger = context.getBaseLogger();
       LDLogger logger = baseLogger.subLogger(Loggers.EVENTS_LOGGER_NAME);
       EventSender eventSender =
           (eventSenderFactory == null ? new DefaultEventSender.Factory() : eventSenderFactory)
           .createEventSender(context);
-=======
-      LDLogger baseLogger = context.getBasic().getBaseLogger();
-      LDLogger logger = baseLogger.subLogger(Loggers.EVENTS_LOGGER_NAME);
-      EventSenderFactory senderFactory =
-          eventSenderFactory == null ? new DefaultEventSender.Factory() : eventSenderFactory;
-      EventSender eventSender = senderFactory.createEventSender(
-          context.getBasic(),
-          context.getHttp(),
-          logger
-          );
->>>>>>> 21cb4d3f
       URI eventsUri = StandardEndpoints.selectBaseUri(
           context.getServiceEndpoints().getEventsBaseUri(),
           StandardEndpoints.DEFAULT_EVENTS_BASE_URI,
@@ -319,24 +281,14 @@
 
   static final class HttpConfigurationBuilderImpl extends HttpConfigurationBuilder {
     @Override
-<<<<<<< HEAD
     public HttpConfiguration createHttpConfiguration(ClientContext clientContext) {
       LDLogger logger = clientContext.getBaseLogger();
-=======
-    public HttpConfiguration createHttpConfiguration(BasicConfiguration basicConfiguration) {
-      LDLogger logger = basicConfiguration.getBaseLogger();
->>>>>>> 21cb4d3f
       // Build the default headers
       ImmutableMap.Builder<String, String> headers = ImmutableMap.builder();
       headers.put("Authorization", clientContext.getSdkKey());
       headers.put("User-Agent", "JavaClient/" + Version.SDK_VERSION);
-<<<<<<< HEAD
       if (clientContext.getApplicationInfo() != null) {
         String tagHeader = Util.applicationTagHeader(clientContext.getApplicationInfo(), logger);
-=======
-      if (basicConfiguration.getApplicationInfo() != null) {
-        String tagHeader = Util.applicationTagHeader(basicConfiguration.getApplicationInfo(), logger);
->>>>>>> 21cb4d3f
         if (!tagHeader.isEmpty()) {
           headers.put("X-LaunchDarkly-Tags", tagHeader);
         }
@@ -402,36 +354,20 @@
           recordCacheStats,
           dataStoreUpdates,
           ClientContextImpl.get(context).sharedExecutor,
-<<<<<<< HEAD
           context.getBaseLogger().subLogger(Loggers.DATA_STORE_LOGGER_NAME)
-=======
-          context.getBasic().getBaseLogger().subLogger(Loggers.DATA_STORE_LOGGER_NAME)
->>>>>>> 21cb4d3f
           );
     }
   }
   
   static final class LoggingConfigurationBuilderImpl extends LoggingConfigurationBuilder {
     @Override
-<<<<<<< HEAD
     public LoggingConfiguration createLoggingConfiguration(ClientContext clientContext) {
-      LDLogAdapter adapter = logAdapter == null ? LDSLF4J.adapter() : logAdapter;
-      LDLogAdapter filteredAdapter;
-      if (adapter == LDSLF4J.adapter() || adapter == Logs.toJavaUtilLogging()) {
-        filteredAdapter = adapter; // ignore level setting because these frameworks have their own config
-      } else {
-        filteredAdapter = Logs.level(adapter,
-          minimumLevel == null ? LDLogLevel.INFO : minimumLevel);
-      }
-=======
-    public LoggingConfiguration createLoggingConfiguration(BasicConfiguration basicConfiguration) {
       LDLogAdapter adapter = logAdapter == null ? LDSLF4J.adapter() : logAdapter;
       LDLogAdapter filteredAdapter = Logs.level(adapter,
           minimumLevel == null ? LDLogLevel.INFO : minimumLevel);
       // If the adapter is for a framework like SLF4J or java.util.logging that has its own external
       // configuration system, then calling Logs.level here has no effect and filteredAdapter will be
       // just the same as adapter.
->>>>>>> 21cb4d3f
       String name = baseName == null ? Loggers.BASE_LOGGER_NAME : baseName;
       return new LoggingConfigurationImpl(name, filteredAdapter, logDataSourceOutageAsErrorAfter);
     }
