package com.launchdarkly.sdk.server;

import com.google.common.collect.ImmutableMap;
import com.launchdarkly.logging.LDLogAdapter;
import com.launchdarkly.logging.LDLogLevel;
import com.launchdarkly.logging.LDLogger;
import com.launchdarkly.logging.LDSLF4J;
import com.launchdarkly.logging.Logs;
import com.launchdarkly.sdk.LDValue;
import com.launchdarkly.sdk.server.DiagnosticEvent.ConfigProperty;
import com.launchdarkly.sdk.server.integrations.EventProcessorBuilder;
import com.launchdarkly.sdk.server.integrations.HttpConfigurationBuilder;
import com.launchdarkly.sdk.server.integrations.LoggingConfigurationBuilder;
import com.launchdarkly.sdk.server.integrations.PersistentDataStoreBuilder;
import com.launchdarkly.sdk.server.integrations.PollingDataSourceBuilder;
import com.launchdarkly.sdk.server.integrations.ServiceEndpointsBuilder;
import com.launchdarkly.sdk.server.integrations.StreamingDataSourceBuilder;
import com.launchdarkly.sdk.server.interfaces.BasicConfiguration;
import com.launchdarkly.sdk.server.interfaces.ClientContext;
import com.launchdarkly.sdk.server.interfaces.DataSource;
import com.launchdarkly.sdk.server.interfaces.DataSourceFactory;
import com.launchdarkly.sdk.server.interfaces.DataSourceStatusProvider;
import com.launchdarkly.sdk.server.interfaces.DataSourceUpdates;
import com.launchdarkly.sdk.server.interfaces.DataStore;
import com.launchdarkly.sdk.server.interfaces.DataStoreFactory;
import com.launchdarkly.sdk.server.interfaces.DataStoreUpdates;
import com.launchdarkly.sdk.server.interfaces.DiagnosticDescription;
import com.launchdarkly.sdk.server.interfaces.Event;
import com.launchdarkly.sdk.server.interfaces.EventProcessor;
import com.launchdarkly.sdk.server.interfaces.EventProcessorFactory;
import com.launchdarkly.sdk.server.interfaces.EventSender;
import com.launchdarkly.sdk.server.interfaces.EventSenderFactory;
import com.launchdarkly.sdk.server.interfaces.HttpAuthentication;
import com.launchdarkly.sdk.server.interfaces.HttpConfiguration;
import com.launchdarkly.sdk.server.interfaces.LoggingConfiguration;
import com.launchdarkly.sdk.server.interfaces.PersistentDataStore;
import com.launchdarkly.sdk.server.interfaces.PersistentDataStoreFactory;
import com.launchdarkly.sdk.server.interfaces.ServiceEndpoints;

import java.io.IOException;
import java.net.InetSocketAddress;
import java.net.Proxy;
import java.net.URI;
import java.time.Duration;
import java.util.concurrent.CompletableFuture;
import java.util.concurrent.Future;

import okhttp3.Credentials;

/**
 * This class contains the package-private implementations of component factories and builders whose
 * public factory methods are in {@link Components}.
 */
abstract class ComponentsImpl {
  private ComponentsImpl() {}

  static final class InMemoryDataStoreFactory implements DataStoreFactory, DiagnosticDescription {
    static final DataStoreFactory INSTANCE = new InMemoryDataStoreFactory();
    @Override
    public DataStore createDataStore(ClientContext context, DataStoreUpdates dataStoreUpdates) {
      return new InMemoryDataStore();
    }

    @Override
    public LDValue describeConfiguration(BasicConfiguration basicConfiguration) {
      return LDValue.of("memory");
    }
  }
  
  static final EventProcessorFactory NULL_EVENT_PROCESSOR_FACTORY = context -> NullEventProcessor.INSTANCE;
  
  /**
   * Stub implementation of {@link EventProcessor} for when we don't want to send any events.
   */
  static final class NullEventProcessor implements EventProcessor {
    static final NullEventProcessor INSTANCE = new NullEventProcessor();
    
    private NullEventProcessor() {}
    
    @Override
    public void sendEvent(Event e) {
    }
    
    @Override
    public void flush() {
    }
    
    @Override
    public void close() {
    }
  }
  
  static final class NullDataSourceFactory implements DataSourceFactory, DiagnosticDescription {
    static final NullDataSourceFactory INSTANCE = new NullDataSourceFactory();
    
    @Override
    public DataSource createDataSource(ClientContext context, DataSourceUpdates dataSourceUpdates) {
      LDLogger logger = ClientContextImpl.get(context).getBaseLogger();
      if (context.getBasic().isOffline()) {
        // If they have explicitly called offline(true) to disable everything, we'll log this slightly
        // more specific message.
        logger.info("Starting LaunchDarkly client in offline mode");
      } else {
        logger.info("LaunchDarkly client will not connect to Launchdarkly for feature flag data");
      }
      dataSourceUpdates.updateStatus(DataSourceStatusProvider.State.VALID, null);
      return NullDataSource.INSTANCE;
    }

    @Override
    public LDValue describeConfiguration(BasicConfiguration basicConfiguration) {
      // The difference between "offline" and "using the Relay daemon" is irrelevant from the data source's
      // point of view, but we describe them differently in diagnostic events. This is easy because if we were
      // configured to be completely offline... we wouldn't be sending any diagnostic events. Therefore, if
      // Components.externalUpdatesOnly() was specified as the data source and we are sending a diagnostic
      // event, we can assume usingRelayDaemon should be true.
      return LDValue.buildObject()
          .put(ConfigProperty.CUSTOM_BASE_URI.name, false)
          .put(ConfigProperty.CUSTOM_STREAM_URI.name, false)
          .put(ConfigProperty.STREAMING_DISABLED.name, false)
          .put(ConfigProperty.USING_RELAY_DAEMON.name, true)
          .build();
    }
  }
  
  // Package-private for visibility in tests
  static final class NullDataSource implements DataSource {
    static final DataSource INSTANCE = new NullDataSource();
    @Override
    public Future<Void> start() {
      return CompletableFuture.completedFuture(null);
    }

    @Override
    public boolean isInitialized() {
      return true;
    }
    
    @Override
    public void close() throws IOException {}
  }
  
  static final class StreamingDataSourceBuilderImpl extends StreamingDataSourceBuilder
      implements DiagnosticDescription {
    @Override
    public DataSource createDataSource(ClientContext context, DataSourceUpdates dataSourceUpdates) {
      LDLogger logger = ClientContextImpl.get(context).getBaseLogger().subLogger(Loggers.DATA_SOURCE_LOGGER_NAME);
      logger.info("Enabling streaming API");

      URI streamUri = StandardEndpoints.selectBaseUri(
          context.getBasic().getServiceEndpoints().getStreamingBaseUri(),
          baseURI,
          StandardEndpoints.DEFAULT_STREAMING_BASE_URI,
          "streaming",
          Loggers.MAIN
          );
      
      return new StreamProcessor(
          context.getHttp(),
          dataSourceUpdates,
          context.getBasic().getThreadPriority(),
          ClientContextImpl.get(context).diagnosticAccumulator,
          streamUri,
          initialReconnectDelay,
          logger
          );
    }

    @Override
    public LDValue describeConfiguration(BasicConfiguration basicConfiguration) {
      return LDValue.buildObject()
          .put(ConfigProperty.STREAMING_DISABLED.name, false)
          .put(ConfigProperty.CUSTOM_BASE_URI.name, false)
          .put(ConfigProperty.CUSTOM_STREAM_URI.name,
              StandardEndpoints.isCustomBaseUri(
                  basicConfiguration.getServiceEndpoints().getStreamingBaseUri(),
                  baseURI,
                  StandardEndpoints.DEFAULT_STREAMING_BASE_URI))
          .put(ConfigProperty.RECONNECT_TIME_MILLIS.name, initialReconnectDelay.toMillis())
          .put(ConfigProperty.USING_RELAY_DAEMON.name, false)
          .build();
    }
  }
  
  static final class PollingDataSourceBuilderImpl extends PollingDataSourceBuilder implements DiagnosticDescription {
    // for testing only
    PollingDataSourceBuilderImpl pollIntervalWithNoMinimum(Duration pollInterval) {
      this.pollInterval = pollInterval;
      return this;
    }
    
    @Override
    public DataSource createDataSource(ClientContext context, DataSourceUpdates dataSourceUpdates) {
      LDLogger logger = ClientContextImpl.get(context).getBaseLogger().subLogger(Loggers.DATA_SOURCE_LOGGER_NAME);
      
<<<<<<< HEAD
      logger.info("Disabling streaming API");
      logger.warn("You should only disable the streaming API if instructed to do so by LaunchDarkly support");
      
      DefaultFeatureRequestor requestor = new DefaultFeatureRequestor(
          context.getHttp(),
          baseURI == null ? LDConfig.DEFAULT_BASE_URI : baseURI,
          logger
=======
      Loggers.DATA_SOURCE.info("Disabling streaming API");
      Loggers.DATA_SOURCE.warn("You should only disable the streaming API if instructed to do so by LaunchDarkly support");

      URI pollUri = StandardEndpoints.selectBaseUri(
          context.getBasic().getServiceEndpoints().getPollingBaseUri(),
          baseURI,
          StandardEndpoints.DEFAULT_POLLING_BASE_URI,
          "polling",
          Loggers.MAIN
>>>>>>> 6483c4bd
          );

      DefaultFeatureRequestor requestor = new DefaultFeatureRequestor(context.getHttp(), pollUri);
      return new PollingProcessor(
          requestor,
          dataSourceUpdates,
          ClientContextImpl.get(context).sharedExecutor,
          pollInterval,
          logger
          );
    }

    @Override
    public LDValue describeConfiguration(BasicConfiguration basicConfiguration) {
      return LDValue.buildObject()
          .put(ConfigProperty.STREAMING_DISABLED.name, true)
          .put(ConfigProperty.CUSTOM_BASE_URI.name,
              StandardEndpoints.isCustomBaseUri(
                  basicConfiguration.getServiceEndpoints().getPollingBaseUri(),
                  baseURI,
                  StandardEndpoints.DEFAULT_POLLING_BASE_URI))
          .put(ConfigProperty.CUSTOM_STREAM_URI.name, false)
          .put(ConfigProperty.POLLING_INTERVAL_MILLIS.name, pollInterval.toMillis())
          .put(ConfigProperty.USING_RELAY_DAEMON.name, false)
          .build();
    }
  }
  
  static final class EventProcessorBuilderImpl extends EventProcessorBuilder
      implements DiagnosticDescription {
    @Override
    public EventProcessor createEventProcessor(ClientContext context) {
      LDLogger logger = ClientContextImpl.get(context).getBaseLogger();
      EventSenderFactory senderFactory =
          eventSenderFactory == null ? new DefaultEventSender.Factory() : eventSenderFactory;
      EventSender eventSender =
<<<<<<< HEAD
          (senderFactory instanceof EventSenderFactory.WithLogger) ?
              ((EventSenderFactory.WithLogger)senderFactory).createEventSender(
                  context.getBasic(),
                  context.getHttp(),
                  logger) :
              senderFactory.createEventSender(context.getBasic(), context.getHttp());
=======
          (eventSenderFactory == null ? new DefaultEventSender.Factory() : eventSenderFactory)
          .createEventSender(context.getBasic(), context.getHttp());
      URI eventsUri = StandardEndpoints.selectBaseUri(
          context.getBasic().getServiceEndpoints().getEventsBaseUri(),
          baseURI,
          StandardEndpoints.DEFAULT_EVENTS_BASE_URI,
          "events",
          Loggers.MAIN
          );
>>>>>>> 6483c4bd
      return new DefaultEventProcessor(
          new EventsConfiguration(
              allAttributesPrivate,
              capacity,
              eventSender,
              eventsUri,
              flushInterval,
              inlineUsersInEvents,
              privateAttributes,
              userKeysCapacity,
              userKeysFlushInterval,
              diagnosticRecordingInterval
              ),
          ClientContextImpl.get(context).sharedExecutor,
          context.getBasic().getThreadPriority(),
          ClientContextImpl.get(context).diagnosticAccumulator,
          ClientContextImpl.get(context).diagnosticInitEvent,
          logger
          );
    }
    
    @Override
    public LDValue describeConfiguration(BasicConfiguration basicConfiguration) {
      return LDValue.buildObject()
          .put(ConfigProperty.ALL_ATTRIBUTES_PRIVATE.name, allAttributesPrivate)
          .put(ConfigProperty.CUSTOM_EVENTS_URI.name,
              StandardEndpoints.isCustomBaseUri(
                  basicConfiguration.getServiceEndpoints().getEventsBaseUri(),
                  baseURI,
                  StandardEndpoints.DEFAULT_EVENTS_BASE_URI))
          .put(ConfigProperty.DIAGNOSTIC_RECORDING_INTERVAL_MILLIS.name, diagnosticRecordingInterval.toMillis())
          .put(ConfigProperty.EVENTS_CAPACITY.name, capacity)
          .put(ConfigProperty.EVENTS_FLUSH_INTERVAL_MILLIS.name, flushInterval.toMillis())
          .put(ConfigProperty.INLINE_USERS_IN_EVENTS.name, inlineUsersInEvents)
          .put(ConfigProperty.SAMPLING_INTERVAL.name, 0)
          .put(ConfigProperty.USER_KEYS_CAPACITY.name, userKeysCapacity)
          .put(ConfigProperty.USER_KEYS_FLUSH_INTERVAL_MILLIS.name, userKeysFlushInterval.toMillis())
          .build();
    }
  }

  static final class HttpConfigurationBuilderImpl extends HttpConfigurationBuilder {
    @Override
    public HttpConfiguration createHttpConfiguration(BasicConfiguration basicConfiguration) {
      // Build the default headers
      ImmutableMap.Builder<String, String> headers = ImmutableMap.builder();
      headers.put("Authorization", basicConfiguration.getSdkKey());
      headers.put("User-Agent", "JavaClient/" + Version.SDK_VERSION);
      if (basicConfiguration.getApplicationInfo() != null) {
        String tagHeader = Util.applicationTagHeader(basicConfiguration.getApplicationInfo());
        if (!tagHeader.isEmpty()) {
          headers.put("X-LaunchDarkly-Tags", tagHeader);
        }
      }
      if (wrapperName != null) {
        String wrapperId = wrapperVersion == null ? wrapperName : (wrapperName + "/" + wrapperVersion);
        headers.put("X-LaunchDarkly-Wrapper", wrapperId);        
      }
      
      Proxy proxy = proxyHost == null ? null : new Proxy(Proxy.Type.HTTP, new InetSocketAddress(proxyHost, proxyPort));
      
      return new HttpConfigurationImpl(
          connectTimeout,
          proxy,
          proxyAuth,
          socketTimeout,
          socketFactory,
          sslSocketFactory,
          trustManager,
          headers.build()
      );
    }
  }
  
  static final class HttpBasicAuthentication implements HttpAuthentication {
    private final String username;
    private final String password;
    
    HttpBasicAuthentication(String username, String password) {
      this.username = username;
      this.password = password;
    }

    @Override
    public String provideAuthorization(Iterable<Challenge> challenges) {
      return Credentials.basic(username, password);
    }
  }
  
  static final class PersistentDataStoreBuilderImpl extends PersistentDataStoreBuilder implements DiagnosticDescription {
    public PersistentDataStoreBuilderImpl(PersistentDataStoreFactory persistentDataStoreFactory) {
      super(persistentDataStoreFactory);
    }

    @Override
    public LDValue describeConfiguration(BasicConfiguration basicConfiguration) {
      if (persistentDataStoreFactory instanceof DiagnosticDescription) {
        return ((DiagnosticDescription)persistentDataStoreFactory).describeConfiguration(basicConfiguration);
      }
      return LDValue.of("custom");
    }
    
    /**
     * Called by the SDK to create the data store instance.
     */
    @Override
    public DataStore createDataStore(ClientContext context, DataStoreUpdates dataStoreUpdates) {
      PersistentDataStore core = persistentDataStoreFactory.createPersistentDataStore(context);
      return new PersistentDataStoreWrapper(
          core,
          cacheTime,
          staleValuesPolicy,
          recordCacheStats,
          dataStoreUpdates,
          ClientContextImpl.get(context).sharedExecutor,
          ClientContextImpl.get(context).getBaseLogger().subLogger(Loggers.DATA_STORE_LOGGER_NAME)
          );
    }
  }
  
  static final class LoggingConfigurationBuilderImpl extends LoggingConfigurationBuilder {
    @Override
    public LoggingConfiguration createLoggingConfiguration(BasicConfiguration basicConfiguration) {
      LDLogAdapter adapter = logAdapter == null ? LDSLF4J.adapter() : logAdapter;
      LDLogAdapter filteredAdapter;
      if (adapter == LDSLF4J.adapter() || adapter == Logs.toJavaUtilLogging()) {
        filteredAdapter = adapter; // ignore level setting because these frameworks have their own config
      } else {
        filteredAdapter = Logs.level(adapter,
          minimumLevel == null ? LDLogLevel.INFO : minimumLevel);
      }
      String name = baseName == null ? Loggers.BASE_LOGGER_NAME : baseName;
      return new LoggingConfigurationImpl(name, filteredAdapter, logDataSourceOutageAsErrorAfter);
    }
  }

  static final class ServiceEndpointsBuilderImpl extends ServiceEndpointsBuilder {
    @Override
    public ServiceEndpoints createServiceEndpoints() {
      // If *any* custom URIs have been set, then we do not want to use default values for any that were not set,
      // so we will leave those null. That way, if we decide later on (in other component factories, such as
      // EventProcessorBuilder) that we are actually interested in one of these values, and we
      // see that it is null, we can assume that there was a configuration mistake and log an
      // error.
      if (streamingBaseUri == null && pollingBaseUri == null && eventsBaseUri == null) {
        return new ServiceEndpoints(
          StandardEndpoints.DEFAULT_STREAMING_BASE_URI,
          StandardEndpoints.DEFAULT_POLLING_BASE_URI,
          StandardEndpoints.DEFAULT_EVENTS_BASE_URI
        );
      }
      return new ServiceEndpoints(streamingBaseUri, pollingBaseUri, eventsBaseUri);
    }
  }
}<|MERGE_RESOLUTION|>--- conflicted
+++ resolved
@@ -95,7 +95,7 @@
     
     @Override
     public DataSource createDataSource(ClientContext context, DataSourceUpdates dataSourceUpdates) {
-      LDLogger logger = ClientContextImpl.get(context).getBaseLogger();
+      LDLogger logger = context.getBasic().getBaseLogger();
       if (context.getBasic().isOffline()) {
         // If they have explicitly called offline(true) to disable everything, we'll log this slightly
         // more specific message.
@@ -144,7 +144,8 @@
       implements DiagnosticDescription {
     @Override
     public DataSource createDataSource(ClientContext context, DataSourceUpdates dataSourceUpdates) {
-      LDLogger logger = ClientContextImpl.get(context).getBaseLogger().subLogger(Loggers.DATA_SOURCE_LOGGER_NAME);
+      LDLogger baseLogger = context.getBasic().getBaseLogger();
+      LDLogger logger = baseLogger.subLogger(Loggers.DATA_SOURCE_LOGGER_NAME);
       logger.info("Enabling streaming API");
 
       URI streamUri = StandardEndpoints.selectBaseUri(
@@ -152,7 +153,7 @@
           baseURI,
           StandardEndpoints.DEFAULT_STREAMING_BASE_URI,
           "streaming",
-          Loggers.MAIN
+          baseLogger
           );
       
       return new StreamProcessor(
@@ -191,30 +192,21 @@
     
     @Override
     public DataSource createDataSource(ClientContext context, DataSourceUpdates dataSourceUpdates) {
-      LDLogger logger = ClientContextImpl.get(context).getBaseLogger().subLogger(Loggers.DATA_SOURCE_LOGGER_NAME);
+      LDLogger baseLogger = context.getBasic().getBaseLogger();
+      LDLogger logger = baseLogger.subLogger(Loggers.DATA_SOURCE_LOGGER_NAME);
       
-<<<<<<< HEAD
       logger.info("Disabling streaming API");
       logger.warn("You should only disable the streaming API if instructed to do so by LaunchDarkly support");
       
-      DefaultFeatureRequestor requestor = new DefaultFeatureRequestor(
-          context.getHttp(),
-          baseURI == null ? LDConfig.DEFAULT_BASE_URI : baseURI,
-          logger
-=======
-      Loggers.DATA_SOURCE.info("Disabling streaming API");
-      Loggers.DATA_SOURCE.warn("You should only disable the streaming API if instructed to do so by LaunchDarkly support");
-
       URI pollUri = StandardEndpoints.selectBaseUri(
           context.getBasic().getServiceEndpoints().getPollingBaseUri(),
           baseURI,
           StandardEndpoints.DEFAULT_POLLING_BASE_URI,
           "polling",
-          Loggers.MAIN
->>>>>>> 6483c4bd
-          );
-
-      DefaultFeatureRequestor requestor = new DefaultFeatureRequestor(context.getHttp(), pollUri);
+          baseLogger
+          );
+
+      DefaultFeatureRequestor requestor = new DefaultFeatureRequestor(context.getHttp(), pollUri, logger);
       return new PollingProcessor(
           requestor,
           dataSourceUpdates,
@@ -244,28 +236,24 @@
       implements DiagnosticDescription {
     @Override
     public EventProcessor createEventProcessor(ClientContext context) {
-      LDLogger logger = ClientContextImpl.get(context).getBaseLogger();
+      LDLogger baseLogger = context.getBasic().getBaseLogger();
+      LDLogger logger = baseLogger.subLogger(Loggers.EVENTS_LOGGER_NAME);
       EventSenderFactory senderFactory =
           eventSenderFactory == null ? new DefaultEventSender.Factory() : eventSenderFactory;
       EventSender eventSender =
-<<<<<<< HEAD
           (senderFactory instanceof EventSenderFactory.WithLogger) ?
               ((EventSenderFactory.WithLogger)senderFactory).createEventSender(
                   context.getBasic(),
                   context.getHttp(),
                   logger) :
               senderFactory.createEventSender(context.getBasic(), context.getHttp());
-=======
-          (eventSenderFactory == null ? new DefaultEventSender.Factory() : eventSenderFactory)
-          .createEventSender(context.getBasic(), context.getHttp());
       URI eventsUri = StandardEndpoints.selectBaseUri(
           context.getBasic().getServiceEndpoints().getEventsBaseUri(),
           baseURI,
           StandardEndpoints.DEFAULT_EVENTS_BASE_URI,
           "events",
-          Loggers.MAIN
-          );
->>>>>>> 6483c4bd
+          baseLogger
+          );
       return new DefaultEventProcessor(
           new EventsConfiguration(
               allAttributesPrivate,
@@ -310,12 +298,13 @@
   static final class HttpConfigurationBuilderImpl extends HttpConfigurationBuilder {
     @Override
     public HttpConfiguration createHttpConfiguration(BasicConfiguration basicConfiguration) {
+      LDLogger logger = basicConfiguration.getBaseLogger();
       // Build the default headers
       ImmutableMap.Builder<String, String> headers = ImmutableMap.builder();
       headers.put("Authorization", basicConfiguration.getSdkKey());
       headers.put("User-Agent", "JavaClient/" + Version.SDK_VERSION);
       if (basicConfiguration.getApplicationInfo() != null) {
-        String tagHeader = Util.applicationTagHeader(basicConfiguration.getApplicationInfo());
+        String tagHeader = Util.applicationTagHeader(basicConfiguration.getApplicationInfo(), logger);
         if (!tagHeader.isEmpty()) {
           headers.put("X-LaunchDarkly-Tags", tagHeader);
         }
@@ -381,7 +370,7 @@
           recordCacheStats,
           dataStoreUpdates,
           ClientContextImpl.get(context).sharedExecutor,
-          ClientContextImpl.get(context).getBaseLogger().subLogger(Loggers.DATA_STORE_LOGGER_NAME)
+          context.getBasic().getBaseLogger().subLogger(Loggers.DATA_STORE_LOGGER_NAME)
           );
     }
   }
