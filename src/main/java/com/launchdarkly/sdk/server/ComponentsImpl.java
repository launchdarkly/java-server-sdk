package com.launchdarkly.sdk.server;

import com.google.common.collect.ImmutableMap;
import com.launchdarkly.logging.LDLogAdapter;
import com.launchdarkly.logging.LDLogLevel;
import com.launchdarkly.logging.LDLogger;
import com.launchdarkly.logging.LDSLF4J;
import com.launchdarkly.logging.Logs;
import com.launchdarkly.sdk.LDValue;
import com.launchdarkly.sdk.server.DiagnosticEvent.ConfigProperty;
import com.launchdarkly.sdk.server.integrations.EventProcessorBuilder;
import com.launchdarkly.sdk.server.integrations.HttpConfigurationBuilder;
import com.launchdarkly.sdk.server.integrations.LoggingConfigurationBuilder;
import com.launchdarkly.sdk.server.integrations.PersistentDataStoreBuilder;
import com.launchdarkly.sdk.server.integrations.PollingDataSourceBuilder;
import com.launchdarkly.sdk.server.integrations.ServiceEndpointsBuilder;
import com.launchdarkly.sdk.server.integrations.StreamingDataSourceBuilder;
import com.launchdarkly.sdk.server.interfaces.DataSourceStatusProvider;
<<<<<<< HEAD
import com.launchdarkly.sdk.server.interfaces.DataSourceUpdates;
import com.launchdarkly.sdk.server.interfaces.DataStore;
import com.launchdarkly.sdk.server.interfaces.DataStoreFactory;
import com.launchdarkly.sdk.server.interfaces.DataStoreUpdates;
import com.launchdarkly.sdk.server.interfaces.DiagnosticDescription;
import com.launchdarkly.sdk.server.interfaces.Event;
import com.launchdarkly.sdk.server.interfaces.EventProcessor;
import com.launchdarkly.sdk.server.interfaces.EventProcessorFactory;
import com.launchdarkly.sdk.server.interfaces.EventSender;
import com.launchdarkly.sdk.server.interfaces.EventSenderFactory;
=======
>>>>>>> a02e8cbe
import com.launchdarkly.sdk.server.interfaces.HttpAuthentication;
import com.launchdarkly.sdk.server.interfaces.ServiceEndpoints;
import com.launchdarkly.sdk.server.subsystems.ClientContext;
import com.launchdarkly.sdk.server.subsystems.DataSource;
import com.launchdarkly.sdk.server.subsystems.DataSourceFactory;
import com.launchdarkly.sdk.server.subsystems.DataSourceUpdates;
import com.launchdarkly.sdk.server.subsystems.DataStore;
import com.launchdarkly.sdk.server.subsystems.DataStoreFactory;
import com.launchdarkly.sdk.server.subsystems.DataStoreUpdates;
import com.launchdarkly.sdk.server.subsystems.DiagnosticDescription;
import com.launchdarkly.sdk.server.subsystems.Event;
import com.launchdarkly.sdk.server.subsystems.EventProcessor;
import com.launchdarkly.sdk.server.subsystems.EventProcessorFactory;
import com.launchdarkly.sdk.server.subsystems.EventSender;
import com.launchdarkly.sdk.server.subsystems.HttpConfiguration;
import com.launchdarkly.sdk.server.subsystems.LoggingConfiguration;
import com.launchdarkly.sdk.server.subsystems.PersistentDataStore;
import com.launchdarkly.sdk.server.subsystems.PersistentDataStoreFactory;

import java.io.IOException;
import java.net.InetSocketAddress;
import java.net.Proxy;
import java.net.URI;
import java.time.Duration;
import java.util.concurrent.CompletableFuture;
import java.util.concurrent.Future;

import okhttp3.Credentials;

/**
 * This class contains the package-private implementations of component factories and builders whose
 * public factory methods are in {@link Components}.
 */
abstract class ComponentsImpl {
  private ComponentsImpl() {}

  static final class InMemoryDataStoreFactory implements DataStoreFactory, DiagnosticDescription {
    static final DataStoreFactory INSTANCE = new InMemoryDataStoreFactory();
    @Override
    public DataStore createDataStore(ClientContext context, DataStoreUpdates dataStoreUpdates) {
      return new InMemoryDataStore();
    }

    @Override
    public LDValue describeConfiguration(ClientContext clientContext) {
      return LDValue.of("memory");
    }
  }
  
  static final EventProcessorFactory NULL_EVENT_PROCESSOR_FACTORY = context -> NullEventProcessor.INSTANCE;
  
  /**
   * Stub implementation of {@link EventProcessor} for when we don't want to send any events.
   */
  static final class NullEventProcessor implements EventProcessor {
    static final NullEventProcessor INSTANCE = new NullEventProcessor();
    
    private NullEventProcessor() {}
    
    @Override
    public void sendEvent(Event e) {
    }
    
    @Override
    public void flush() {
    }
    
    @Override
    public void close() {
    }
  }
  
  static final class NullDataSourceFactory implements DataSourceFactory, DiagnosticDescription {
    static final NullDataSourceFactory INSTANCE = new NullDataSourceFactory();
    
    @Override
    public DataSource createDataSource(ClientContext context, DataSourceUpdates dataSourceUpdates) {
<<<<<<< HEAD
      LDLogger logger = context.getBasic().getBaseLogger();
      if (context.getBasic().isOffline()) {
=======
      if (context.isOffline()) {
>>>>>>> a02e8cbe
        // If they have explicitly called offline(true) to disable everything, we'll log this slightly
        // more specific message.
        logger.info("Starting LaunchDarkly client in offline mode");
      } else {
        logger.info("LaunchDarkly client will not connect to Launchdarkly for feature flag data");
      }
      dataSourceUpdates.updateStatus(DataSourceStatusProvider.State.VALID, null);
      return NullDataSource.INSTANCE;
    }

    @Override
    public LDValue describeConfiguration(ClientContext clientContext) {
      // The difference between "offline" and "using the Relay daemon" is irrelevant from the data source's
      // point of view, but we describe them differently in diagnostic events. This is easy because if we were
      // configured to be completely offline... we wouldn't be sending any diagnostic events. Therefore, if
      // Components.externalUpdatesOnly() was specified as the data source and we are sending a diagnostic
      // event, we can assume usingRelayDaemon should be true.
      return LDValue.buildObject()
          .put(ConfigProperty.CUSTOM_BASE_URI.name, false)
          .put(ConfigProperty.CUSTOM_STREAM_URI.name, false)
          .put(ConfigProperty.STREAMING_DISABLED.name, false)
          .put(ConfigProperty.USING_RELAY_DAEMON.name, true)
          .build();
    }
  }
  
  // Package-private for visibility in tests
  static final class NullDataSource implements DataSource {
    static final DataSource INSTANCE = new NullDataSource();
    @Override
    public Future<Void> start() {
      return CompletableFuture.completedFuture(null);
    }

    @Override
    public boolean isInitialized() {
      return true;
    }
    
    @Override
    public void close() throws IOException {}
  }
  
  static final class StreamingDataSourceBuilderImpl extends StreamingDataSourceBuilder
      implements DiagnosticDescription {
    @Override
    public DataSource createDataSource(ClientContext context, DataSourceUpdates dataSourceUpdates) {
      LDLogger baseLogger = context.getBasic().getBaseLogger();
      LDLogger logger = baseLogger.subLogger(Loggers.DATA_SOURCE_LOGGER_NAME);
      logger.info("Enabling streaming API");

      URI streamUri = StandardEndpoints.selectBaseUri(
          context.getServiceEndpoints().getStreamingBaseUri(),
          StandardEndpoints.DEFAULT_STREAMING_BASE_URI,
          "streaming",
          baseLogger
          );
      
      return new StreamProcessor(
          context.getHttp(),
          dataSourceUpdates,
          context.getThreadPriority(),
          ClientContextImpl.get(context).diagnosticAccumulator,
          streamUri,
          initialReconnectDelay,
          logger
          );
    }

    @Override
    public LDValue describeConfiguration(ClientContext clientContext) {
      return LDValue.buildObject()
          .put(ConfigProperty.STREAMING_DISABLED.name, false)
          .put(ConfigProperty.CUSTOM_BASE_URI.name, false)
          .put(ConfigProperty.CUSTOM_STREAM_URI.name,
              StandardEndpoints.isCustomBaseUri(
                  clientContext.getServiceEndpoints().getStreamingBaseUri(),
                  StandardEndpoints.DEFAULT_STREAMING_BASE_URI))
          .put(ConfigProperty.RECONNECT_TIME_MILLIS.name, initialReconnectDelay.toMillis())
          .put(ConfigProperty.USING_RELAY_DAEMON.name, false)
          .build();
    }
  }
  
  static final class PollingDataSourceBuilderImpl extends PollingDataSourceBuilder implements DiagnosticDescription {
    // for testing only
    PollingDataSourceBuilderImpl pollIntervalWithNoMinimum(Duration pollInterval) {
      this.pollInterval = pollInterval;
      return this;
    }
    
    @Override
    public DataSource createDataSource(ClientContext context, DataSourceUpdates dataSourceUpdates) {
      LDLogger baseLogger = context.getBasic().getBaseLogger();
      LDLogger logger = baseLogger.subLogger(Loggers.DATA_SOURCE_LOGGER_NAME);
      
      logger.info("Disabling streaming API");
      logger.warn("You should only disable the streaming API if instructed to do so by LaunchDarkly support");
      
      URI pollUri = StandardEndpoints.selectBaseUri(
          context.getServiceEndpoints().getPollingBaseUri(),
          StandardEndpoints.DEFAULT_POLLING_BASE_URI,
          "polling",
          baseLogger
          );

      DefaultFeatureRequestor requestor = new DefaultFeatureRequestor(context.getHttp(), pollUri, logger);
      return new PollingProcessor(
          requestor,
          dataSourceUpdates,
          ClientContextImpl.get(context).sharedExecutor,
          pollInterval,
          logger
          );
    }

    @Override
    public LDValue describeConfiguration(ClientContext clientContext) {
      return LDValue.buildObject()
          .put(ConfigProperty.STREAMING_DISABLED.name, true)
          .put(ConfigProperty.CUSTOM_BASE_URI.name,
              StandardEndpoints.isCustomBaseUri(
                  clientContext.getServiceEndpoints().getPollingBaseUri(),
                  StandardEndpoints.DEFAULT_POLLING_BASE_URI))
          .put(ConfigProperty.CUSTOM_STREAM_URI.name, false)
          .put(ConfigProperty.POLLING_INTERVAL_MILLIS.name, pollInterval.toMillis())
          .put(ConfigProperty.USING_RELAY_DAEMON.name, false)
          .build();
    }
  }
  
  static final class EventProcessorBuilderImpl extends EventProcessorBuilder
      implements DiagnosticDescription {
    @Override
    public EventProcessor createEventProcessor(ClientContext context) {
      LDLogger baseLogger = context.getBasic().getBaseLogger();
      LDLogger logger = baseLogger.subLogger(Loggers.EVENTS_LOGGER_NAME);
      EventSenderFactory senderFactory =
          eventSenderFactory == null ? new DefaultEventSender.Factory() : eventSenderFactory;
      EventSender eventSender =
<<<<<<< HEAD
          (senderFactory instanceof EventSenderFactory.WithLogger) ?
              ((EventSenderFactory.WithLogger)senderFactory).createEventSender(
                  context.getBasic(),
                  context.getHttp(),
                  logger) :
              senderFactory.createEventSender(context.getBasic(), context.getHttp());
=======
          (eventSenderFactory == null ? new DefaultEventSender.Factory() : eventSenderFactory)
          .createEventSender(context);
>>>>>>> a02e8cbe
      URI eventsUri = StandardEndpoints.selectBaseUri(
          context.getServiceEndpoints().getEventsBaseUri(),
          StandardEndpoints.DEFAULT_EVENTS_BASE_URI,
          "events",
          baseLogger
          );
      return new DefaultEventProcessor(
          new EventsConfiguration(
              allAttributesPrivate,
              capacity,
              eventSender,
              eventsUri,
              flushInterval,
              privateAttributes,
              userKeysCapacity,
              userKeysFlushInterval,
              diagnosticRecordingInterval
              ),
          ClientContextImpl.get(context).sharedExecutor,
          context.getThreadPriority(),
          ClientContextImpl.get(context).diagnosticAccumulator,
          ClientContextImpl.get(context).diagnosticInitEvent,
          logger
          );
    }
    
    @Override
    public LDValue describeConfiguration(ClientContext clientContext) {
      return LDValue.buildObject()
          .put(ConfigProperty.ALL_ATTRIBUTES_PRIVATE.name, allAttributesPrivate)
          .put(ConfigProperty.CUSTOM_EVENTS_URI.name,
              StandardEndpoints.isCustomBaseUri(
                  clientContext.getServiceEndpoints().getEventsBaseUri(),
                  StandardEndpoints.DEFAULT_EVENTS_BASE_URI))
          .put(ConfigProperty.DIAGNOSTIC_RECORDING_INTERVAL_MILLIS.name, diagnosticRecordingInterval.toMillis())
          .put(ConfigProperty.EVENTS_CAPACITY.name, capacity)
          .put(ConfigProperty.EVENTS_FLUSH_INTERVAL_MILLIS.name, flushInterval.toMillis())
          .put(ConfigProperty.SAMPLING_INTERVAL.name, 0)
          .put(ConfigProperty.USER_KEYS_CAPACITY.name, userKeysCapacity)
          .put(ConfigProperty.USER_KEYS_FLUSH_INTERVAL_MILLIS.name, userKeysFlushInterval.toMillis())
          .build();
    }
  }

  static final class HttpConfigurationBuilderImpl extends HttpConfigurationBuilder {
    @Override
<<<<<<< HEAD
    public HttpConfiguration createHttpConfiguration(BasicConfiguration basicConfiguration) {
      LDLogger logger = basicConfiguration.getBaseLogger();
=======
    public HttpConfiguration createHttpConfiguration(ClientContext clientContext) {
>>>>>>> a02e8cbe
      // Build the default headers
      ImmutableMap.Builder<String, String> headers = ImmutableMap.builder();
      headers.put("Authorization", clientContext.getSdkKey());
      headers.put("User-Agent", "JavaClient/" + Version.SDK_VERSION);
<<<<<<< HEAD
      if (basicConfiguration.getApplicationInfo() != null) {
        String tagHeader = Util.applicationTagHeader(basicConfiguration.getApplicationInfo(), logger);
=======
      if (clientContext.getApplicationInfo() != null) {
        String tagHeader = Util.applicationTagHeader(clientContext.getApplicationInfo());
>>>>>>> a02e8cbe
        if (!tagHeader.isEmpty()) {
          headers.put("X-LaunchDarkly-Tags", tagHeader);
        }
      }
      if (wrapperName != null) {
        String wrapperId = wrapperVersion == null ? wrapperName : (wrapperName + "/" + wrapperVersion);
        headers.put("X-LaunchDarkly-Wrapper", wrapperId);        
      }
      
      Proxy proxy = proxyHost == null ? null : new Proxy(Proxy.Type.HTTP, new InetSocketAddress(proxyHost, proxyPort));
      
      return new HttpConfigurationImpl(
          connectTimeout,
          proxy,
          proxyAuth,
          socketTimeout,
          socketFactory,
          sslSocketFactory,
          trustManager,
          headers.build()
      );
    }
  }
  
  static final class HttpBasicAuthentication implements HttpAuthentication {
    private final String username;
    private final String password;
    
    HttpBasicAuthentication(String username, String password) {
      this.username = username;
      this.password = password;
    }

    @Override
    public String provideAuthorization(Iterable<Challenge> challenges) {
      return Credentials.basic(username, password);
    }
  }
  
  static final class PersistentDataStoreBuilderImpl extends PersistentDataStoreBuilder implements DiagnosticDescription {
    public PersistentDataStoreBuilderImpl(PersistentDataStoreFactory persistentDataStoreFactory) {
      super(persistentDataStoreFactory);
    }

    @Override
    public LDValue describeConfiguration(ClientContext clientContext) {
      if (persistentDataStoreFactory instanceof DiagnosticDescription) {
        return ((DiagnosticDescription)persistentDataStoreFactory).describeConfiguration(clientContext);
      }
      return LDValue.of("custom");
    }
    
    /**
     * Called by the SDK to create the data store instance.
     */
    @Override
    public DataStore createDataStore(ClientContext context, DataStoreUpdates dataStoreUpdates) {
      PersistentDataStore core = persistentDataStoreFactory.createPersistentDataStore(context);
      return new PersistentDataStoreWrapper(
          core,
          cacheTime,
          staleValuesPolicy,
          recordCacheStats,
          dataStoreUpdates,
          ClientContextImpl.get(context).sharedExecutor,
          context.getBasic().getBaseLogger().subLogger(Loggers.DATA_STORE_LOGGER_NAME)
          );
    }
  }
  
  static final class LoggingConfigurationBuilderImpl extends LoggingConfigurationBuilder {
    @Override
<<<<<<< HEAD
    public LoggingConfiguration createLoggingConfiguration(BasicConfiguration basicConfiguration) {
      LDLogAdapter adapter = logAdapter == null ? LDSLF4J.adapter() : logAdapter;
      LDLogAdapter filteredAdapter;
      if (adapter == LDSLF4J.adapter() || adapter == Logs.toJavaUtilLogging()) {
        filteredAdapter = adapter; // ignore level setting because these frameworks have their own config
      } else {
        filteredAdapter = Logs.level(adapter,
          minimumLevel == null ? LDLogLevel.INFO : minimumLevel);
      }
      String name = baseName == null ? Loggers.BASE_LOGGER_NAME : baseName;
      return new LoggingConfigurationImpl(name, filteredAdapter, logDataSourceOutageAsErrorAfter);
=======
    public LoggingConfiguration createLoggingConfiguration(ClientContext clientContext) {
      return new LoggingConfigurationImpl(logDataSourceOutageAsErrorAfter);
>>>>>>> a02e8cbe
    }
  }

  static final class ServiceEndpointsBuilderImpl extends ServiceEndpointsBuilder {
    @Override
    public ServiceEndpoints createServiceEndpoints() {
      // If *any* custom URIs have been set, then we do not want to use default values for any that were not set,
      // so we will leave those null. That way, if we decide later on (in other component factories, such as
      // EventProcessorBuilder) that we are actually interested in one of these values, and we
      // see that it is null, we can assume that there was a configuration mistake and log an
      // error.
      if (streamingBaseUri == null && pollingBaseUri == null && eventsBaseUri == null) {
        return new ServiceEndpoints(
          StandardEndpoints.DEFAULT_STREAMING_BASE_URI,
          StandardEndpoints.DEFAULT_POLLING_BASE_URI,
          StandardEndpoints.DEFAULT_EVENTS_BASE_URI
        );
      }
      return new ServiceEndpoints(streamingBaseUri, pollingBaseUri, eventsBaseUri);
    }
  }
}<|MERGE_RESOLUTION|>--- conflicted
+++ resolved
@@ -16,19 +16,6 @@
 import com.launchdarkly.sdk.server.integrations.ServiceEndpointsBuilder;
 import com.launchdarkly.sdk.server.integrations.StreamingDataSourceBuilder;
 import com.launchdarkly.sdk.server.interfaces.DataSourceStatusProvider;
-<<<<<<< HEAD
-import com.launchdarkly.sdk.server.interfaces.DataSourceUpdates;
-import com.launchdarkly.sdk.server.interfaces.DataStore;
-import com.launchdarkly.sdk.server.interfaces.DataStoreFactory;
-import com.launchdarkly.sdk.server.interfaces.DataStoreUpdates;
-import com.launchdarkly.sdk.server.interfaces.DiagnosticDescription;
-import com.launchdarkly.sdk.server.interfaces.Event;
-import com.launchdarkly.sdk.server.interfaces.EventProcessor;
-import com.launchdarkly.sdk.server.interfaces.EventProcessorFactory;
-import com.launchdarkly.sdk.server.interfaces.EventSender;
-import com.launchdarkly.sdk.server.interfaces.EventSenderFactory;
-=======
->>>>>>> a02e8cbe
 import com.launchdarkly.sdk.server.interfaces.HttpAuthentication;
 import com.launchdarkly.sdk.server.interfaces.ServiceEndpoints;
 import com.launchdarkly.sdk.server.subsystems.ClientContext;
@@ -106,12 +93,8 @@
     
     @Override
     public DataSource createDataSource(ClientContext context, DataSourceUpdates dataSourceUpdates) {
-<<<<<<< HEAD
-      LDLogger logger = context.getBasic().getBaseLogger();
-      if (context.getBasic().isOffline()) {
-=======
+      LDLogger logger = context.getBaseLogger();
       if (context.isOffline()) {
->>>>>>> a02e8cbe
         // If they have explicitly called offline(true) to disable everything, we'll log this slightly
         // more specific message.
         logger.info("Starting LaunchDarkly client in offline mode");
@@ -159,7 +142,7 @@
       implements DiagnosticDescription {
     @Override
     public DataSource createDataSource(ClientContext context, DataSourceUpdates dataSourceUpdates) {
-      LDLogger baseLogger = context.getBasic().getBaseLogger();
+      LDLogger baseLogger = context.getBaseLogger();
       LDLogger logger = baseLogger.subLogger(Loggers.DATA_SOURCE_LOGGER_NAME);
       logger.info("Enabling streaming API");
 
@@ -205,7 +188,7 @@
     
     @Override
     public DataSource createDataSource(ClientContext context, DataSourceUpdates dataSourceUpdates) {
-      LDLogger baseLogger = context.getBasic().getBaseLogger();
+      LDLogger baseLogger = context.getBaseLogger();
       LDLogger logger = baseLogger.subLogger(Loggers.DATA_SOURCE_LOGGER_NAME);
       
       logger.info("Disabling streaming API");
@@ -247,22 +230,11 @@
       implements DiagnosticDescription {
     @Override
     public EventProcessor createEventProcessor(ClientContext context) {
-      LDLogger baseLogger = context.getBasic().getBaseLogger();
+      LDLogger baseLogger = context.getBaseLogger();
       LDLogger logger = baseLogger.subLogger(Loggers.EVENTS_LOGGER_NAME);
-      EventSenderFactory senderFactory =
-          eventSenderFactory == null ? new DefaultEventSender.Factory() : eventSenderFactory;
       EventSender eventSender =
-<<<<<<< HEAD
-          (senderFactory instanceof EventSenderFactory.WithLogger) ?
-              ((EventSenderFactory.WithLogger)senderFactory).createEventSender(
-                  context.getBasic(),
-                  context.getHttp(),
-                  logger) :
-              senderFactory.createEventSender(context.getBasic(), context.getHttp());
-=======
           (eventSenderFactory == null ? new DefaultEventSender.Factory() : eventSenderFactory)
           .createEventSender(context);
->>>>>>> a02e8cbe
       URI eventsUri = StandardEndpoints.selectBaseUri(
           context.getServiceEndpoints().getEventsBaseUri(),
           StandardEndpoints.DEFAULT_EVENTS_BASE_URI,
@@ -309,23 +281,14 @@
 
   static final class HttpConfigurationBuilderImpl extends HttpConfigurationBuilder {
     @Override
-<<<<<<< HEAD
-    public HttpConfiguration createHttpConfiguration(BasicConfiguration basicConfiguration) {
-      LDLogger logger = basicConfiguration.getBaseLogger();
-=======
     public HttpConfiguration createHttpConfiguration(ClientContext clientContext) {
->>>>>>> a02e8cbe
+      LDLogger logger = clientContext.getBaseLogger();
       // Build the default headers
       ImmutableMap.Builder<String, String> headers = ImmutableMap.builder();
       headers.put("Authorization", clientContext.getSdkKey());
       headers.put("User-Agent", "JavaClient/" + Version.SDK_VERSION);
-<<<<<<< HEAD
-      if (basicConfiguration.getApplicationInfo() != null) {
-        String tagHeader = Util.applicationTagHeader(basicConfiguration.getApplicationInfo(), logger);
-=======
       if (clientContext.getApplicationInfo() != null) {
-        String tagHeader = Util.applicationTagHeader(clientContext.getApplicationInfo());
->>>>>>> a02e8cbe
+        String tagHeader = Util.applicationTagHeader(clientContext.getApplicationInfo(), logger);
         if (!tagHeader.isEmpty()) {
           headers.put("X-LaunchDarkly-Tags", tagHeader);
         }
@@ -391,15 +354,14 @@
           recordCacheStats,
           dataStoreUpdates,
           ClientContextImpl.get(context).sharedExecutor,
-          context.getBasic().getBaseLogger().subLogger(Loggers.DATA_STORE_LOGGER_NAME)
+          context.getBaseLogger().subLogger(Loggers.DATA_STORE_LOGGER_NAME)
           );
     }
   }
   
   static final class LoggingConfigurationBuilderImpl extends LoggingConfigurationBuilder {
     @Override
-<<<<<<< HEAD
-    public LoggingConfiguration createLoggingConfiguration(BasicConfiguration basicConfiguration) {
+    public LoggingConfiguration createLoggingConfiguration(ClientContext clientContext) {
       LDLogAdapter adapter = logAdapter == null ? LDSLF4J.adapter() : logAdapter;
       LDLogAdapter filteredAdapter;
       if (adapter == LDSLF4J.adapter() || adapter == Logs.toJavaUtilLogging()) {
@@ -410,10 +372,6 @@
       }
       String name = baseName == null ? Loggers.BASE_LOGGER_NAME : baseName;
       return new LoggingConfigurationImpl(name, filteredAdapter, logDataSourceOutageAsErrorAfter);
-=======
-    public LoggingConfiguration createLoggingConfiguration(ClientContext clientContext) {
-      return new LoggingConfigurationImpl(logDataSourceOutageAsErrorAfter);
->>>>>>> a02e8cbe
     }
   }
 
