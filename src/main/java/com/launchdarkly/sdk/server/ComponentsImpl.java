--- conflicted
+++ resolved
@@ -205,11 +205,7 @@
           baseLogger
           );
 
-<<<<<<< HEAD
-      DefaultFeatureRequestor requestor = new DefaultFeatureRequestor(toHttpProperties(context.getHttp()), pollUri);
-=======
-      DefaultFeatureRequestor requestor = new DefaultFeatureRequestor(context.getHttp(), pollUri, logger);
->>>>>>> 421c8c88
+      DefaultFeatureRequestor requestor = new DefaultFeatureRequestor(toHttpProperties(context.getHttp()), pollUri, logger);
       return new PollingProcessor(
           requestor,
           dataSourceUpdates,
@@ -240,7 +236,8 @@
     public EventProcessor createEventProcessor(ClientContext context) {
       EventSender eventSender;
       if (eventSenderFactory == null) {
-        eventSender = new DefaultEventSender(toHttpProperties(context.getHttp()), DefaultEventSender.DEFAULT_RETRY_DELAY);
+        eventSender = new DefaultEventSender(toHttpProperties(context.getHttp()), DefaultEventSender.DEFAULT_RETRY_DELAY,
+            context.getBaseLogger().subLogger(Loggers.EVENTS_LOGGER_NAME));
       } else {
         eventSender = new EventSenderWrapper(eventSenderFactory.createEventSender(context));
       }
