import java.nio.file.Files
import java.nio.file.FileSystems
import java.nio.file.StandardCopyOption

buildscript {
    repositories {
        mavenCentral()
        mavenLocal()
    }
    dependencies {
        classpath "org.eclipse.virgo.util:org.eclipse.virgo.util.osgi.manifest:3.5.0.RELEASE"
        classpath "org.osgi:osgi_R4_core:1.0"
    }
}

plugins {
    id "java"
    id "java-library"
    id "checkstyle"
    id "jacoco"
    id "signing"
    id "com.github.johnrengelman.shadow" version "7.1.2"
    id "maven-publish"
    id "de.marcphilipp.nexus-publish" version "0.3.0"
    id "io.codearte.nexus-staging" version "0.21.2"
    id "org.ajoberstar.git-publish" version "2.1.3"
    id "idea"
}

repositories {
    mavenLocal()
    // Before LaunchDarkly release artifacts get synced to Maven Central they are here along with snapshots:
    maven { url "https://oss.sonatype.org/content/groups/public/" }
    mavenCentral()
}

configurations {
    commonClasses {
        transitive false
    }
    commonDoc {
        transitive false
    }
}

configurations.all {
    // check for updates every build for dependencies with: 'changing: true'
    resolutionStrategy.cacheChangingModulesFor 0, 'seconds'
}

allprojects {
    group = 'com.launchdarkly'
    version = "${version}"
    archivesBaseName = 'launchdarkly-java-server-sdk'
    sourceCompatibility = 1.8
    targetCompatibility = 1.8
}

ext {
    sdkBasePackage = "com.launchdarkly.sdk"
    sdkBaseName = "launchdarkly-java-server-sdk"
    
    // List any packages here that should be included in OSGi imports for the SDK, if they cannot
    // be discovered by looking in our explicit dependencies.
    systemPackageImports = [ "javax.net", "javax.net.ssl" ]
}

ext.libraries = [:]

ext.versions = [
    "commonsCodec": "1.15",
    "gson": "2.8.9",
    "guava": "30.1-jre",
    "jackson": "2.11.2", 
    "launchdarklyJavaSdkCommon": "1.3.0",
<<<<<<< HEAD
    "launchdarklyLogging": "1.1.0",
    "okhttp": "4.8.1", // specify this for the SDK build instead of relying on the transitive dependency from okhttp-eventsource
    "okhttpEventsource": "2.6.1",
=======
    "okhttp": "4.9.3", // specify this for the SDK build instead of relying on the transitive dependency from okhttp-eventsource
    "okhttpEventsource": "2.6.2",
>>>>>>> d99a8413
    "slf4j": "1.7.21",
    "snakeyaml": "1.26",
    "jedis": "2.9.0"
]

// Add dependencies to "libraries.internal" that we use internally but do not expose in
// our public API. Putting dependencies here has the following effects:
//
// 1. Those classes will be embedded in the default uberjar
// (launchdarkly-java-server-sdk-n.n.n.jar), and also in the "all" jar
// (launchdarkly-java-server-sdk-n.n.n.jar).
//
// 2. The classes are renamed (shaded) within those jars, and all references to them are
// updated to use the shaded names.
//
// 3. The "thin" jar does not contain those classes, and references to them from the code
// in the "thin" jar are *not* renamed. If an application is using the "thin" jar, it is
// expected to provide those classes on its classpath.
//
// 4. They do not appear as dependences in pom.xml.
//
// 5. They are not declared as package imports or package exports in OSGI manifests.
//
// Note that Gson is included here but Jackson is not, even though there is some Jackson
// helper code in java-sdk-common. The reason is that the SDK always needs to use Gson for
// its own usual business, so (except in the "thin" jar) we will be embedding a shaded
// copy of Gson; but we do not use Jackson normally, we just provide those helpers for use
// by applications that are already using Jackson. So we do not want to embed it and we do
// not want it to show up as a dependency at all in our pom (and it's been excluded from
// the launchdarkly-java-sdk-common pom for the same reason). However, we do include
// Jackson in "libraries.optional" because we need to generate OSGi optional import
// headers for it.
libraries.internal = [
    "com.launchdarkly:launchdarkly-java-sdk-common:${versions.launchdarklyJavaSdkCommon}",
    "commons-codec:commons-codec:${versions.commonsCodec}",
    "com.google.code.gson:gson:${versions.gson}",
    "com.google.guava:guava:${versions.guava}",
    "com.squareup.okhttp3:okhttp:${versions.okhttp}",
    "com.launchdarkly:okhttp-eventsource:${versions.okhttpEventsource}",
    "org.yaml:snakeyaml:${versions.snakeyaml}",
]

// Add dependencies to "libraries.external" that are exposed in our public API, or that have
// global state that must be shared between the SDK and the caller. Putting dependencies
// here has the following effects:
//
// 1. They are embedded only in the "all" jar.
//
// 2. They are not renamed/shaded, and references to them (in any jar) are not modified.
//
// 3. They *do* appear as dependencies in pom.xml.
//
// 4. In OSGi manifests, they are declared as package imports-- and, in the "all" jar,
// also as package exports (i.e. it provides them if a newer version is not available
// from an import).
libraries.external = [
    "com.launchdarkly:launchdarkly-logging:${versions.launchdarklyLogging}",
    "org.slf4j:slf4j-api:${versions.slf4j}"
]

// Add dependencies to "libraries.optional" that are not exposed in our public API and are
// *not* embedded in the SDK jar. These are for optional things that will only work if
// they are already in the application classpath; we do not want show them as a dependency
// because that would cause them to be pulled in automatically in all builds. The reason
// we need to even mention them here at all is for the sake of OSGi optional import headers.
// Putting dependencies here has the following effects:
//
// 1. They are not embedded in any of our jars.
//
// 2. References to them (in any jar) are not modified.
//
// 3. They do not appear as dependencies in pom.xml.
//
// 4. In OSGi manifests, they are declared as optional package imports.
libraries.optional = [
    "com.fasterxml.jackson.core:jackson-core:${versions.jackson}",
    "com.fasterxml.jackson.core:jackson-databind:${versions.jackson}"
]

// Add dependencies to "libraries.test" that are used only in unit tests.
libraries.test = [
    "org.hamcrest:hamcrest-all:1.3",
    "org.easymock:easymock:3.4",
    "junit:junit:4.12",
    "ch.qos.logback:logback-classic:1.1.7",
    "com.fasterxml.jackson.core:jackson-core:${versions.jackson}",
    "com.fasterxml.jackson.core:jackson-databind:${versions.jackson}",
    "com.launchdarkly:test-helpers:1.1.0"
]

configurations {
    // We need to define "internal" as a custom configuration that contains the same things as
    // "implementation", because "implementation" has special behavior in Gradle that prevents us
    // from referencing it the way we do in shadeDependencies().
    internal.extendsFrom implementation
    external.extendsFrom api
    optional
    imports
}

dependencies {
    implementation libraries.internal
    api libraries.external
    testImplementation libraries.test, libraries.internal, libraries.external
    optional libraries.optional

    internal libraries.internal
    external libraries.external
    
    commonClasses "com.launchdarkly:launchdarkly-java-sdk-common:${versions.launchdarklyJavaSdkCommon}"
    commonDoc "com.launchdarkly:launchdarkly-java-sdk-common:${versions.launchdarklyJavaSdkCommon}:sources"

    // We are *not* using the special "shadow" configuration that the Shadow plugin defines.
    // It's meant to provide similar behavior to what we've defined for "external", but it
    // also has other behaviors that we don't want (it would cause dependencies to appear in
    // pom.xml and also in a Class-Path attribute).

    imports libraries.external
}

checkstyle {
    configFile file("${project.rootDir}/config/checkstyle/checkstyle.xml")
}

task generateJava(type: Copy) {
    // This updates Version.java
    from 'src/templates/java'
    into "src/main/java"
    filter(org.apache.tools.ant.filters.ReplaceTokens, tokens: [VERSION: version.toString()])
}

tasks.compileJava {
    // See note in build-shared.gradle on the purpose of "privateImplementation"
    classpath = configurations.internal + configurations.external
}

compileJava.dependsOn 'generateJava'

jar {
    // thin classifier means that the non-shaded non-fat jar is still available
    // but is opt-in since users will have to specify it.
    classifier = 'thin'

    from configurations.commonClasses.collect { zipTree(it) }

    // doFirst causes the following step to be run during Gradle's execution phase rather than the
    // configuration phase; this is necessary because it accesses the build products
    doFirst {
        // In OSGi, the "thin" jar has to import all of its dependencies.
        addOsgiManifest(project.tasks.jar, [ configurations.runtimeClasspath ], [])
    }
}

// This builds the default uberjar that contains all of our dependencies except Gson and
// SLF4j, in shaded form. The user is expected to provide Gson and SLF4j.
shadowJar {
    // No classifier means that the shaded jar becomes the default artifact
    classifier = ''

    configurations = [ project.configurations.internal ]

    dependencies {
        exclude(dependency('org.slf4j:.*:.*'))
    }

    // Kotlin metadata for shaded classes should not be included - it confuses IDEs
    exclude '**/*.kotlin_metadata'
    exclude '**/*.kotlin_module'
    exclude '**/*.kotlin_builtins'

    // Shadow is not supposed to copy any module-info.class files from dependencies,
    // but sometimes it does unless we explicitly exclude them here
    exclude '**/module-info.class'

    // doFirst causes the following steps to be run during Gradle's execution phase rather than the
    // configuration phase; this is necessary because they access the build products
    doFirst {
        shadeDependencies(project.tasks.shadowJar)
        // Note that "configurations.shadow" is the same as "libraries.external", except it contains
        // objects with detailed information about the resolved dependencies.
        addOsgiManifest(project.tasks.shadowJar, [ project.configurations.imports ], [])
    }

    doLast {
        replaceUnshadedClasses(project.tasks.shadowJar)
    }
}

// This builds the "-all"/"fat" jar, which is the same as the default uberjar except that
// Gson and SLF4j are bundled and exposed (unshaded).
task shadowJarAll(type: com.github.jengelman.gradle.plugins.shadow.tasks.ShadowJar) {
    classifier = 'all'
    group = "shadow"
    description = "Builds a Shaded fat jar including SLF4J"
    from(project.convention.getPlugin(JavaPluginConvention).sourceSets.main.output)
    
    configurations = [ project.configurations.internal, project.configurations.external ]

    exclude('META-INF/INDEX.LIST', 'META-INF/*.SF', 'META-INF/*.DSA', 'META-INF/*.RSA')
    exclude '**/*.kotlin_metadata'
    exclude '**/*.kotlin_module'
    exclude '**/*.kotlin_builtins'

    exclude '**/module-info.class'

    dependencies {
        // We don't need to exclude anything here, because we want everything to be
        // embedded in the "all" jar.
    }

    // doFirst causes the following steps to be run during Gradle's execution phase rather than the
    // configuration phase; this is necessary because they access the build products
    doFirst {
        shadeDependencies(project.tasks.shadowJarAll)
        // The "all" jar exposes its bundled SLF4j dependency as an export - but, like the
        // default jar, it *also* imports it ("self-wiring"), which allows the bundle to use a
        // higher version if one is provided by another bundle.
        addOsgiManifest(project.tasks.shadowJarAll, [ project.configurations.imports ], [ project.configurations.imports ])
    }

    doLast {
        replaceUnshadedClasses(project.tasks.shadowJarAll)
    }
}

task testJar(type: Jar, dependsOn: testClasses) {
    classifier = 'test'
    from sourceSets.test.output
}

// custom tasks for creating source/javadoc jars
task sourcesJar(type: Jar, dependsOn: classes) {
    classifier = 'sources'
    from sourceSets.main.allSource
}

task javadocJar(type: Jar, dependsOn: javadoc) {
    classifier = 'javadoc'
    from javadoc.destinationDir
}

javadoc {
    source configurations.commonDoc.collect { zipTree(it) }
    include '**/*.java'

    // Use test classpath so Javadoc won't complain about java-sdk-common classes that internally
    // reference stuff we don't use directly, like Jackson
    classpath = sourceSets.test.compileClasspath
}

// Force the Javadoc build to fail if there are any Javadoc warnings. See: https://discuss.gradle.org/t/javadoc-fail-on-warning/18141/3
if (JavaVersion.current().isJava8Compatible()) {
    tasks.withType(Javadoc) {
        // The '-quiet' as second argument is actually a hack,
        // since the one paramater addStringOption doesn't seem to
        // work, we extra add '-quiet', which is added anyway by
        // gradle. See https://github.com/gradle/gradle/issues/2354
        // See JDK-8200363 (https://bugs.openjdk.java.net/browse/JDK-8200363)
        // for information about the -Xwerror option.
        options.addStringOption('Xwerror', '-quiet')
    }
}

// Returns the names of all Java packages defined in this library - not including
// enclosing packages like "com" that don't have any classes in them.
def getAllSdkPackages() {
    // base package classes come from launchdarkly-java-sdk-common
    def names = [ "com.launchdarkly.sdk", "com.launchdarkly.sdk.json" ]
    project.convention.getPlugin(JavaPluginConvention).sourceSets.main.output.each { baseDir ->
        if (baseDir.getPath().contains("classes" + File.separator + "java" + File.separator + "main")) {
            baseDir.eachFileRecurse { f ->
                if (f.name.endsWith(".class")) {
                    def subPath = f.getPath().substring(baseDir.getPath().length() + File.separator.length())
                    def pkgName = subPath.substring(0, subPath.lastIndexOf(File.separator)).replace(File.separator, ".")
                    names += pkgName
                }
            }
        }
    }
    names.unique()
}

// Returns the names of all Java packages contained in the specified jar - not including
// enclosing packages like "com" that don't have any classes in them.
def getPackagesInDependencyJar(jarFile) {
    new java.util.zip.ZipFile(jarFile).withCloseable { zf ->
        zf.entries().findAll { !it.directory && it.name.endsWith(".class") }.collect {
            it.name.contains("/") ? it.name.substring(0, it.name.lastIndexOf("/")).replace("/", ".") : ""
        }.findAll { !it.equals("") && !it.startsWith("META-INF") }.unique()
    }
}

// Used by shadowJar and shadowJarAll to specify which packages should be renamed.
//
// The SDK's own packages should not be renamed (even though code in those packages will be
// modified to update any references to classes that are being renamed).
//
// Dependencies that are specified in the "external" configuration should not be renamed.
// These are things that (in some distributions) might be included in our uberjar, but need
// to retain their original names so they can be seen by application code.
//
// Dependencies that are specified in the "optional" configuration should not be renamed.
// These are things that we will not be including in our uberjar anyway, but we want to make
// sure we can reference them by their original names if they are in the application
// classpath (which they may or may not be, since they are optional).
//
// This depends on our build products, so it can't be executed during Gradle's configuration
// phase; instead we have to run it after configuration, with the "afterEvaluate" block below.
def shadeDependencies(jarTask) {
    def excludePackages = getAllSdkPackages() +
        configurations.external.collectMany { getPackagesInDependencyJar(it) } +
        configurations.optional.collectMany { getPackagesInDependencyJar(it) }
    def topLevelPackages =
        configurations.internal.collectMany {
            getPackagesInDependencyJar(it).collect { it.contains(".") ? it.substring(0, it.indexOf(".")) : it }
        }.
            unique()
    topLevelPackages.forEach { top ->
        // This special-casing for javax.annotation is hacky, but the issue is that Guava pulls in a jsr305
        // implementation jar that provides javax.annotation, and we *do* want to embed and shade those classes
        // so that Guava won't fail to find them and they won't conflict with anyone else's version - but we do
        // *not* want references to any classes from javax.net, javax.security, etc. to be munged. 
        def packageToRelocate = (top == "javax") ? "javax.annotation" : top
        jarTask.relocate(packageToRelocate, "com.launchdarkly.shaded." + packageToRelocate) {
            excludePackages.forEach { exclude(it + ".*") }
        }
    }
}

def replaceUnshadedClasses(jarTask) {
    // The LDGson class is a special case where we do *not* want any of the Gson class names it uses to be
    // modified by shading (because its purpose is to interoperate with a non-shaded instance of Gson).
    // Shadow doesn't seem to provide a way to say "make this class file immune from the changes that result
    // from shading *other* classes", so the workaround is to simply recopy the original class file. Note that
    // we use a wildcard to make sure we also get any inner classes.
    def protectedClassFilePattern = 'com/launchdarkly/sdk/json/LDGson*.class'
    jarTask.exclude protectedClassFilePattern
    def protectedClassFiles = configurations.commonClasses.collectMany {
        zipTree(it).matching {
            include protectedClassFilePattern
        } getFiles()
    }
    def jarPath = jarTask.archiveFile.asFile.get().toPath()
    FileSystems.newFileSystem(jarPath, (ClassLoader)null).withCloseable { fs ->
        protectedClassFiles.forEach { classFile ->
            def classSubpath = classFile.path.substring(classFile.path.indexOf("com/launchdarkly"))
            Files.copy(classFile.toPath(), fs.getPath(classSubpath), StandardCopyOption.REPLACE_EXISTING)
        }
    }
}

def getFileFromClasspath(config, filePath) {
    def files = config.collectMany {
        zipTree(it) matching {
            include filePath
        } getFiles()
    }
    if (files.size != 1) {
        throw new RuntimeException("could not find " + filePath);
    }
    return files[0]
}

def addOsgiManifest(jarTask, List<Configuration> importConfigs, List<Configuration> exportConfigs) {
    // For a prerelease build with "-beta", "-rc", etc., the prerelease qualifier has to be
    // removed from the bundle version because OSGi doesn't understand it.
    def implementationVersion = version.replaceFirst('-.*$', '')
    jarTask.manifest {
        attributes(
            "Implementation-Version": implementationVersion,
            "Bundle-SymbolicName": "com.launchdarkly.sdk",
            "Bundle-Version": implementationVersion,
            "Bundle-Name": "LaunchDarkly SDK",
            "Bundle-ManifestVersion": "2",
            "Bundle-Vendor": "LaunchDarkly"
        )

        // Since we're not currently able to use bnd or the Gradle OSGi plugin, we're not discovering
        // imports by looking at the actual code; instead, we're just importing whatever packages each
        // dependency is exporting (if it has an OSGi manifest) or every package in the dependency (if
        // it doesn't).
        def imports = forEachArtifactAndVisiblePackage(importConfigs, { a, p ->
            bundleImport(p, a.moduleVersion.id.version, nextMajorVersion(a.moduleVersion.id.version))
        }) + systemPackageImports

        // We also always add *optional* imports for Gson and Jackson, so that GsonTypeAdapters and
        // JacksonTypeAdapters will work *if* Gson or Jackson is present externally. Currently we
        // are hard-coding the Gson packages but there is probably a better way.
        def optImports = [ "com.google.gson", "com.google.gson.reflect", "com.google.gson.stream" ]
        forEachArtifactAndVisiblePackage([ configurations.optional ]) { a, p -> optImports += p }
        imports += (optImports.join(";") + ";resolution:=optional" )

        attributes("Import-Package": imports.join(","))

        // Similarly, we're adding package exports for every package in whatever libraries we're
        // making publicly available.
        def sdkExports = getAllSdkPackages().collect { bundleExport(it, implementationVersion) }
        def exportedDependencies = forEachArtifactAndVisiblePackage(exportConfigs, { a, p ->
            bundleExport(p, a.moduleVersion.id.version)
        })
        attributes("Export-Package": (sdkExports + exportedDependencies).join(","))
    }
}

def bundleImport(packageName, importVersion, versionLimit) {
    packageName + ";version=\"[" + importVersion + "," + versionLimit + ")\""
}

def bundleExport(packageName, exportVersion) {
    packageName + ";version=\"" + exportVersion + "\""
}

def nextMajorVersion(v) {
    def majorComponent = v.contains('.') ? v.substring(0, v.indexOf('.')) : v;
    String.valueOf(Integer.parseInt(majorComponent) + 1)
}

def forEachArtifactAndVisiblePackage(configs, closure) {
    configs.collectMany { it.resolvedConfiguration.resolvedArtifacts }
        .collectMany { a ->
            def exportedPackages = getOsgiPackageExportsFromJar(a.file)
            if (exportedPackages == null) {
                // This dependency didn't specify OSGi exports, so we'll just have to assume that
                // we might need to use any package that's in this jar (with a little special-casing
                // to exclude things we probably should not be importing).
                exportedPackages = getPackagesInDependencyJar(a.file)
                    .findAll { !it.contains(".internal") }
            }
            exportedPackages.collect { p -> closure(a, p) }
        }
}

def getOsgiPackageExportsFromJar(file) {
    return new java.util.jar.JarFile(file).withCloseable { jar ->
        def manifest = jar.manifest
        if (manifest == null) {
            return null
        }
        def dict = new java.util.Hashtable() // sadly, the manifest parser requires a Dictionary
        manifest.mainAttributes.each { k, v -> dict.put(k.toString(), v.toString()) }
        return org.eclipse.virgo.util.osgi.manifest.BundleManifestFactory.createBundleManifest(dict)
            .exportPackage.exportedPackages.collect { it.packageName }
    }
}

artifacts {
    archives jar, sourcesJar, javadocJar, shadowJar, shadowJarAll
}

test {
    testLogging {
        events "passed", "skipped", "failed", "standardOut", "standardError"
        showStandardStreams = true
        exceptionFormat = 'full'
    }
}

jacocoTestReport { // code coverage report
    reports {
        xml.required = true
        csv.required = true
        html.required = true
    }
}

jacocoTestCoverageVerification {
    // See notes in CONTRIBUTING.md on code coverage. Unfortunately we can't configure line-by-line code
    // coverage overrides within the source code itself, because Jacoco operates on bytecode.
    violationRules { rules ->
        def knownMissedLinesForMethods = [
            // The key for each of these items is the complete method signature minus the "com.launchdarkly.sdk.server." prefix.
            "DataSourceUpdatesImpl.OutageTracker.onTimeout()": 1,
            "DataSourceUpdatesImpl.computeChangedItemsForFullDataSet(java.util.Map, java.util.Map)": 2,
            "DefaultEventProcessor.EventProcessorMessage.waitForCompletion()": 3,
            "DefaultEventProcessor.EventDispatcher.onUncaughtException(java.lang.Thread, java.lang.Throwable)": 8,
            "DefaultEventProcessor.EventDispatcher.runMainLoop(java.util.concurrent.BlockingQueue, com.launchdarkly.sdk.server.DefaultEventProcessor.EventBuffer, com.launchdarkly.sdk.server.SimpleLRUCache, java.util.concurrent.BlockingQueue)": 4,
            "DefaultEventProcessor.postToChannel(com.launchdarkly.sdk.server.DefaultEventProcessor.EventProcessorMessage)": 5,
            "DefaultEventSender.sendEventData(com.launchdarkly.sdk.server.interfaces.EventSender.EventDataKind, java.lang.String, int, java.net.URI)": 1,
            "EvaluatorOperators.ComparisonOp.test(int)": 1,
            "EvaluatorOperators.apply(com.launchdarkly.sdk.server.DataModel.Operator, com.launchdarkly.sdk.LDValue, com.launchdarkly.sdk.LDValue, com.launchdarkly.sdk.server.EvaluatorPreprocessing.ClauseExtra.ValueExtra)": 1,
            "LDClient.LDClient(java.lang.String)": 2,
            "LDClient.secureModeHash(com.launchdarkly.sdk.LDUser)": 4,
            "PersistentDataStoreStatusManager.1.run()": 2,
            "PersistentDataStoreWrapper.PersistentDataStoreWrapper(com.launchdarkly.sdk.server.interfaces.PersistentDataStore, java.time.Duration, com.launchdarkly.sdk.server.integrations.PersistentDataStoreBuilder.StaleValuesPolicy, boolean, com.launchdarkly.sdk.server.interfaces.DataStoreUpdates, java.util.concurrent.ScheduledExecutorService)": 2,
            "PersistentDataStoreWrapper.getAll(com.launchdarkly.sdk.server.interfaces.DataStoreTypes.DataKind)": 3,
            "PersistentDataStoreWrapper.deserialize(com.launchdarkly.sdk.server.interfaces.DataStoreTypes.DataKind, com.launchdarkly.sdk.server.interfaces.DataStoreTypes.SerializedItemDescriptor)": 2,
            "SemanticVersion.parse(java.lang.String, boolean)": 2,
            "Util.1.lambda\$authenticate\$0(okhttp3.Challenge)": 1,
            "integrations.FileDataSourceImpl.FileDataSourceImpl(com.launchdarkly.sdk.server.interfaces.DataSourceUpdates, java.util.List, boolean)": 3,
            "integrations.FileDataSourceImpl.FileWatcher.run()": 3,
            "integrations.FileDataSourceParsing.FlagFileParser.detectJson(java.io.Reader)": 2
        ]

        knownMissedLinesForMethods.each { partialSignature, maxMissedLines ->
            if (maxMissedLines > 0) {  // < 0 means skip entire method
                rules.rule {
                    element = "METHOD"
                    includes = [ "com.launchdarkly.sdk.server." + partialSignature ]
                    limit {
                        counter = "LINE"
                        value = "MISSEDCOUNT"
                        maximum = maxMissedLines
                    }
                }
            }
        }
        
        // General rule that we should expect 100% test coverage; exclude any methods that have overrides above
        rule {
            element = "METHOD"
            limit {
                counter = "LINE"
                value = "MISSEDCOUNT"
                maximum = 0
            }
            excludes = knownMissedLinesForMethods.collect { partialSignature, maxMissedLines ->
                "com.launchdarkly.sdk.server." + partialSignature
            }
        }
    }
}

idea {
    module {
        downloadJavadoc = true
        downloadSources = true
    }
}

nexusStaging {
    packageGroup = "com.launchdarkly"
    numberOfRetries = 40 // we've seen extremely long delays in closing repositories
}

def pomConfig = {
    name 'LaunchDarkly SDK for Java'
    packaging 'jar'
    url 'https://github.com/launchdarkly/java-server-sdk'

    licenses {
        license {
            name 'The Apache License, Version 2.0'
            url 'http://www.apache.org/licenses/LICENSE-2.0.txt'
        }
    }

    developers {
        developer {
            name 'LaunchDarkly SDK Team'
            email 'sdks@launchdarkly.com'
        }
    }

    scm {
        connection 'scm:git:git://github.com/launchdarkly/java-server-sdk.git'
        developerConnection 'scm:git:ssh:git@github.com:launchdarkly/java-server-sdk.git'
        url 'https://github.com/launchdarkly/java-server-sdk'
    }
}

publishing {
    publications {
        shadow(MavenPublication) { publication ->
            project.shadow.component(publication)

            artifact jar
            artifact sourcesJar
            artifact javadocJar
            artifact shadowJarAll
            artifact testJar
            
            pom.withXml {
                def root = asNode()
                root.appendNode('description', 'Official LaunchDarkly SDK for Java')

                // Here we need to add dependencies explicitly to the pom. The mechanism
                // that the Shadow plugin provides-- adding dependencies to a configuration
                // called "shadow"-- is not quite what we want, for the reasons described
                // in the comments for "libraries.external" etc. (and also because of
                // the known issue https://github.com/johnrengelman/shadow/issues/321).
                // So we aren't using that.
                if (root.getAt('dependencies') == null) {
                    root.appendNode('dependencies')
                }
                def dependenciesNode = root.getAt('dependencies').get(0)
                configurations.external.getAllDependencies().each { dep ->
                    def dependencyNode = dependenciesNode.appendNode('dependency')
                    dependencyNode.appendNode('groupId', dep.group)
                    dependencyNode.appendNode('artifactId', dep.name)
                    dependencyNode.appendNode('version', dep.version)
                    dependencyNode.appendNode('scope', 'compile')
                }

                root.children().last() + pomConfig
            }
        }
    }
    repositories {
        mavenLocal()
    }
}

nexusPublishing {
    clientTimeout = java.time.Duration.ofMinutes(2) // we've seen extremely long delays in creating repositories
    repositories {
        sonatype {
            username = ossrhUsername
            password = ossrhPassword            
        }
    }
}

signing {
    sign publishing.publications.shadow
}

tasks.withType(Sign) { t ->
    onlyIf { !shouldSkipSigning() } // so we can build jars for testing in CI
}

def shouldSkipSigning() {
    return "1".equals(project.findProperty("LD_SKIP_SIGNING")) ||
        "1".equals(System.getenv("LD_SKIP_SIGNING"))
}

// This task is used by the logic in ./packaging-test to get copies of all the direct and transitive
// dependencies of the SDK, so they can be put on the classpath as needed during tests.
task exportDependencies(type: Copy, dependsOn: compileJava) {
    into "packaging-test/temp/dependencies-all"
    from (configurations.internal.resolvedConfiguration.resolvedArtifacts.collect { it.file }
        + configurations.external.resolvedConfiguration.resolvedArtifacts.collect { it.file })
}

gitPublish {
    repoUri = 'git@github.com:launchdarkly/java-server-sdk.git'
    branch = 'gh-pages'
    contents {
        from javadoc
    }
    preserve {
        // There's a dummy .circleci/config.yml file on the gh-pages branch so CircleCI won't
        // complain when it sees a commit there. The git-publish plugin would delete that file if
        // we didn't protect it here.
        include '.circleci/config.yml'
    }
    commitMessage = 'publishing javadocs'
}<|MERGE_RESOLUTION|>--- conflicted
+++ resolved
@@ -73,14 +73,9 @@
     "guava": "30.1-jre",
     "jackson": "2.11.2", 
     "launchdarklyJavaSdkCommon": "1.3.0",
-<<<<<<< HEAD
     "launchdarklyLogging": "1.1.0",
-    "okhttp": "4.8.1", // specify this for the SDK build instead of relying on the transitive dependency from okhttp-eventsource
-    "okhttpEventsource": "2.6.1",
-=======
     "okhttp": "4.9.3", // specify this for the SDK build instead of relying on the transitive dependency from okhttp-eventsource
     "okhttpEventsource": "2.6.2",
->>>>>>> d99a8413
     "slf4j": "1.7.21",
     "snakeyaml": "1.26",
     "jedis": "2.9.0"
