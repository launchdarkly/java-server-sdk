import java.nio.file.Files
import java.nio.file.FileSystems
import java.nio.file.StandardCopyOption

buildscript {
    repositories {
        mavenCentral()
        mavenLocal()
    }
    dependencies {
        classpath "org.eclipse.virgo.util:org.eclipse.virgo.util.osgi.manifest:3.5.0.RELEASE"
        classpath "org.osgi:osgi_R4_core:1.0"
    }
}

plugins {
    id "java"
    id "java-library"
    id "checkstyle"
    id "jacoco"
    id "signing"
    id "com.github.johnrengelman.shadow" version "7.1.2"
    id "maven-publish"
    id "de.marcphilipp.nexus-publish" version "0.3.0"
    id "io.codearte.nexus-staging" version "0.21.2"
    id "org.ajoberstar.git-publish" version "2.1.3"
    id "idea"
}

repositories {
    mavenLocal()
    // Before LaunchDarkly release artifacts get synced to Maven Central they are here along with snapshots:
    maven { url "https://oss.sonatype.org/content/groups/public/" }
    mavenCentral()
}

configurations {
    commonClasses {
        transitive false
    }
    commonDoc {
        transitive false
    }
}

configurations.all {
    // check for updates every build for dependencies with: 'changing: true'
    resolutionStrategy.cacheChangingModulesFor 0, 'seconds'
}

allprojects {
    group = 'com.launchdarkly'
    version = "${version}"
    archivesBaseName = 'launchdarkly-java-server-sdk'
    sourceCompatibility = 1.8
    targetCompatibility = 1.8
}

ext {
    sdkBasePackage = "com.launchdarkly.sdk"
    sdkBaseName = "launchdarkly-java-server-sdk"
    
    // List any packages here that should be included in OSGi imports for the SDK, if they cannot
    // be discovered by looking in our explicit dependencies.
    systemPackageImports = [ "javax.net", "javax.net.ssl" ]
}

ext.libraries = [:]

ext.versions = [
    "commonsCodec": "1.15",
    "gson": "2.8.9",
    "guava": "30.1-jre",
    "jackson": "2.11.2", 
<<<<<<< HEAD
    "launchdarklyJavaSdkCommon": "2.0.0-SNAPSHOT",
    "okhttp": "4.8.1", // specify this for the SDK build instead of relying on the transitive dependency from okhttp-eventsource
    "okhttpEventsource": "2.6.1",
=======
    "launchdarklyJavaSdkCommon": "1.3.0",
    "launchdarklyLogging": "1.1.0",
    "okhttp": "4.9.3", // specify this for the SDK build instead of relying on the transitive dependency from okhttp-eventsource
    "okhttpEventsource": "2.6.2",
>>>>>>> 74134439
    "slf4j": "1.7.21",
    "snakeyaml": "1.26",
    "jedis": "2.9.0"
]

// Add dependencies to "libraries.internal" that we use internally but do not expose in
// our public API. Putting dependencies here has the following effects:
//
// 1. Those classes will be embedded in the default uberjar
// (launchdarkly-java-server-sdk-n.n.n.jar), and also in the "all" jar
// (launchdarkly-java-server-sdk-n.n.n.jar).
//
// 2. The classes are renamed (shaded) within those jars, and all references to them are
// updated to use the shaded names.
//
// 3. The "thin" jar does not contain those classes, and references to them from the code
// in the "thin" jar are *not* renamed. If an application is using the "thin" jar, it is
// expected to provide those classes on its classpath.
//
// 4. They do not appear as dependences in pom.xml.
//
// 5. They are not declared as package imports or package exports in OSGI manifests.
//
// Note that Gson is included here but Jackson is not, even though there is some Jackson
// helper code in java-sdk-common. The reason is that the SDK always needs to use Gson for
// its own usual business, so (except in the "thin" jar) we will be embedding a shaded
// copy of Gson; but we do not use Jackson normally, we just provide those helpers for use
// by applications that are already using Jackson. So we do not want to embed it and we do
// not want it to show up as a dependency at all in our pom (and it's been excluded from
// the launchdarkly-java-sdk-common pom for the same reason). However, we do include
// Jackson in "libraries.optional" because we need to generate OSGi optional import
// headers for it.
libraries.internal = [
    "com.launchdarkly:launchdarkly-java-sdk-common:${versions.launchdarklyJavaSdkCommon}",
    "commons-codec:commons-codec:${versions.commonsCodec}",
    "com.google.code.gson:gson:${versions.gson}",
    "com.google.guava:guava:${versions.guava}",
    "com.squareup.okhttp3:okhttp:${versions.okhttp}",
    "com.launchdarkly:okhttp-eventsource:${versions.okhttpEventsource}",
    "org.yaml:snakeyaml:${versions.snakeyaml}",
]

// Add dependencies to "libraries.external" that are exposed in our public API, or that have
// global state that must be shared between the SDK and the caller. Putting dependencies
// here has the following effects:
//
// 1. They are embedded only in the "all" jar.
//
// 2. They are not renamed/shaded, and references to them (in any jar) are not modified.
//
// 3. They *do* appear as dependencies in pom.xml.
//
// 4. In OSGi manifests, they are declared as package imports-- and, in the "all" jar,
// also as package exports (i.e. it provides them if a newer version is not available
// from an import).
libraries.external = [
    "com.launchdarkly:launchdarkly-logging:${versions.launchdarklyLogging}",
    "org.slf4j:slf4j-api:${versions.slf4j}"
]

// Add dependencies to "libraries.optional" that are not exposed in our public API and are
// *not* embedded in the SDK jar. These are for optional things that will only work if
// they are already in the application classpath; we do not want show them as a dependency
// because that would cause them to be pulled in automatically in all builds. The reason
// we need to even mention them here at all is for the sake of OSGi optional import headers.
// Putting dependencies here has the following effects:
//
// 1. They are not embedded in any of our jars.
//
// 2. References to them (in any jar) are not modified.
//
// 3. They do not appear as dependencies in pom.xml.
//
// 4. In OSGi manifests, they are declared as optional package imports.
libraries.optional = [
    "com.fasterxml.jackson.core:jackson-core:${versions.jackson}",
    "com.fasterxml.jackson.core:jackson-databind:${versions.jackson}"
]

// Add dependencies to "libraries.test" that are used only in unit tests.
libraries.test = [
    "org.hamcrest:hamcrest-all:1.3",
    "org.easymock:easymock:3.4",
    "junit:junit:4.12",
    "ch.qos.logback:logback-classic:1.1.7",
    "com.fasterxml.jackson.core:jackson-core:${versions.jackson}",
    "com.fasterxml.jackson.core:jackson-databind:${versions.jackson}",
    "com.launchdarkly:test-helpers:1.1.0"
]

configurations {
    // We need to define "internal" as a custom configuration that contains the same things as
    // "implementation", because "implementation" has special behavior in Gradle that prevents us
    // from referencing it the way we do in shadeDependencies().
    internal.extendsFrom implementation
    external.extendsFrom api
    optional
    imports
}

dependencies {
    implementation libraries.internal
    api libraries.external
    testImplementation libraries.test, libraries.internal, libraries.external
    optional libraries.optional

    internal libraries.internal
    external libraries.external
    
    commonClasses "com.launchdarkly:launchdarkly-java-sdk-common:${versions.launchdarklyJavaSdkCommon}"
    commonDoc "com.launchdarkly:launchdarkly-java-sdk-common:${versions.launchdarklyJavaSdkCommon}:sources"

    // We are *not* using the special "shadow" configuration that the Shadow plugin defines.
    // It's meant to provide similar behavior to what we've defined for "external", but it
    // also has other behaviors that we don't want (it would cause dependencies to appear in
    // pom.xml and also in a Class-Path attribute).

    imports libraries.external
}

checkstyle {
    configFile file("${project.rootDir}/config/checkstyle/checkstyle.xml")
}

task generateJava(type: Copy) {
    // This updates Version.java
    from 'src/templates/java'
    into "src/main/java"
    filter(org.apache.tools.ant.filters.ReplaceTokens, tokens: [VERSION: version.toString()])
}

tasks.compileJava {
    // See note in build-shared.gradle on the purpose of "privateImplementation"
    classpath = configurations.internal + configurations.external
}

compileJava.dependsOn 'generateJava'

jar {
    // thin classifier means that the non-shaded non-fat jar is still available
    // but is opt-in since users will have to specify it.
    classifier = 'thin'

    from configurations.commonClasses.collect { zipTree(it) }

    // doFirst causes the following step to be run during Gradle's execution phase rather than the
    // configuration phase; this is necessary because it accesses the build products
    doFirst {
        // In OSGi, the "thin" jar has to import all of its dependencies.
        addOsgiManifest(project.tasks.jar, [ configurations.runtimeClasspath ], [])
    }
}

// This builds the default uberjar that contains all of our dependencies except Gson and
// SLF4j, in shaded form. The user is expected to provide Gson and SLF4j.
shadowJar {
    // No classifier means that the shaded jar becomes the default artifact
    classifier = ''

    configurations = [ project.configurations.internal ]

    dependencies {
        exclude(dependency('org.slf4j:.*:.*'))
    }

    // Kotlin metadata for shaded classes should not be included - it confuses IDEs
    exclude '**/*.kotlin_metadata'
    exclude '**/*.kotlin_module'
    exclude '**/*.kotlin_builtins'

    // Shadow is not supposed to copy any module-info.class files from dependencies,
    // but sometimes it does unless we explicitly exclude them here
    exclude '**/module-info.class'

    // doFirst causes the following steps to be run during Gradle's execution phase rather than the
    // configuration phase; this is necessary because they access the build products
    doFirst {
        shadeDependencies(project.tasks.shadowJar)
        // Note that "configurations.shadow" is the same as "libraries.external", except it contains
        // objects with detailed information about the resolved dependencies.
        addOsgiManifest(project.tasks.shadowJar, [ project.configurations.imports ], [])
    }

    doLast {
        replaceUnshadedClasses(project.tasks.shadowJar)
    }
}

// This builds the "-all"/"fat" jar, which is the same as the default uberjar except that
// Gson and SLF4j are bundled and exposed (unshaded).
task shadowJarAll(type: com.github.jengelman.gradle.plugins.shadow.tasks.ShadowJar) {
    classifier = 'all'
    group = "shadow"
    description = "Builds a Shaded fat jar including SLF4J"
    from(project.convention.getPlugin(JavaPluginConvention).sourceSets.main.output)
    
    configurations = [ project.configurations.internal, project.configurations.external ]

    exclude('META-INF/INDEX.LIST', 'META-INF/*.SF', 'META-INF/*.DSA', 'META-INF/*.RSA')
    exclude '**/*.kotlin_metadata'
    exclude '**/*.kotlin_module'
    exclude '**/*.kotlin_builtins'

    exclude '**/module-info.class'

    dependencies {
        // We don't need to exclude anything here, because we want everything to be
        // embedded in the "all" jar.
    }

    // doFirst causes the following steps to be run during Gradle's execution phase rather than the
    // configuration phase; this is necessary because they access the build products
    doFirst {
        shadeDependencies(project.tasks.shadowJarAll)
        // The "all" jar exposes its bundled SLF4j dependency as an export - but, like the
        // default jar, it *also* imports it ("self-wiring"), which allows the bundle to use a
        // higher version if one is provided by another bundle.
        addOsgiManifest(project.tasks.shadowJarAll, [ project.configurations.imports ], [ project.configurations.imports ])
    }

    doLast {
        replaceUnshadedClasses(project.tasks.shadowJarAll)
    }
}

task testJar(type: Jar, dependsOn: testClasses) {
    classifier = 'test'
    from sourceSets.test.output
}

// custom tasks for creating source/javadoc jars
task sourcesJar(type: Jar, dependsOn: classes) {
    classifier = 'sources'
    from sourceSets.main.allSource
}

task javadocJar(type: Jar, dependsOn: javadoc) {
    classifier = 'javadoc'
    from javadoc.destinationDir
}

javadoc {
    source configurations.commonDoc.collect { zipTree(it) }
    include '**/*.java'

    // Use test classpath so Javadoc won't complain about java-sdk-common classes that internally
    // reference stuff we don't use directly, like Jackson
    classpath = sourceSets.test.compileClasspath

    // The following should allow hyperlinks to com.launchdarkly.logging classes to go to
    // the correct external URLs
    if (options instanceof StandardJavadocDocletOptions) {
        (options as StandardJavadocDocletOptions).links(
            "https://javadoc.io/doc/com.launchdarkly/launchdarkly-logging/${versions.launchdarklyLogging}"
        )
    }
}

// Force the Javadoc build to fail if there are any Javadoc warnings. See: https://discuss.gradle.org/t/javadoc-fail-on-warning/18141/3
if (JavaVersion.current().isJava8Compatible()) {
    tasks.withType(Javadoc) {
        // The '-quiet' as second argument is actually a hack,
        // since the one paramater addStringOption doesn't seem to
        // work, we extra add '-quiet', which is added anyway by
        // gradle. See https://github.com/gradle/gradle/issues/2354
        // See JDK-8200363 (https://bugs.openjdk.java.net/browse/JDK-8200363)
        // for information about the -Xwerror option.
        options.addStringOption('Xwerror', '-quiet')
    }
}

// Returns the names of all Java packages defined in this library - not including
// enclosing packages like "com" that don't have any classes in them.
def getAllSdkPackages() {
    // base package classes come from launchdarkly-java-sdk-common
    def names = [ "com.launchdarkly.sdk", "com.launchdarkly.sdk.json" ]
    project.convention.getPlugin(JavaPluginConvention).sourceSets.main.output.each { baseDir ->
        if (baseDir.getPath().contains("classes" + File.separator + "java" + File.separator + "main")) {
            baseDir.eachFileRecurse { f ->
                if (f.name.endsWith(".class")) {
                    def subPath = f.getPath().substring(baseDir.getPath().length() + File.separator.length())
                    def pkgName = subPath.substring(0, subPath.lastIndexOf(File.separator)).replace(File.separator, ".")
                    names += pkgName
                }
            }
        }
    }
    names.unique()
}

// Returns the names of all Java packages contained in the specified jar - not including
// enclosing packages like "com" that don't have any classes in them.
def getPackagesInDependencyJar(jarFile) {
    new java.util.zip.ZipFile(jarFile).withCloseable { zf ->
        zf.entries().findAll { !it.directory && it.name.endsWith(".class") }.collect {
            it.name.contains("/") ? it.name.substring(0, it.name.lastIndexOf("/")).replace("/", ".") : ""
        }.findAll { !it.equals("") && !it.startsWith("META-INF") }.unique()
    }
}

// Used by shadowJar and shadowJarAll to specify which packages should be renamed.
//
// The SDK's own packages should not be renamed (even though code in those packages will be
// modified to update any references to classes that are being renamed).
//
// Dependencies that are specified in the "external" configuration should not be renamed.
// These are things that (in some distributions) might be included in our uberjar, but need
// to retain their original names so they can be seen by application code.
//
// Dependencies that are specified in the "optional" configuration should not be renamed.
// These are things that we will not be including in our uberjar anyway, but we want to make
// sure we can reference them by their original names if they are in the application
// classpath (which they may or may not be, since they are optional).
//
// This depends on our build products, so it can't be executed during Gradle's configuration
// phase; instead we have to run it after configuration, with the "afterEvaluate" block below.
def shadeDependencies(jarTask) {
    def excludePackages = getAllSdkPackages() +
        configurations.external.collectMany { getPackagesInDependencyJar(it) } +
        configurations.optional.collectMany { getPackagesInDependencyJar(it) }
    def topLevelPackages =
        configurations.internal.collectMany {
            getPackagesInDependencyJar(it).collect { it.contains(".") ? it.substring(0, it.indexOf(".")) : it }
        }.
            unique()
    topLevelPackages.forEach { top ->
        // This special-casing for javax.annotation is hacky, but the issue is that Guava pulls in a jsr305
        // implementation jar that provides javax.annotation, and we *do* want to embed and shade those classes
        // so that Guava won't fail to find them and they won't conflict with anyone else's version - but we do
        // *not* want references to any classes from javax.net, javax.security, etc. to be munged. 
        def packageToRelocate = (top == "javax") ? "javax.annotation" : top
        jarTask.relocate(packageToRelocate, "com.launchdarkly.shaded." + packageToRelocate) {
            excludePackages.forEach { exclude(it + ".*") }
        }
    }
}

def replaceUnshadedClasses(jarTask) {
    // The LDGson class is a special case where we do *not* want any of the Gson class names it uses to be
    // modified by shading (because its purpose is to interoperate with a non-shaded instance of Gson).
    // Shadow doesn't seem to provide a way to say "make this class file immune from the changes that result
    // from shading *other* classes", so the workaround is to simply recopy the original class file. Note that
    // we use a wildcard to make sure we also get any inner classes.
    def protectedClassFilePattern = 'com/launchdarkly/sdk/json/LDGson*.class'
    jarTask.exclude protectedClassFilePattern
    def protectedClassFiles = configurations.commonClasses.collectMany {
        zipTree(it).matching {
            include protectedClassFilePattern
        } getFiles()
    }
    def jarPath = jarTask.archiveFile.asFile.get().toPath()
    FileSystems.newFileSystem(jarPath, (ClassLoader)null).withCloseable { fs ->
        protectedClassFiles.forEach { classFile ->
            def classSubpath = classFile.path.substring(classFile.path.indexOf("com/launchdarkly"))
            Files.copy(classFile.toPath(), fs.getPath(classSubpath), StandardCopyOption.REPLACE_EXISTING)
        }
    }
}

def getFileFromClasspath(config, filePath) {
    def files = config.collectMany {
        zipTree(it) matching {
            include filePath
        } getFiles()
    }
    if (files.size != 1) {
        throw new RuntimeException("could not find " + filePath);
    }
    return files[0]
}

def addOsgiManifest(jarTask, List<Configuration> importConfigs, List<Configuration> exportConfigs) {
    // For a prerelease build with "-beta", "-rc", etc., the prerelease qualifier has to be
    // removed from the bundle version because OSGi doesn't understand it.
    def implementationVersion = version.replaceFirst('-.*$', '')
    jarTask.manifest {
        attributes(
            "Implementation-Version": implementationVersion,
            "Bundle-SymbolicName": "com.launchdarkly.sdk",
            "Bundle-Version": implementationVersion,
            "Bundle-Name": "LaunchDarkly SDK",
            "Bundle-ManifestVersion": "2",
            "Bundle-Vendor": "LaunchDarkly"
        )

        // Since we're not currently able to use bnd or the Gradle OSGi plugin, we're not discovering
        // imports by looking at the actual code; instead, we're just importing whatever packages each
        // dependency is exporting (if it has an OSGi manifest) or every package in the dependency (if
        // it doesn't).
        def imports = forEachArtifactAndVisiblePackage(importConfigs, { a, p ->
            bundleImport(p, a.moduleVersion.id.version, nextMajorVersion(a.moduleVersion.id.version))
        }) + systemPackageImports

        // We also always add *optional* imports for Gson and Jackson, so that GsonTypeAdapters and
        // JacksonTypeAdapters will work *if* Gson or Jackson is present externally. Currently we
        // are hard-coding the Gson packages but there is probably a better way.
        def optImports = [ "com.google.gson", "com.google.gson.reflect", "com.google.gson.stream" ]
        forEachArtifactAndVisiblePackage([ configurations.optional ]) { a, p -> optImports += p }
        imports += (optImports.join(";") + ";resolution:=optional" )

        attributes("Import-Package": imports.join(","))

        // Similarly, we're adding package exports for every package in whatever libraries we're
        // making publicly available.
        def sdkExports = getAllSdkPackages().collect { bundleExport(it, implementationVersion) }
        def exportedDependencies = forEachArtifactAndVisiblePackage(exportConfigs, { a, p ->
            bundleExport(p, a.moduleVersion.id.version)
        })
        attributes("Export-Package": (sdkExports + exportedDependencies).join(","))
    }
}

def bundleImport(packageName, importVersion, versionLimit) {
    packageName + ";version=\"[" + importVersion + "," + versionLimit + ")\""
}

def bundleExport(packageName, exportVersion) {
    packageName + ";version=\"" + exportVersion + "\""
}

def nextMajorVersion(v) {
    def majorComponent = v.contains('.') ? v.substring(0, v.indexOf('.')) : v;
    String.valueOf(Integer.parseInt(majorComponent) + 1)
}

def forEachArtifactAndVisiblePackage(configs, closure) {
    configs.collectMany { it.resolvedConfiguration.resolvedArtifacts }
        .collectMany { a ->
            def exportedPackages = getOsgiPackageExportsFromJar(a.file)
            if (exportedPackages == null) {
                // This dependency didn't specify OSGi exports, so we'll just have to assume that
                // we might need to use any package that's in this jar (with a little special-casing
                // to exclude things we probably should not be importing).
                exportedPackages = getPackagesInDependencyJar(a.file)
                    .findAll { !it.contains(".internal") }
            }
            exportedPackages.collect { p -> closure(a, p) }
        }
}

def getOsgiPackageExportsFromJar(file) {
    return new java.util.jar.JarFile(file).withCloseable { jar ->
        def manifest = jar.manifest
        if (manifest == null) {
            return null
        }
        def dict = new java.util.Hashtable() // sadly, the manifest parser requires a Dictionary
        manifest.mainAttributes.each { k, v -> dict.put(k.toString(), v.toString()) }
        return org.eclipse.virgo.util.osgi.manifest.BundleManifestFactory.createBundleManifest(dict)
            .exportPackage.exportedPackages.collect { it.packageName }
    }
}

artifacts {
    archives jar, sourcesJar, javadocJar, shadowJar, shadowJarAll
}

test {
    testLogging {
        events "passed", "skipped", "failed", "standardOut", "standardError"
        showStandardStreams = true
        exceptionFormat = 'full'
    }
}

jacocoTestReport { // code coverage report
    reports {
        xml.required = true
        csv.required = true
        html.required = true
    }
}

jacocoTestCoverageVerification {
    // See notes in CONTRIBUTING.md on code coverage. Unfortunately we can't configure line-by-line code
    // coverage overrides within the source code itself, because Jacoco operates on bytecode.
    violationRules { rules ->
        def knownMissedLinesForMethods = [
            // The key for each of these items is the complete method signature minus the "com.launchdarkly.sdk.server." prefix.
            "DataSourceUpdatesImpl.OutageTracker.onTimeout()": 1,
            "DataSourceUpdatesImpl.computeChangedItemsForFullDataSet(java.util.Map, java.util.Map)": 2,
            "DefaultEventProcessor.EventProcessorMessage.waitForCompletion()": 3,
            "DefaultEventProcessor.EventDispatcher.onUncaughtException(java.lang.Thread, java.lang.Throwable)": 8,
            "DefaultEventProcessor.EventDispatcher.runMainLoop(java.util.concurrent.BlockingQueue, com.launchdarkly.sdk.server.DefaultEventProcessor.EventBuffer, com.launchdarkly.sdk.server.SimpleLRUCache, java.util.concurrent.BlockingQueue)": 4,
            "DefaultEventProcessor.postToChannel(com.launchdarkly.sdk.server.DefaultEventProcessor.EventProcessorMessage)": 5,
            "DefaultEventSender.sendEventData(com.launchdarkly.sdk.server.interfaces.EventSender.EventDataKind, java.lang.String, int, java.net.URI)": 1,
            "EvaluatorOperators.ComparisonOp.test(int)": 1,
            "EvaluatorOperators.apply(com.launchdarkly.sdk.server.DataModel.Operator, com.launchdarkly.sdk.LDValue, com.launchdarkly.sdk.LDValue, com.launchdarkly.sdk.server.EvaluatorPreprocessing.ClauseExtra.ValueExtra)": 1,
            "LDClient.LDClient(java.lang.String)": 2,
            "LDClient.secureModeHash(com.launchdarkly.sdk.LDUser)": 4,
            "PersistentDataStoreStatusManager.1.run()": 2,
            "PersistentDataStoreWrapper.PersistentDataStoreWrapper(com.launchdarkly.sdk.server.interfaces.PersistentDataStore, java.time.Duration, com.launchdarkly.sdk.server.integrations.PersistentDataStoreBuilder.StaleValuesPolicy, boolean, com.launchdarkly.sdk.server.interfaces.DataStoreUpdates, java.util.concurrent.ScheduledExecutorService)": 2,
            "PersistentDataStoreWrapper.getAll(com.launchdarkly.sdk.server.interfaces.DataStoreTypes.DataKind)": 3,
            "PersistentDataStoreWrapper.deserialize(com.launchdarkly.sdk.server.interfaces.DataStoreTypes.DataKind, com.launchdarkly.sdk.server.interfaces.DataStoreTypes.SerializedItemDescriptor)": 2,
            "SemanticVersion.parse(java.lang.String, boolean)": 2,
            "Util.1.lambda\$authenticate\$0(okhttp3.Challenge)": 1,
            "integrations.FileDataSourceImpl.FileDataSourceImpl(com.launchdarkly.sdk.server.interfaces.DataSourceUpdates, java.util.List, boolean)": 3,
            "integrations.FileDataSourceImpl.FileWatcher.run()": 3,
            "integrations.FileDataSourceParsing.FlagFileParser.detectJson(java.io.Reader)": 2
        ]

        knownMissedLinesForMethods.each { partialSignature, maxMissedLines ->
            if (maxMissedLines > 0) {  // < 0 means skip entire method
                rules.rule {
                    element = "METHOD"
                    includes = [ "com.launchdarkly.sdk.server." + partialSignature ]
                    limit {
                        counter = "LINE"
                        value = "MISSEDCOUNT"
                        maximum = maxMissedLines
                    }
                }
            }
        }
        
        // General rule that we should expect 100% test coverage; exclude any methods that have overrides above
        rule {
            element = "METHOD"
            limit {
                counter = "LINE"
                value = "MISSEDCOUNT"
                maximum = 0
            }
            excludes = knownMissedLinesForMethods.collect { partialSignature, maxMissedLines ->
                "com.launchdarkly.sdk.server." + partialSignature
            }
        }
    }
}

idea {
    module {
        downloadJavadoc = true
        downloadSources = true
    }
}

nexusStaging {
    packageGroup = "com.launchdarkly"
    numberOfRetries = 40 // we've seen extremely long delays in closing repositories
}

def pomConfig = {
    name 'LaunchDarkly SDK for Java'
    packaging 'jar'
    url 'https://github.com/launchdarkly/java-server-sdk'

    licenses {
        license {
            name 'The Apache License, Version 2.0'
            url 'http://www.apache.org/licenses/LICENSE-2.0.txt'
        }
    }

    developers {
        developer {
            name 'LaunchDarkly SDK Team'
            email 'sdks@launchdarkly.com'
        }
    }

    scm {
        connection 'scm:git:git://github.com/launchdarkly/java-server-sdk.git'
        developerConnection 'scm:git:ssh:git@github.com:launchdarkly/java-server-sdk.git'
        url 'https://github.com/launchdarkly/java-server-sdk'
    }
}

publishing {
    publications {
        shadow(MavenPublication) { publication ->
            project.shadow.component(publication)

            artifact jar
            artifact sourcesJar
            artifact javadocJar
            artifact shadowJarAll
            artifact testJar
            
            pom.withXml {
                def root = asNode()
                root.appendNode('description', 'Official LaunchDarkly SDK for Java')

                // Here we need to add dependencies explicitly to the pom. The mechanism
                // that the Shadow plugin provides-- adding dependencies to a configuration
                // called "shadow"-- is not quite what we want, for the reasons described
                // in the comments for "libraries.external" etc. (and also because of
                // the known issue https://github.com/johnrengelman/shadow/issues/321).
                // So we aren't using that.
                if (root.getAt('dependencies') == null) {
                    root.appendNode('dependencies')
                }
                def dependenciesNode = root.getAt('dependencies').get(0)
                configurations.external.getAllDependencies().each { dep ->
                    def dependencyNode = dependenciesNode.appendNode('dependency')
                    dependencyNode.appendNode('groupId', dep.group)
                    dependencyNode.appendNode('artifactId', dep.name)
                    dependencyNode.appendNode('version', dep.version)
                    dependencyNode.appendNode('scope', 'compile')
                }

                root.children().last() + pomConfig
            }
        }
    }
    repositories {
        mavenLocal()
    }
}

nexusPublishing {
    clientTimeout = java.time.Duration.ofMinutes(2) // we've seen extremely long delays in creating repositories
    repositories {
        sonatype {
            username = ossrhUsername
            password = ossrhPassword            
        }
    }
}

signing {
    sign publishing.publications.shadow
}

tasks.withType(Sign) { t ->
    onlyIf { !shouldSkipSigning() } // so we can build jars for testing in CI
}

def shouldSkipSigning() {
    return "1".equals(project.findProperty("LD_SKIP_SIGNING")) ||
        "1".equals(System.getenv("LD_SKIP_SIGNING"))
}

// This task is used by the logic in ./packaging-test to get copies of all the direct and transitive
// dependencies of the SDK, so they can be put on the classpath as needed during tests.
task exportDependencies(type: Copy, dependsOn: compileJava) {
    into "packaging-test/temp/dependencies-all"
    from (configurations.internal.resolvedConfiguration.resolvedArtifacts.collect { it.file }
        + configurations.external.resolvedConfiguration.resolvedArtifacts.collect { it.file })
}

gitPublish {
    repoUri = 'git@github.com:launchdarkly/java-server-sdk.git'
    branch = 'gh-pages'
    contents {
        from javadoc
    }
    preserve {
        // There's a dummy .circleci/config.yml file on the gh-pages branch so CircleCI won't
        // complain when it sees a commit there. The git-publish plugin would delete that file if
        // we didn't protect it here.
        include '.circleci/config.yml'
    }
    commitMessage = 'publishing javadocs'
}<|MERGE_RESOLUTION|>--- conflicted
+++ resolved
@@ -72,16 +72,10 @@
     "gson": "2.8.9",
     "guava": "30.1-jre",
     "jackson": "2.11.2", 
-<<<<<<< HEAD
     "launchdarklyJavaSdkCommon": "2.0.0-SNAPSHOT",
-    "okhttp": "4.8.1", // specify this for the SDK build instead of relying on the transitive dependency from okhttp-eventsource
-    "okhttpEventsource": "2.6.1",
-=======
-    "launchdarklyJavaSdkCommon": "1.3.0",
     "launchdarklyLogging": "1.1.0",
     "okhttp": "4.9.3", // specify this for the SDK build instead of relying on the transitive dependency from okhttp-eventsource
     "okhttpEventsource": "2.6.2",
->>>>>>> 74134439
     "slf4j": "1.7.21",
     "snakeyaml": "1.26",
     "jedis": "2.9.0"
