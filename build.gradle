--- conflicted
+++ resolved
@@ -389,8 +389,7 @@
 }
 
 tasks.withType(Sign) {
-<<<<<<< HEAD
-    onlyIf { !project.hasProperty("LD_SKIP_SIGNING") } // so we can build jars for testing in CI
+    onlyIf { !"1".equals(project.findProperty("LD_SKIP_SIGNING")) } // so we can build jars for testing in CI
 }
 
 // This task is used by the logic in ./packaging-test to get copies of all the direct and transitive
@@ -398,7 +397,4 @@
 task exportDependencies(type: Copy, dependsOn: compileJava) {
     into "packaging-test/temp/dependencies-all"
     from configurations.runtime.resolvedConfiguration.resolvedArtifacts.collect { it.file }
-=======
-    onlyIf { !"1".equals(project.findProperty("LD_SKIP_SIGNING")) } // so we can build jars for testing in CI
->>>>>>> 1b4b3454
 }