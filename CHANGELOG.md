# Change log

All notable changes to the LaunchDarkly Java SDK will be documented in this file. This project adheres to [Semantic Versioning](http://semver.org).

<<<<<<< HEAD
## [6.0.2] - 2023-01-04
### Fixed:
- Fixed vulnerability [CVE-2022-1471](https://nvd.nist.gov/vuln/detail/CVE-2022-1471) which could allow arbitrary code execution if using `FileDataSource` with a YAML file. (Thanks, [antonmos](https://github.com/launchdarkly/java-server-sdk/pull/289)!)
=======
## [5.10.6] - 2023-01-06
### Fixed:
- Fixed unintended error behavior when the SDK is being shut down, if streaming is enabled. The symptom was that 1. the SDK could log a misleading message about a network error (in reality this was just the connection being deliberately closed) and 2. an uncaught exception could be thrown from the worker thread that managed that connection. The uncaught exception would be ignored in a default JVM configuration, but it could have more serious consequences in an application that had configured a default exception handler to be triggered by all uncaught exceptions.
>>>>>>> d2c8e7b9

## [5.10.5] - 2023-01-04
### Fixed:
- Fixed vulnerability [CVE-2022-1471](https://nvd.nist.gov/vuln/detail/CVE-2022-1471) which could allow arbitrary code execution if using `FileDataSource` with a YAML file. (Thanks, [antonmos](https://github.com/launchdarkly/java-server-sdk/pull/289)!)

## [6.0.1] - 2022-12-20
### Changed:
- The internal implementation of the SSE client for streaming updates has been revised to use a single worker thread instead of two worker threads, reducing thread contention and memory usage.

## [5.10.4] - 2022-12-20
### Changed:
- The internal implementation of the SSE client for streaming updates has been revised to use a single worker thread instead of two worker threads, reducing thread contention and memory usage.

## [6.0.0] - 2022-12-07
The latest version of this SDK supports LaunchDarkly's new custom contexts feature. Contexts are an evolution of a previously-existing concept, "users." Contexts let you create targeting rules for feature flags based on a variety of different information, including attributes pertaining to users, organizations, devices, and more. You can even combine contexts to create "multi-contexts." 

This feature is only available to members of LaunchDarkly's Early Access Program (EAP). If you're in the EAP, you can use contexts by updating your SDK to the latest version and, if applicable, updating your Relay Proxy. Outdated SDK versions do not support contexts, and will cause unpredictable flag evaluation behavior.

If you are not in the EAP, only use single contexts of kind "user", or continue to use the user type if available. If you try to create contexts, the context will be sent to LaunchDarkly, but any data not related to the user object will be ignored.

For detailed information about this version, please refer to the list below. For information on how to upgrade from the previous version, please read the [migration guide](https://docs.launchdarkly.com/sdk/server-side/java/migration-5-to-6).

### Added:
- In `com.launchDarkly.sdk`, the types `LDContext` and `ContextKind` define the new context model.
- For all SDK methods that took an `LDUser` parameter, there is now an overload that takes an `LDContext`. The SDK still supports `LDUser` for now, but `LDContext` is the preferred model and `LDUser` may be removed in a future version.
- The `TestData` flag builder methods have been extended to support now context-related options, such as matching a key for a specific context type other than "user".

### Changed _(breaking changes from 6.x)_:
- It was previously allowable to set a user key to an empty string. In the new context model, the key is not allowed to be empty. Trying to use an empty key will cause evaluations to fail and return the default value.
- There is no longer such a thing as a `secondary` meta-attribute that affects percentage rollouts. If you set an attribute with that name in an `LDContext`, it will simply be a custom attribute like any other.
- The `anonymous` attribute in `LDUser` is now a simple boolean, with no distinction between a false state and a null state.
- Types such as `DataStore`, which define the low-level interfaces of LaunchDarkly SDK components and allow implementation of custom components, have been moved out of the `interfaces` subpackage into a new `subsystems` subpackage. Some types have been removed by using generics: for instance, the interface `DataSourceFactory` has been replaced by `ComponentConfigurer<DataSource>`. Application code normally does not refer to these types except possibly to hold a value for a configuration property such as `LDConfig.Builder.dataStore()`, so this change is likely to only affect configuration-related logic.

### Changed (requirements/dependencies/build):
- The SDK no longer has a dependency on [SLF4J](https://www.slf4j.org/). It will still use SLF4J as the default logging framework _if_ SLF4J is in the classpath, so it is the application's responsibility to declare its own dependency on SLF4J, as any application that uses SLF4J would normally do.
- Applications that use the database integrations for Redis, DynamoDB, or Consul must update to the latest major versions of the corresponding packages (`launchdarkly-java-server-sdk-redis-store`, etc.).

### Changed (behavioral changes):
- If SLF4J is not in the classpath, the SDK now uses `System.err` as its default logging destination. See "requirements/dependencies/build" above.
- The SDK can now evaluate segments that have rules referencing other segments.
- Analytics event data now uses a new JSON schema due to differences between the context model and the old user model.

### Removed:
- Removed all types, fields, and methods that were deprecated as of the most recent 5.x release.
- Removed the `secondary` meta-attribute in `LDUser` and `LDUser.Builder`.
- The `alias` method no longer exists because alias events are not needed in the new context model.
- The `inlineUsersInEvents` option no longer exists because it is not relevant in the new context model.

## [5.10.3] - 2022-10-20
### Fixed:
- The `pom.xml` specified a dependency on `com.launchdarkly:launchdarkly-logging` even though that library is already contained inside the SDK jar, which could cause extra copies of classes to be in the classpath. The dependency has been removed and the classes are still in the jar. ([#282](https://github.com/launchdarkly/java-server-sdk/issues/282))

## [5.10.2] - 2022-09-12
### Fixed:
- Updated `snakeyaml` to v1.32 to address [CVE-2022-38752](https://nvd.nist.gov/vuln/detail/CVE-2022-38752). This vulnerability would only have affected applications that used the `FileData` feature with a YAML file, assuming an attacker had write access to the filesystem.

## [5.10.1] - 2022-09-02
### Fixed:
- Updated `snakeyaml` dependency (used only if using `FileData` with YAML files) to v1.31 to address CVE-2022-25857 ([#275](https://github.com/launchdarkly/java-server-sdk/issues/275))
- Corrected documentation for default value of `LDConfig.Builder.startWait()`. (Thanks, [richardfearn](https://github.com/launchdarkly/java-server-sdk/pull/274)!)

## [5.10.0] - 2022-07-28
The main purpose of this release is to introduce a new logging facade, [`com.launchdarkly.logging`](https://github.com/launchdarkly/java-logging), to streamline how logging works in LaunchDarkly Java and Android code. Previously, the Java SDK always used SLF4J for logging; developers needed to provide an SLF4J configuration externally to specify the actual logging behavior. In this release, the default behavior is still to use SLF4J, but the logging facade can also be configured programmatically to do simple console logging without SLF4J, or to forward output to another framework such as `java.util.logging`, or to multiple destinations, or to capture output in memory. In a future major version release, the default behavior may be changed so that the SDK does not require SLF4J as a dependency.

### Added:
- In [`LoggingConfigurationBuilder`](https://javadoc.io/doc/com.launchdarkly/launchdarkly-java-server-sdk/latest/com/launchdarkly/sdk/server/integrations/LoggingConfigurationBuilder.html), the new methods `adapter` and `level`, for the new logging capabilities mentioned above.
- `TestData.FlagBuilder.variationForAll` and `valueForAll`: new names for the deprecated methods listed below.

### Deprecated:
- `TestData.FlagBuilder.variationForAllUsers` and `valueForAllUsers`: These methods are being renamed because in the future, there will be other possible kinds of evaluation inputs that are not users, and these test methods will apply equally to those.

## [5.9.3] - 2022-07-28
### Changed:
- Updated `okhttp` dependency to version 4.9.3 to address a [reported vulnerability](https://security.snyk.io/vuln/SNYK-JAVA-COMSQUAREUPOKHTTP3-2958044) in earlier versions of that library, which could have allowed potentially sensitive information to be written to the log if you had put that information in a custom header value that contained an illegal character (see release notes for Java SDK [5.6.0](https://github.com/launchdarkly/java-server-sdk/releases/tag/5.6.0)). ([#271](https://github.com/launchdarkly/java-server-sdk/issues/271))

## [5.9.2] - 2022-07-20
### Changed:
- Further optimizations to reduce how many short-lived objects the SDK produces as a side effect of flag evaluations, causing less work for the garbage collector in applications that evaluate flags very frequently.

## [5.9.1] - 2022-06-30
### Changed:
- The SDK now uses memory more efficiently when parsing JSON flag/segment configuration data that it receives from LaunchDarkly, so there will be a less sizable transient memory usage spike if the flag/segment data is very large. This does not affect the baseline memory requirements for storing the data after it is received.
- The SDK now produces fewer short-lived objects as a side effect of flag evaluations, causing less work for the garbage collector in applications that evaluate flags very frequently.

## [5.9.0] - 2022-05-26
### Added:
- `LDConfig.Builder.serviceEndpoints` provides a simpler way of setting custom service base URIs, if you are connecting to a LaunchDarkly Relay Proxy instance, a private LaunchDarkly instance, or a test fixture. Previously, this required setting a BaseURI property for each individual service (streaming, events, etc.). If using the Relay Proxy, simply remove any BaseURI calls in your SDK configuration and call `serviceEndpoints(Components.serviceEndpoints().relayProxy(myRelayProxyUri))` on the configuration builder.

### Fixed:
- Fixed documentation comments for the variation methods to clarify that `defaultValue` is used if there is an error fetching the variation or the flag doesn't exist, not when the flag is disabled.

## [5.8.1] - 2022-05-04
### Fixed:
- Calling `stringVariationDetail` with a flag whose variations are _not_ strings, and passing `null` as the default value parameter, would result in an `EvaluationDetail` that had a null value but had a regular evaluation reason and variation index (whatever those would be for a successful evaluation of that flag). It now correctly returns a `WRONG_TYPE` error reason, and `NO_VARIATION` for the variation index.
- If a field in `Config.ApplicationInfo` is set to a string longer than 64 characters, the SDK will now log a warning and discard it, since the LaunchDarkly services cannot process such strings for these fields.

## [5.8.0] - 2022-04-18
### Added:
- `LDConfig.Builder.applicationInfo()`, for configuration of application metadata that may be used in LaunchDarkly analytics or other product features. This does not affect feature flag evaluations.

## [5.7.1] - 2022-02-04
### Fixed:
- Fixed a packaging issue causing `launchdarkly-java-sdk-common` to be included as a dependency in the SDK's generated `pom` file. This introduces duplicate classes in the application's `jar` file. The duplicate classes can prevent the SDK's custom serialization logic from being used, due to not correctly referencing the shaded class names. ([#258](hhttps://github.com/launchdarkly/java-server-sdk/issues/258))

## [5.7.0] - 2022-01-28
### Added:
- The SDK now supports evaluation of Big Segments. An Early Access Program for creating and syncing Big Segments from customer data platforms is available to enterprise customers.

### Changed:
- CI builds now include a cross-platform test suite implemented in https://github.com/launchdarkly/sdk-test-harness. This covers many test cases that are also implemented in unit tests, but may be extended in the future to ensure consistent behavior across SDKs in other areas.

## [5.6.7] - 2022-01-28
### Fixed:
- When using `allFlagsState` to produce bootstrap data for the JavaScript SDK, the Java SDK was not returning the correct metadata for evaluations that involved an experiment. As a result, the analytics events produced by the JavaScript SDK did not correctly reflect experimentation results.
- In feature flag rules using the `before` and `after` date operators, if two ISO-8601 string values were compared that represented the exact same absolute date in different time zones (such as `2000-01-01T08:00:00Z` and `2000-01-01T00:00:00-08:00`), the SDK wrongly treated them as unequal. This did not affect strings that represented different absolute dates, which were always compared correctly. The SDK now handles both cases correctly.
- The `com.launchdarkly.sdk.json` serialization methods were sometimes omitting JSON object properties in cases where it would have been more correct to show the property with a `null` value. This mainly affected JSON data produced by `LDClient.allFlagsState()`, where the presence of a flag key with a `null` value would indicate that the flag existed but could not be evaluated due to an error, as opposed to the flag not existing.

## [5.6.6] - 2022-01-07
### Fixed:
- The SDK build process was accidentally including a `module-info.class` file in the jar that was from a different module (`jdk.zipfs`). This has been removed. The SDK does not currently have Java module metadata. ([#252](https://github.com/launchdarkly/java-server-sdk/issues/252))

## [5.6.5] - 2021-12-08
### Fixed:
- If it received an HTTP 401 or 403 error from LaunchDarkly, indicating that the SDK key was invalid, the SDK would still continue trying to send diagnostic events. ([#250](https://github.com/launchdarkly/java-server-sdk/issues/250))

## [5.6.4] - 2021-11-30
### Fixed:
- Updated Gson to 2.8.9 for a [security bugfix](https://github.com/google/gson/pull/1991).

## [5.6.3] - 2021-10-12
### Fixed:
- If Java's default locale was not US/English, the SDK would fail to parse dates in the standard RFC1123 format in HTTP responses. The symptoms were that the warning `Received invalid Date header from events service` would appear in logs, and event debugging might not stop at the correct time if the system clock was different from the LaunchDarkly services' clock (which is why the SDK checks the Date header).

## [5.6.2] - 2021-08-09
### Fixed:
- `FeatureFlagsStateBuilder.build()` is now public. The other builder methods were made public in v5.6.0, but were not useful because `build()` was still package-private.

## [5.6.1] - 2021-07-07
This release fixes two packaging errors that could produce unwanted Java dependency behavior, as described below. There are no changes to the SDK&#39;s functionality in this release, and you do not need to modify your code or your build.

### Fixed:
- Two Jackson packages (`com.fasterxml.jackson.core:jackson-core`, `com.fasterxml.jackson.core:jackson-databind`) were mistakenly listed as dependencies in the SDK&#39;s metadata, causing those packages to be downloaded and included in the classpath even if you were not using them. The SDK does not require Jackson, even though it can optionally be made to use it. This was meant to be fixed in the 5.5.0 release as previously described in the changelog, but was not.
- The SDK jar manifest contained a `Class-Path` attribute that referenced SLF4J and Jackson jars at a specific relative file path. This could cause a warning to be printed if those jars did not exist at that file path, even if they were elsewhere in your classpath. The `Class-Path` attribute is mainly useful for independently-deployable application jars and is not useful here; it has been removed. ([#240](https://github.com/launchdarkly/java-server-sdk/issues/240))

## [5.6.0] - 2021-07-02
### Added:
- The `builder()` method in `FeatureFlagsState`, for creating instances of that class (most likely useful in test code). ([#234](https://github.com/launchdarkly/java-server-sdk/issues/234))

### Fixed:
- If you called the `LDClient` constructor with an SDK key that contained a character less than `0x20` or greater than `0x7e`, it would throw an `IllegalArgumentException` that contained the full SDK key string in its message. Since the string might contain a real key (if for instance the application had read the SDK key from configuration data that included a newline character, and neglected to trim the newline), exposing the value in an exception message that might end up in a log was a security risk. This has been changed so that the exception message only says the key contains an invalid character, but does not include the value. (The underlying exception behavior is part of the OkHttp library, so be aware that if you inject any custom headers with illegal characters into your HTTP configuration, their values might still be exposed in this way.)
- In polling mode, the SDK would attempt to reconnect to the LaunchDarkly streaming service even if it received an HTTP 401 error. It should reconnect for other errors such as 503, but 401 indicates that the SDK key is invalid and a retry cannot succeed; the SDK did have logic to permanently stop the connection in this case, but it was not working. (This is equivalent to the bug that was fixed in 5.5.1, but for polling mode.)
- Fixed documentation comments for `FileData` to clarify that you should _not_ use `offline` mode in conjunction with `FileData`; instead, you should just turn off events if you don&#39;t want events to be sent. Turning on `offline` mode will disable `FileData` just as it disables all other data sources. ([#235](https://github.com/launchdarkly/java-server-sdk/issues/235))

## [5.5.1] - 2021-06-24
### Fixed:
- The SDK was attempting to reconnect to the LaunchDarkly streaming service even if it received an HTTP 401 error. It should reconnect for other errors such as 503, but 401 indicates that the SDK key is invalid and a retry cannot succeed; the SDK did have logic to permanently stop the connection in this case, but it was not working.

## [5.5.0] - 2021-06-17
### Added:
- The SDK now supports the ability to control the proportion of traffic allocation to an experiment. This works in conjunction with a new platform feature now available to early access customers.

### Fixed:
- Removed unnecessary dependencies on Jackson packages in `pom.xml`. The SDK does not require Jackson to be present, although it does provide convenience methods for interacting with Jackson if it is present.

## [5.4.1] - 2021-06-10
### Fixed:
- If a rule clause in a feature flag or user segment had a JSON `null` as a match value, the SDK would fail to parse the JSON data, causing an overall inability to receive flag data from LaunchDarkly as long as this condition existed. This is an abnormal condition since it is not possible to match any user attribute against a null value, but it is technically allowed by the JSON schema. The SDK will now correctly parse the data.

## [5.4.0] - 2021-04-22
### Added:
- Added the `alias` method to `LDClient`. This can be used to associate two user objects for analytics purposes with an alias event.
- In `com.launchdarkly.sdk.json.LDGson`, added convenience methods `valueToJsonElement` and `valueMapToJsonElementMap` for applications that use Gson types.
- In `com.launchdarkly.sdk.LDValue`, added convenience method `arrayOf()`.

### Changed:
- In `com.launchdarkly.sdk.json`, the implementations of `LDGson.typeAdapters` and `LDJackson.module` have been changed for better efficiency in deserialization. Instead of creating an intermediate string representation and re-parsing that, they now have a more direct way for the internal deserialization logic to interact with the streaming parser in the application's Gson or Jackson instance.

### Fixed:
- `Gson.toJsonTree` now works with LaunchDarkly types, as long as you have configured it as described in `com.launchdarkly.sdk.json.LDGson`. Previously, Gson was able to convert these types to and from JSON string data, but `toJsonTree` did not work due to a [known issue](https://github.com/google/gson/issues/1289) with the `JsonWriter.jsonValue` method; the SDK code no longer uses that method.
- `LDValue.parse()` now returns `LDValue.ofNull()` instead of an actual null reference if the JSON string is `null`.
- Similarly, when deserializing an `EvaluationDetail<LDValue>` from JSON, if the `value` property is `null`, it will now translate this into `LDValue.ofNull()` rather than an actual null reference.

## [5.3.1] - 2021-04-08
### Fixed:
- Updated the `commons-codec` dependency from 1.10 to 1.15. There was a [known vulnerability](https://github.com/apache/commons-codec/commit/48b615756d1d770091ea3322eefc08011ee8b113) in earlier versions of `commons-codec`-- although it did not affect this SDK, since it involved base64 decoding, which is not a thing the SDK ever does.

## [5.3.0] - 2021-03-09
### Added:
- When using the file data source, `FileDataSourceBuilder.duplicateKeysHandling` allows you to specify that duplicate flag keys should _not_ cause an error as they normally would. [(#226)](https://github.com/launchdarkly/java-server-sdk/issues/226)

## [5.2.3] - 2021-02-19
### Fixed:
- The flag update notification mechanism in `FlagTracker` did not work when the data source was `FileData`. This has been fixed so that whenever `FileData` reloads the data file(s) due to a file being modified, it signals that the flags were updated. The SDK will behave as if every flag was updated in this case, regardless of which part of the file data was actually changed, but it was already the case that a flag change event did not necessarily mean there was any _significant_ change to the flag. You can use `addFlagValueChangeListener` (as opposed to `addFlagChangeListener`) to be notified only of changes that affect a specific flag's value for a specific user. ([#224](https://github.com/launchdarkly/java-server-sdk/issues/224))

## [5.2.2] - 2021-01-15
### Fixed:
- Updated Guava from `28.2-jre` to `30.1-jre` to resolve [CVE-2020-8908](https://nvd.nist.gov/vuln/detail/CVE-2020-8908). This CVE did not affect the SDK as the SDK does not use the vulnerable functionality.

## [5.2.1] - 2020-12-01
### Fixed:
- `TestData.FlagBuilder` did not copy flags' targeting rules when applying an update to an existing test flag. ([#220](https://github.com/launchdarkly/java-server-sdk/issues/220))

## [5.2.0] - 2020-10-09
### Added:
- Add support for setting a `socketFactory` in the `HttpConfiguration` builder. This is used to create sockets when initiating HTTP connections. For TLS connections `sslSocketFactory` is used.

## [5.1.1] - 2020-09-30
### Fixed:
- The `com.launchdarkly.sdk.json.LDJackson` class was not usable in the default distribution of the SDK (nor in the `all` distribution) because Jackson class names had been incorrectly modified by the shading step in the build. ([#213](https://github.com/launchdarkly/java-server-sdk/issues/213))
- Setting custom base URIs for the streaming, polling, or events service could produce incorrect results if the URI had a context path. (Thanks, [msafari](https://github.com/launchdarkly/java-server-sdk/pull/212)!)
- Corrected format strings in some log messages. ([#211](https://github.com/launchdarkly/java-server-sdk/issues/211))

## [5.1.0] - 2020-09-04
### Added:
- The `TestData` class in `com.launchdarkly.sdk.server.integrations` is a new way to inject feature flag data programmatically into the SDK for testing—either with fixed values for each flag, or with targets and/or rules that can return different values for different users. Unlike `FileData`, this mechanism does not use any external resources, only the data that your test code has provided.

### Fixed:
- In polling mode, the log message "LaunchDarkly client initialized" was appearing after every successful poll request. It should only appear once.

## [5.0.5] - 2020-09-03
### Fixed:
- Bump SnakeYAML from 1.19 to 1.26 to address CVE-2017-18640. The SDK only parses YAML if the application has configured the SDK with a flag data file, so it's unlikely this CVE would affect SDK usage as it would require configuration and access to a local file.


## [5.0.4] - 2020-09-01
### Fixed:
- Updated the version of OkHttp contained within the SDK from 4.5.0 to 4.8.1, to address multiple [known issues](https://square.github.io/okhttp/changelog/) including an incompatibility with OpenJDK 8.0.252 under some conditions. ([#204](https://github.com/launchdarkly/java-server-sdk/issues/204))

## [5.0.3] - 2020-08-18
### Fixed:
- A packaging issue with Kotlin dependencies caused problems with IntelliJ code completion and code highlighting. ([#201](https://github.com/launchdarkly/java-server-sdk/issues/201))

## [5.0.2] - 2020-06-25
### Changed:
- It is no longer necessary to set `StreamingDataSourceBuilder.pollingBaseURI` if you are also setting `baseURI`. This is due to a change in how the LaunchDarkly streaming service works. The setter method still exists, but no longer has any effect and will be deprecated in a future release.

### Fixed:
- In polling mode, if a poll request failed due to a temporary network problem but then a subsequent request succeeded, `DataSourceStatusProvider` was continuing to report the status as `INTERRUPTED` when it should have been restored to `VALID`.
- In polling mode, the SDK was unnecessarily re-storing the flag data in the data store even if it had not changed since the last poll request. This would cause unnecessary updates when using a database.
- In polling mode, temporary files used for HTTP caching (in the system temporary directory) were not being cleaned up when the client was closed.
- Fixed incorrect sample code in the documentation comment for `FlagValueChangeListener`.

## [5.0.1] - 2020-06-19
### Fixed:
- Fixed a bug that could cause worker threads for the EventSource stream to persist after closing the client, if the client had shut down the stream due to detecting an invalid SDK key.

## [5.0.0] - 2020-06-02
This is a major rewrite that introduces a cleaner API design, adds new features, and makes the SDK code easier to maintain and extend. See the [Java 4.x to 5.0 migration guide](https://docs.launchdarkly.com/sdk/server-side/java/migration-4-to-5) for an in-depth look at the changes in this version; the following is a summary.
 
(For early adopters who have used the the 5.0.0-rc2 beta release: some things have changed between 5.0.0-rc2 and this full release. The [5.0.0-rc2 release notes](https://github.com/launchdarkly/java-server-sdk/releases/tag/5.0.0-rc2) have been updated with a section describing these changes.)
 
### Added:
- You can tell the SDK to notify you whenever a feature flag's configuration has changed (either in general, or in terms of its result for a specific user), using `LDClient.getFlagTracker()`. ([#83](https://github.com/launchdarkly/java-server-sdk/issues/83))
- You can monitor the status of the SDK's data source (which normally means the streaming connection to the LaunchDarkly service) with `LDClient.getDataSourceStatusProvider()`. This allows you to check the current connection status, and to be notified if this status changes. ([#184](https://github.com/launchdarkly/java-server-sdk/issues/184))
- You can monitor the status of a persistent data store with `LDClient.getDataStoreStatusProvider()`. This allows you to check whether database updates are succeeding, to be notified if this status changes, and to get caching statistics.
- The `FileData` tool now supports reading flag data from a classpath resource as if it were a data file. See `FileDataSourceBuilder.classpathResources()`. ([#193](https://github.com/launchdarkly/java-server-sdk/issues/193))
- `LDConfig.Builder.logging()` is a new configuration category for options related to logging. Currently the only such option is `escalateDataSourceOutageLoggingAfter`, which controls the new connection failure logging behavior described below.
- `LDConfig.Builder.threadPriority()` allows you to set the priority for worker threads created by the SDK.
- The `UserAttribute` class provides a less error-prone way to refer to user attribute names in configuration, and can also be used to get an arbitrary attribute from a user.
- The `LDGson` and `LDJackson` classes allow SDK classes like `LDUser` to be easily converted to or from JSON using the popular Gson and Jackson frameworks.
 
### Changed (requirements/dependencies/build):
- The minimum supported Java version is now 8.
- The SDK no longer exposes a Gson dependency or any Gson types.
- Third-party libraries like Gson, Guava, and OkHttp that are used internally by the SDK have been updated to newer versions since Java 7 compatibility is no longer required. ([#158](https://github.com/launchdarkly/java-server-sdk/issues/158))
- Code coverage reports and JMH benchmarks are now generated in every build. Unit test coverage of the entire SDK codebase has been greatly improved.
 
### Changed (API changes):
- Package names have changed: the main SDK classes are now in `com.launchdarkly.sdk` and `com.launchdarkly.sdk.server`.
- Many rarely-used classes and interfaces have been moved out of the main SDK package into `com.launchdarkly.sdk.server.integrations` and `com.launchdarkly.sdk.server.interfaces`.
- The type `java.time.Duration` is now used for configuration properties that represent an amount of time, instead of using a number of milliseconds or seconds.
- `LDClient.initialized()` has been renamed to `isInitialized()`.
- `LDClient.intVariation()` and `doubleVariation()` now return `int` and `double`, not the nullable `Integer` and `Double`.
- `EvaluationDetail.getVariationIndex()` now returns `int` instead of `Integer`.
- `EvaluationReason` is now a single concrete class rather than an abstract base class.
- The component interfaces `FeatureStore` and `UpdateProcessor` have been renamed to `DataStore` and `DataSource`. The factory interfaces for these components now receive SDK configuration options in a different way that does not expose other components' configurations to each other.
- The `PersistentDataStore` interface for creating your own database integrations has been simplified by moving all of the serialization and caching logic into the main SDK code.
 
### Changed (behavioral changes):
- SLF4J logging now uses a simpler, more stable set of logger names instead of using the names of specific implementation classes that are subject to change. General messages are logged under `com.launchdarkly.sdk.server.LDClient`, while messages about specific areas of functionality are logged under that name plus `.DataSource` (streaming, polling, file data, etc.), `.DataStore` (database integrations), `.Evaluation` (unexpected errors during flag evaluations), or `.Events` (analytics event processing).
- If analytics events are disabled with `Components.noEvents()`, the SDK now avoids generating any analytics event objects internally. Previously they were created and then discarded, causing unnecessary heap churn.
- Network failures and server errors for streaming or polling requests were previously logged at `ERROR` level in most cases but sometimes at `WARN` level. They are now all at `WARN` level, but with a new behavior: if connection failures continue without a successful retry for a certain amount of time, the SDK will log a special `ERROR`-level message to warn you that this is not just a brief outage. The amount of time is one minute by default, but can be changed with the new `logDataSourceOutageAsErrorAfter` option in `LoggingConfigurationBuilder`. ([#190](https://github.com/launchdarkly/java-server-sdk/issues/190))
- Many internal methods have been rewritten to reduce the number of heap allocations in general.
- Evaluation of rules involving regex matches, date/time values, and semantic versions, has been speeded up by pre-parsing the values in the rules.
- Evaluation of rules involving an equality match to multiple values (such as "name is one of X, Y, Z") has been speeded up by converting the list of values to a `Set`.
- The number of worker threads maintained by the SDK has been reduced so that most intermittent background tasks, such as listener notifications, event flush timers, and polling requests, are now dispatched on a single thread. The delivery of analytics events to LaunchDarkly still has its own thread pool because it is a heavier-weight task with greater need for concurrency.
- In polling mode, the poll requests previously ran on a dedicated worker thread that inherited its priority from the application thread that created the SDK. They are now on the SDK's main worker thread, which has `Thread.MIN_PRIORITY` by default (as all the other SDK threads already did) but the priority can be changed as described above.
- When using a persistent data store such as Redis, if there is a database outage, the SDK will wait until the end of the outage and then restart the stream connection to ensure that it has the latest data. Previously, it would try to restart the connection immediately and continue restarting if the database was still not available, causing unnecessary overhead.
 
### Fixed:
- `LDClient.version()` previously could not be used if the SDK classes were not packaged in their original jar. It now works correctly regardless of deployment details.
 
### Removed:
- All types and methods that were deprecated as of Java SDK 4.13.0 have been removed. This includes many `LDConfig.Builder()` methods, which have been replaced by the modular configuration syntax that was already added in the 4.12.0 and 4.13.0 releases. See the [migration guide](https://docs.launchdarkly.com/sdk/server-side/java/migration-4-to-5) for details on how to update your configuration code if you were using the older syntax.
- The Redis integration is no longer built into the main SDK library. See: https://github.com/launchdarkly/java-server-sdk-redis
- The deprecated New Relic integration has been removed.

## [4.14.4] - 2020-09-28
### Fixed:
- Restored compatibility with Java 7. A transitive dependency that required Java 8 had accidentally been included, and the CI build did not detect this because the tests were being run in Java 8 even though the compiler target was 7. CI builds now verify that the SDK really can run in Java 7. This fix is only for 4.x; the 5.x SDK still does not support Java 7.
- Bumped OkHttp version to 3.12.12 to avoid a crash on Java 8u252.
- Removed an obsolete comment that said the `trackMetric` method was not yet supported by the LaunchDarkly service; it is.

## [4.14.3] - 2020-09-03
### Fixed:
- Bump SnakeYAML from 1.19 to 1.26 to address CVE-2017-18640. The SDK only parses YAML if the application has configured the SDK with a flag data file, so it's unlikely this CVE would affect SDK usage as it would require configuration and access to a local file.

## [4.14.2] - 2020-09-01
### Fixed:
- Updated the version of OkHttp contained within the SDK from 3.12.10 to 3.14.9, to address multiple [known issues](https://square.github.io/okhttp/changelog_3x/) including an incompatibility with OpenJDK 8.0.252 under some conditions. ([#204](https://github.com/launchdarkly/java-server-sdk/issues/204))

## [4.14.1] - 2020-08-04
### Fixed:
- Deserializing `LDUser` from JSON using Gson resulted in an object that had nulls in some fields where nulls were not expected, which could cause null pointer exceptions later. While there was no defined behavior for deserializing users in the 4.x SDK (it is supported in 5.0 and above), it was simple to fix. Results of deserializing with any other JSON framework are undefined. ([#199](https://github.com/launchdarkly/java-server-sdk/issues/199))

## [4.14.0] - 2020-05-13
### Added:
- `EventSender` interface and `EventsConfigurationBuilder.eventSender()` allow you to specify a custom implementation of how event data is sent. This is mainly to facilitate testing, but could also be used to store and forward event data.

### Fixed:
- Changed the Javadoc comments for the `LDClient` constructors to provide a better explanation of the client's initialization behavior.

## [4.13.0] - 2020-04-21
### Added:
- The new methods `Components.httpConfiguration()` and `LDConfig.Builder.http()`, and the new class `HttpConfigurationBuilder`, provide a subcomponent configuration model that groups together HTTP-related options such as `connectTimeoutMillis` and `proxyHost` - similar to how `Components.streamingDataSource()` works for streaming-related options or `Components.sendEvents()` for event-related options. The individual `LDConfig.Builder` methods for those options will still work, but are deprecated and will be removed in version 5.0.
- `EvaluationReason` now has getter methods like `getRuleIndex()` that were previously only on specific reason subclasses. The subclasses will be removed in version 5.0.

### Changed:
- In streaming mode, the SDK will now drop and restart the stream connection if either 1. it receives malformed data (indicating that some data may have been lost before reaching the application) or 2. you are using a database integration (a persistent feature store) and a database error happens while trying to store the received data. In both cases, the intention is to make sure updates from LaunchDarkly are not lost; restarting the connection causes LaunchDarkly to re-send the entire flag data set. This makes the Java SDK's behavior consistent with other LaunchDarkly server-side SDKs.

(Note that this means if there is a sustained database outage, you may see repeated reconnections as the SDK receives the data from LaunchDarkly again, tries to store it again, and gets another database error. Starting in version 5.0, there will be a more efficient mechanism in which the stream will only be restarted once the database becomes available again; that is not possible in this version because of limitations in the feature store interface.)

### Fixed:
- Network errors during analytics event delivery could cause an unwanted large exception stacktrace to appear as part of the log message. This has been fixed to be consistent with the SDK's error handling in general: a brief message is logged at `ERROR` or `WARN` level, and the stacktrace only appears if you have enabled `DEBUG` level.

### Deprecated:
- `LDConfig.Builder` methods `connectTimeout`, `connectTimeoutMillis`, `proxyHost`, `proxyPort`, `proxyUsername`, `proxyPassword`, `sslSocketFactory`, `wrapperName`, and `wrapperVersion`. Use `LDConfig.Builder.http()` and `Components.httpConfiguration()` instead.
- `EvaluationReason` subclasses. Use the property getter methods on `EvaluationReason` instead.
- The built-in New Relic integration will be removed in the 5.0 release. Application code is not affected by this change since the integration was entirely reflection-based and was not exposed in the public API.

## [4.12.1] - 2020-03-20
### Changed:
- Improved the performance of the in-memory flag data store by using an immutable map that is atomically replaced on updates, so reads do not need a lock.
- Improved the performance of flag evaluations when there is a very long user target list in a feature flag or user segment, by representing the user key collection as a Set rather than a List.
- Updated OkHttp version to 3.12.10 (the latest version that still supports Java 7).


## [4.12.0] - 2020-01-30
The primary purpose of this release is to introduce newer APIs for the existing SDK features, corresponding to how they will work in the upcoming 5.0 release. The corresponding older APIs are now deprecated; switching from them to the newer ones now will facilitate migrating to 5.0 in the future. See below for details.

This release also adds diagnostic reporting as described below.

Note: if you are using the LaunchDarkly Relay Proxy to forward events, update the Relay to version 5.10.0 or later before updating to this Java SDK version.

### Added:
- The SDK now periodically sends diagnostic data to LaunchDarkly, describing the version and configuration of the SDK, the architecture and version of the runtime platform, and performance statistics. No credentials, hostnames, or other identifiable values are included. This behavior can be disabled with `LDConfig.Builder.diagnosticOptOut()` or configured with `EventProcessorBuilder.diagnosticRecordingInterval()`.
- Previously, most configuration options were set by setter methods in `LDConfig.Builder`. These are being superseded by builders that are specific to one area of functionality: for instance, `Components.streamingDataSource()` and `Components.pollingDataSource()` provide builders/factories that have options specific to streaming or polling, and the SDK's many options related to analytics events are now in a builder returned by `Components.sendEvents()`. Using this newer API makes it clearer which options are for what, and makes it impossible to write contradictory configurations like `.stream(true).pollingIntervalMillis(30000)`.
- The component "feature store" will be renamed to "data store". The interface for this is still called `FeatureStore` for backward compatibility, but `LDConfig.Builder` now has a `dataStore` method.
- There is a new API for specifying a _persistent_ data store (usually a database integration). This is now done using the new method `Components.persistentDataStore` and one of the new integration factories in the new package `com.launchdarkly.client.integrations`. The `Redis` class in that package provides the Redis integration; the next releases of the Consul and DynamoDB integrations will use the same semantics.
- The component "update processor" will be renamed to "data source". Applications normally do not need to use this interface except for the "file data source" testing component; the new entry point for this is `FileData` in `com.launchdarkly.client.integrations`.
- It is now possible to specify an infinite cache TTL for persistent feature stores by setting the TTL to a negative number, in which case the persistent store will never be read unless the application restarts. Use this mode with caution as described in the comment for `PersistentDataStoreBuilder.cacheForever()`.
- New `LDConfig.Builder` setters `wrapperName()` and `wrapperVersion()` allow a library that uses the Java SDK to identify itself for usage data if desired.

### Fixed:
- The Redis integration could fail to connect to Redis if the application did not explicitly specify a Redis URI. This has been fixed so it will default to `redis://localhost:6379` as documented.
- The `getCacheStats()` method on the deprecated `RedisFeatureStore` class was not working (the statistics were always zero). Note that in the newer persistent store API added in this version, there is now a different way to get cache statistics.

### Deprecated:
- Many `LDConfig.Builder` methods: see notes under "Added", and the per-method notes in Javadoc.
- `RedisFeatureStore` and `RedisFeatureStoreBuilder` in `com.launchdarkly.client`: see `Redis` in `com.launchdarkly.client.integrations`.
- `FileComponents` in `com.launchdarkly.client.files`: see `FileData` in `com.launchdarkly.client.integrations`.
- `FeatureStoreCacheConfig`: see `PersistentDataStoreBuilder`.


## [4.11.1] - 2020-01-17
### Fixed:
- Flag evaluation would fail (with a NullPointerException that would be logged, but not thrown to the caller) if a flag rule used a semantic version operator and the specified user attribute did not have a string value.
- The recently-added exception property of `EvaluationReason.Error` should not be serialized to JSON when sending reasons in analytics events, since the LaunchDarkly events service does not process that field and the serialization of an exception can be lengthy. The property is only meant for programmatic use.
- The SDK now specifies a uniquely identifiable request header when sending events to LaunchDarkly to ensure that events are only processed once, even if the SDK sends them two times due to a failed initial attempt. _(An earlier release note incorrectly stated that this behavior was added in 4.11.0. It is new in this release.)_

## [4.11.0] - 2020-01-16
### Added:
- When an `EvaluationReason` indicates that flag evaluation failed due to an unexpected exception (`getKind()` is `ERROR`, and `EvaluationReason.Error.getErrorKind()` is `EXCEPTION`), you can now examine the underlying exception via `EvaluationReason.Error.getException()`. ([#180](https://github.com/launchdarkly/java-server-sdk/issues/180))

## [4.10.1] - 2020-01-06
### Fixed:
- The `pom.xml` dependencies were incorrectly specifying `runtime` scope rather than `compile`, causing problems for applications that did not have their own dependencies on Gson and SLF4J. ([#151](https://github.com/launchdarkly/java-client/issues/151))

## [4.10.0] - 2019-12-13
### Added:
- Method overloads in `ArrayBuilder`/`ObjectBuilder` to allow easily adding values as booleans, strings, etc. rather than converting them to `LDValue` first.

### Changed:
- The SDK now generates fewer ephemeral objects on the heap from flag evaluations, by reusing `EvaluationReason` instances that have the same properties.

### Fixed:
- In rare circumstances (depending on the exact data in the flag configuration, the flag's salt value, and the user properties), a percentage rollout could fail and return a default value, logging the error "Data inconsistency in feature flag ... variation/rollout object with no variation or rollout". This would happen if the user's hashed value fell exactly at the end of the last "bucket" (the last variation defined in the rollout). This has been fixed so that the user will get the last variation.

### Deprecated:
- Deprecated `LDCountryCode`, `LDUser.Builder.country(LDCountryCode)`, and `LDUser.Builder.privateCountry(LDCountryCode)`. `LDCountryCode` will be removed in the next major release, for setting the `country` user property, applications should use `LDUser.Builder.country(String)` and `LDUser.Builder.privateCountry(String)` instead.
- `SegmentRule` is an internal implementation class that was accidentally made public.
- `NullUpdateProcessor` should not be referenced directly and will be non-public in the future; use the factory methods in `Components` instead.


## [4.9.1] - 2019-11-20
### Changed:
- Improved memory usage and performance when processing analytics events: the SDK now encodes event data to JSON directly, instead of creating intermediate objects and serializing them via reflection.

### Fixed:
- A bug introduced in version 4.9.0 was causing event delivery to fail if a user was created with the `User(string)` constructor, instead of the builder pattern.


## [4.9.0] - 2019-10-18
This release adds the `LDValue` class (in `com.launchdarkly.client.value`), which is a new abstraction for all of the data types supported by the LaunchDarkly platform. Since those are the same as the JSON data types, the SDK previously used the Gson classes `JsonElement`, `JsonObject`, etc. to represent them. This caused two problems: the public APIs are dependent on Gson, and the Gson object and array types are mutable so it was possible to accidentally modify values that are being used elsewhere in the SDK.

While the SDK still uses Gson internally, all references to Gson types in the API are now deprecated in favor of equivalent APIs that use `LDValue`. Developers are encouraged to migrate toward these as soon as possible; the Gson classes will be removed from the API in a future major version. If you are only using primitive types (boolean, string, etc.) for your feature flags and user attributes, then no changes are required.

There are no other changes in this release.

### Added:
- `LDValue` (see above).
- The new `jsonValueVariation` and `jsonValueVariationDetail` methods in `LDClient`/`LDClientInterface` are equivalent to `JsonVariation` and `JsonVariationDetail`, but use `LDValue`.

### Deprecated:
- In `LDClient`/`LDClientInterface`: `jsonVariation`/`jsonVariationDetail`. Use `jsonValueVariation`/`jsonValueVariationDetail`.
- In `LDClient`/`LDClientInterface`: `track(String, LDUser, JsonElement)` and `track(String, LDUser, JsonElement, double)`. Use `trackData(String, LDUser, LDValue)` and `trackMetric(String, LDUser, LDValue, double)`. The names are different to avoid compile-time ambiguity since both `JsonElement` and `LDValue` are nullable types.
- In `LDUserBuilder`: `custom(String, JsonElement)` and `privateCustom(String, JsonElement)`. Use the `LDValue` overloads.
- In `LDValue`: `fromJsonElement`, `unsafeFromJsonElement`, `asJsonElement`, `asUnsafeJsonElement`. These are provided for compatibility with code that still uses `JsonElement`, but will be removed in a future major version.


## [4.8.1] - 2019-10-17
### Fixed:
- The NewRelic integration was broken when using the default uberjar distribution, because the SDK was calling `Class.forName()` for a class name that was accidentally transformed by the Shadow plugin for Gradle. ([#171](https://github.com/launchdarkly/java-server-sdk/issues/171))
- Streaming connections were not using the proxy settings specified by `LDConfig.Builder.proxy()` and `LDConfig.Builder.proxyAuthenticator()`. ([#172](https://github.com/launchdarkly/java-server-sdk/issues/172))
- The SDK was creating an unused `OkHttpClient` instance as part of the static `LDConfig` instance used by the `LDClient(String)` constructor. This has been removed.
- Passing a null `sdkKey` or `config` to the `LDClient` constructors would always throw a `NullPointerException`, but it did not have a descriptive message. These exceptions now explain which parameter was null.

## [4.8.0] - 2019-09-30
### Added:
- Added support for upcoming LaunchDarkly experimentation features. See `LDClient.track(String, LDUser, JsonElement, double)`.

### Changed:
- Updated documentation comment for `intVariation` to clarify the existing rounding behavior for floating-point values: they are rounded toward zero.

## [4.7.1] - 2019-08-19
### Fixed:
- Fixed a race condition that could cause a `NumberFormatException` to be logged when delivering event data to LaunchDarkly (although the exception did not prevent the events from being delivered).

## [4.7.0] - 2019-08-02
### Added:
- In `RedisFeatureStoreBuilder`, the new methods `database`, `password`, and `tls` allow you to specify the database number, an optional password, and whether to make a secure connection to Redis. This is an alternative to specifying them as part of the Redis URI, e.g. `rediss://:PASSWORD@host:port/NUMBER`, which is also supported (previously, the database and password were supported in the URI, but the secure `rediss:` scheme was not).
- `LDConfig.Builder.sslSocketFactory` allows you to specify a custom socket factory and truststore for all HTTPS connections made by the SDK. This is for unusual cases where your Java environment does not have the proper root CA certificates to validate LaunchDarkly's certificate, or you are connecting through a secure proxy that has a self-signed certificate, and you do not want to modify Java's global truststore.

### Deprecated:
- `LDConfig.Builder.samplingInterval` is now deprecated. The intended use case for the `samplingInterval` feature was to reduce analytics event network usage in high-traffic applications. This feature is being deprecated in favor of summary counters, which are meant to track all events.

## [4.6.6] - 2019-07-10
### Fixed:
- Under conditions where analytics events are being generated at an extremely high rate (for instance, if an application is evaluating a flag repeatedly in a tight loop on many threads), a thread could be blocked indefinitely within the `Variation` methods while waiting for the internal event processing logic to catch up with the backlog. The logic has been changed to drop events if necessary so threads will not be blocked (similar to how the SDK already drops events if the size of the event buffer is exceeded). If that happens, this warning message will be logged once: "Events are being produced faster than they can be processed; some events will be dropped". Under normal conditions this should never happen; this change is meant to avoid a concurrency bottleneck in applications that are already so busy that thread starvation is likely.

## [4.6.5] - 2019-05-21
### Fixed
- The `LDConfig.Builder` method `userKeysFlushInterval` was mistakenly setting the value of `flushInterval` instead. (Thanks, [kutsal](https://github.com/launchdarkly/java-server-sdk/pull/163)!)

### Added
- CI tests now run against Java 8, 9, 10, and 11.

## [4.6.4] - 2019-05-01
### Changed
- Changed the artifact name from `com.launchdarkly:launchdarkly-client` to `com.launchdarkly:launchdarkly-java-server-sdk`
- Changed repository references to use the new URL

There are no other changes in this release. Substituting `launchdarkly-client` version 4.6.3 with `launchdarkly-java-server-sdk` version 4.6.4 will not affect functionality.

## [4.6.3] - 2019-03-21
### Fixed
- The SDK uberjars contained some JSR305 annotation classes such as `javax.annotation.Nullable`. These have been removed. They were not being used in the public API anyway. ([#156](https://github.com/launchdarkly/java-server-sdk/issues/156))
- If `track` or `identify` is called without a user, the SDK now logs a warning, and does not send an analytics event to LaunchDarkly (since it would not be processed without a user).
### Note on future releases

The LaunchDarkly SDK repositories are being renamed for consistency. This repository is now `java-server-sdk` rather than `java-client`.

The artifact names will also change. In the 4.6.3 release, the generated artifact was named `com.launchdarkly.client:launchdarkly-client`; in all future releases, it will be `com.launchdarkly.client:launchdarkly-java-server-sdk`.

## [4.6.2] - 2019-02-21
### Fixed
- If an unrecoverable `java.lang.Error` is thrown within the analytics event dispatching thread, the SDK will now log the error stacktrace to the configured logger and then disable event sending, so that all further events are simply discarded. Previously, the SDK could be left in a state where application threads would continue trying to push events onto a queue that was no longer being consumed, which could block those threads. The SDK will not attempt to restart the event thread after such a failure, because an `Error` typically indicates a serious problem with the application environment.
- Summary event counters now use 64-bit integers instead of 32-bit, so they will not overflow if there is an extremely large volume of events.
- The SDK's CI test suite now includes running the tests in Windows.

## [4.6.1] - 2019-01-14
### Fixed
- Fixed a potential race condition that could happen when using a DynamoDB or Consul feature store. The Redis feature store was not affected.


## [4.6.0] - 2018-12-12
### Added:
- The SDK jars now contain OSGi manifests which should make it possible to use them as bundles. The default jar requires Gson and SLF4J to be provided by other bundles, while the jar with the "all" classifier contains versions of Gson and SLF4J which it both exports and imports (i.e. it self-wires them, so it will use a higher version if you provide one). The "thin" jar is not recommended in an OSGi environment because it requires many dependencies which may not be available as bundles.
- There are now helper classes that make it much simpler to write a custom `FeatureStore` implementation. See the `com.launchdarkly.client.utils` package. The Redis feature store has been revised to use this code, although its functionality is unchanged except for the fix mentioned below.
- `FeatureStore` caching parameters (for Redis or other databases) are now encapsulated in the `FeatureStoreCacheConfig` class.

### Changed:
- The exponential backoff behavior when a stream connection fails has changed as follows. Previously, the backoff delay would increase for each attempt if the connection could not be made at all, or if a read timeout happened; but if a connection was made and then an error (other than a timeout) occurred, the delay would be reset to the minimum value. Now, the delay is only reset if a stream connection is made and remains open for at least a minute.

### Fixed:
- The Redis feature store would incorrectly report that it had not been initialized, if there happened to be no feature flags in your environment at the time that it was initialized.

### Deprecated:
- The `RedisFeatureStoreBuilder` methods `cacheTime`, `refreshStaleValues`, and `asyncRefresh` are deprecated in favor of the new `caching` method which sets these all at once.

## [4.5.1] - 2018-11-21
### Fixed:
- Fixed a build error that caused the `com.launchdarkly.client.files` package (the test file data source component added in v4.5.0) to be inaccessible unless you were using the "thin" jar.
- Stream connection errors are now logged at `WARN` level, rather than `ERROR`.

## [4.5.0] - 2018-10-26
### Added:
It is now possible to inject feature flags into the client from local JSON or YAML files, replacing the normal LaunchDarkly connection. This would typically be for testing purposes. See `com.launchdarkly.client.files.FileComponents`.

## [4.4.1] - 2018-10-15
### Fixed:
- The SDK's Maven releases had a `pom.xml` that mistakenly referenced dependencies that are actually bundled (with shading) inside of our jar, resulting in those dependencies being redundantly downloaded and included (without shading) in the runtime classpath, which could cause conflicts. This has been fixed. ([#122](https://github.com/launchdarkly/java-server-sdk/issues/122))

## [4.4.0] - 2018-10-01
### Added:
- The `allFlagsState()` method now accepts a new option, `FlagsStateOption.DETAILS_ONLY_FOR_TRACKED_FLAGS`, which reduces the size of the JSON representation of the flag state by omitting some metadata. Specifically, it omits any data that is normally used for generating detailed evaluation events if a flag does not have event tracking or debugging turned on.

### Fixed:
- JSON data from `allFlagsState()` is now slightly smaller even if you do not use the new option described above, because it completely omits the flag property for event tracking unless that property is `true`.

## [4.3.2] - 2018-09-11
### Fixed:
- Event delivery now works correctly when the events are being forwarded through a [LaunchDarkly Relay Proxy](https://github.com/launchdarkly/ld-relay).


## [4.3.1] - 2018-09-04
### Fixed:
- When evaluating a prerequisite feature flag, the analytics event for the evaluation did not include the result value if the prerequisite flag was off.
- The default Gson serialization for `LDUser` now includes all user properties. Previously, it omitted `privateAttributeNames`.

## [4.3.0] - 2018-08-27
### Added:
- The new `LDClient` method `allFlagsState()` should be used instead of `allFlags()` if you are passing flag data to the front end for use with the JavaScript SDK. It preserves some flag metadata that the front end requires in order to send analytics events correctly. Versions 2.5.0 and above of the JavaScript SDK are able to use this metadata, but the output of `allFlagsState()` will still work with older versions.
- The `allFlagsState()` method also allows you to select only client-side-enabled flags to pass to the front end, by using the option `FlagsStateOption.CLIENT_SIDE_ONLY`. ([#112](https://github.com/launchdarkly/java-server-sdk/issues/112))
- The new `LDClient` methods `boolVariationDetail`, `intVariationDetail`, `doubleVariationDetail`, `stringVariationDetail`, and `jsonVariationDetail` allow you to evaluate a feature flag (using the same parameters as you would for `boolVariation`, etc.) and receive more information about how the value was calculated. This information is returned in an `EvaluationDetail` object, which contains both the result value and an `EvaluationReason` which will tell you, for instance, if the user was individually targeted for the flag or was matched by one of the flag's rules, or if the flag returned the default value due to an error.

### Fixed:
- Fixed a bug in `LDUser.Builder` that would throw an exception if you initialized the builder by copying an existing user, and then tried to add a custom attribute.

### Deprecated:
- `LDClient.allFlags()`

## [4.2.2] - 2018-08-17
### Fixed:
- When logging errors related to the evaluation of a specific flag, the log message now always includes the flag key.
- Exception stacktraces are now logged only at DEBUG level. Previously, some were being logged at ERROR level.

## [4.2.1] - 2018-07-16
### Fixed:
- Should not permanently give up on posting events if the server returns a 400 error.
- Fixed a bug in the Redis store that caused an unnecessary extra Redis query (and a debug-level log message about updating a flag with the same version) after every update of a flag.

## [4.2.0] - 2018-06-26
### Added:
- New overloads of `LDUser.Builder.custom` and `LDUser.Builder.privateCustom` allow you to set a custom attribute value to any JSON element.

### Changed:
- The client now treats most HTTP 4xx errors as unrecoverable: that is, after receiving such an error, it will not make any more HTTP requests for the lifetime of the client instance, in effect taking the client offline. This is because such errors indicate either a configuration problem (invalid SDK key) or a bug, which is not likely to resolve without a restart or an upgrade. This does not apply if the error is 400, 408, 429, or any 5xx error.
- During initialization, if the client receives any of the unrecoverable errors described above, the client constructor will return immediately; previously it would continue waiting until a timeout. The `initialized()` method will return false in this case.

## [4.1.0] - 2018-05-15

### Added:
- The new user builder methods `customValues` and `privateCustomValues` allow you to add a custom user attribute with multiple JSON values of mixed types. ([#126](https://github.com/launchdarkly/java-server-sdk/issues/126))
- The new constant `VersionedDataKind.ALL` is a list of all existing `VersionedDataKind` instances. This is mainly useful if you are writing a custom `FeatureStore` implementation.

## [4.0.0] - 2018-05-10

### Changed:
- To reduce the network bandwidth used for analytics events, feature request events are now sent as counters rather than individual events, and user details are now sent only at intervals rather than in each event. These behaviors can be modified through the LaunchDarkly UI and with the new configuration option `inlineUsersInEvents`.
- When sending analytics events, if there is a connection error or an HTTP 5xx response, the client will try to send the events again one more time after a one-second delay.
- The `LdClient` class is now `final`.

### Added:
- New methods on `LDConfig.Builder` (`updateProcessorFactory`, `featureStoreFactory`, `eventProcessorFactory`) allow you to specify different implementations of each of the main client subcomponents (receiving feature state, storing feature state, and sending analytics events) for testing or for any other purpose. The `Components` class provides factories for all built-in implementations of these.

### Deprecated:
- The `featureStore` configuration method is deprecated, replaced by the new factory-based mechanism described above.


## [3.0.3] - 2018-03-26
### Fixed
* In the Redis feature store, fixed a synchronization problem that could cause a feature flag update to be missed if several of them happened in rapid succession.
* Fixed a bug that would cause a `NullPointerException` when trying to evaluate a flag rule that contained an unknown operator type. This could happen if you started using some recently added feature flag functionality in the LaunchDarkly application but had not yet upgraded the SDK to a version that supports that feature. In this case, it should now simply treat that rule as a non-match.

### Changed
* The log message "Attempted to update ... with a version that is the same or older" has been downgraded from `WARN` level to `DEBUG`. It can happen frequently in normal operation when the client is in streaming mode, and is not a cause for concern.

## [3.0.2] - 2018-03-01
### Fixed
- Improved performance when evaluating flags with custom attributes, by avoiding an unnecessary caught exception (thanks, [rbalamohan](https://github.com/launchdarkly/java-server-sdk/issues/113)).


## [3.0.1] - 2018-02-22
### Added
- Support for a new LaunchDarkly feature: reusable user segments.

### Changed
- The `FeatureStore` interface has been changed to support user segment data as well as feature flags. Existing code that uses `InMemoryFeatureStore` or `RedisFeatureStore` should work as before, but custom feature store implementations will need to be updated.
- Removed deprecated methods.


## [3.0.0] - 2018-02-21

_This release was broken and should not be used._


## [2.6.1] - 2018-03-01
### Fixed
- Improved performance when evaluating flags with custom attributes, by avoiding an unnecessary caught exception (thanks, [rbalamohan](https://github.com/launchdarkly/java-server-sdk/issues/113)).


## [2.6.0] - 2018-02-12
## Added
- Adds support for a future LaunchDarkly feature, coming soon: semantic version user attributes.

## Changed
- It is now possible to compute rollouts based on an integer attribute of a user, not just a string attribute.


## [2.5.1] - 2018-01-31

## Changed
- All threads created by the client are now daemon threads. 
- Fixed a bug that could result in a previously deleted feature flag appearing to be available again.
- Reduced the logging level for use of an unknown feature flag from `WARN` to `INFO`.


## [2.5.0] - 2018-01-08
## Added
- Support for specifying [private user attributes](https://docs.launchdarkly.com/home/users/attributes#creating-private-user-attributes) in order to prevent user attributes from being sent in analytics events back to LaunchDarkly. See the `allAttributesPrivate` and `privateAttributeNames` methods on `LDConfig.Builder` as well as the `privateX` methods on `LDUser.Builder`.

## [2.4.0] - 2017-12-20
## Changed
- Added an option to disable sending analytics events
- No longer attempt to reconnect if a 401 response is received (this would indicate an invalid SDK key, so retrying won't help)
- Simplified logic to detect dropped stream connections
- Increased default polling interval to 30s
- Use flag data in redis before stream connection is established, if possible (See #107)
- Avoid creating HTTP cache when streaming mode is enabled (as it won't be useful). This makes it possible to use the SDK in Google App Engine and other environments with no mutable disk access.


## [2.3.4] - 2017-10-25
## Changed
- Removed GSON dependency from default jar (fixes #103)

## [2.3.2] - 2017-09-22
## Changed
- Only log a warning on the first event that overflows the event buffer [#102]

## [2.3.1] - 2017-08-11
## Changed
- Updated okhttp-eventsource dependency to 1.5.0 to pick up better connection timeout handling.

## [2.3.0] - 2017-07-10
## Added
- LDUser `Builder` constructor which accepts a previously built user as an initialization parameter.


## [2.2.6] - 2017-06-16
## Added
- #96 `LDUser` now has `equals()` and `hashCode()` methods

## Changed
- #93 `LDClient` now releases resources more quickly when shutting down

## [2.2.5] - 2017-06-02
## Changed
- Improved Gson compatibility (added no-args constructors for classes we deserialize)
- Automated release process 


## [2.2.4] - 2017-06-02
## Changed
- Improved Gson compatibility (added no-args constructors for classes we deserialize)
- Automated release process 


## [2.2.3] - 2017-05-10
### Fixed
- Fixed issue where stream connection failed to fully establish

## [2.2.2] - 2017-05-05
### Fixed
- In Java 7, connections to LaunchDarkly are now possible using TLSv1.1 and/or TLSv1.2
- The order of SSE stream events is now preserved. ([launchdarkly/okhttp-eventsource#19](https://github.com/launchdarkly/okhttp-eventsource/issues/19))

## [2.2.1] - 2017-04-25
### Fixed
- [#92](https://github.com/launchdarkly/java-server-sdk/issues/92) Regex `matches` targeting rules now include the user if
a match is found anywhere in the attribute.  Before fixing this bug, the entire attribute needed to match the pattern.

## [2.2.0] - 2017-04-11
### Added
- Authentication for proxied http requests is now supported (Basic Auth only)

### Changed
- Improved Redis connection pool management.

## [2.1.0] - 2017-03-02
### Added
- LdClientInterface (and its implementation) have a new method: `boolean isFlagKnown(String featureKey)` which checks for a 
feature flag's existence. Thanks @yuv422!

## [2.0.11] - 2017-02-24
### Changed
- EventProcessor now respects the connect and socket timeouts configured with LDConfig.

## [2.0.10] - 2017-02-06
### Changed
- Updated okhttp-eventsource dependency to bring in newer okhttp dependency
- Added more verbose debug level logging when sending events

## [2.0.9] - 2017-01-24
### Changed
- StreamProcessor uses the proxy configuration specified by LDConfig.

## [2.0.8] - 2016-12-22
### Changed
- Better handling of null default values.

## [2.0.7] - 2016-12-21
### Changed
- allFlags() method on client no longer returns null when client is in offline mode.

## [2.0.6] - 2016-11-21
### Changed
- RedisFeatureStore: Update Jedis dependency. Improved thread/memory management.

## [2.0.5] - 2016-11-09
### Changed
- The StreamProcessor now listens for heartbeats from the streaming API, and will automatically reconnect if heartbeats are not received.

## [2.0.4] - 2016-10-12
### Changed
- Updated GSON dependency version to 2.7

## [2.0.3] - 2016-10-10
### Added
- StreamingProcessor now supports increasing retry delays with jitter. Addresses [https://github.com/launchdarkly/java-server-sdk/issues/74[(https://github.com/launchdarkly/java-server-sdk/issues/74)

## [2.0.2] - 2016-09-13
### Added
- Now publishing artifact with 'all' classifier that includes SLF4J for ColdFusion or other systems that need it.

## [2.0.1] - 2016-08-12
### Removed
- Removed slf4j from default artifact: [#71](https://github.com/launchdarkly/java-server-sdk/issues/71)

## [2.0.0] - 2016-08-08
### Added
- Support for multivariate feature flags. New methods `boolVariation`, `jsonVariation` and `intVariation` and `doubleVariation` for multivariates.
- Added `LDClientInterface`, an interface suitable for mocking `LDClient`.

### Changed
- The `Feature` data model has been replaced with `FeatureFlag`. `FeatureFlag` is not generic.
- The `allFlags` method now returns a `Map<String, JsonElement>` to support multivariate flags.

### Deprecated
- The `toggle` call has been deprecated in favor of `boolVariation`.

### Removed
- The `getFlag` call has been removed.
- The `debugStreaming` configuration option has been removed.<|MERGE_RESOLUTION|>--- conflicted
+++ resolved
@@ -2,15 +2,13 @@
 
 All notable changes to the LaunchDarkly Java SDK will be documented in this file. This project adheres to [Semantic Versioning](http://semver.org).
 
-<<<<<<< HEAD
+## [5.10.6] - 2023-01-06
+### Fixed:
+- Fixed unintended error behavior when the SDK is being shut down, if streaming is enabled. The symptom was that 1. the SDK could log a misleading message about a network error (in reality this was just the connection being deliberately closed) and 2. an uncaught exception could be thrown from the worker thread that managed that connection. The uncaught exception would be ignored in a default JVM configuration, but it could have more serious consequences in an application that had configured a default exception handler to be triggered by all uncaught exceptions.
+
 ## [6.0.2] - 2023-01-04
 ### Fixed:
 - Fixed vulnerability [CVE-2022-1471](https://nvd.nist.gov/vuln/detail/CVE-2022-1471) which could allow arbitrary code execution if using `FileDataSource` with a YAML file. (Thanks, [antonmos](https://github.com/launchdarkly/java-server-sdk/pull/289)!)
-=======
-## [5.10.6] - 2023-01-06
-### Fixed:
-- Fixed unintended error behavior when the SDK is being shut down, if streaming is enabled. The symptom was that 1. the SDK could log a misleading message about a network error (in reality this was just the connection being deliberately closed) and 2. an uncaught exception could be thrown from the worker thread that managed that connection. The uncaught exception would be ignored in a default JVM configuration, but it could have more serious consequences in an application that had configured a default exception handler to be triggered by all uncaught exceptions.
->>>>>>> d2c8e7b9
 
 ## [5.10.5] - 2023-01-04
 ### Fixed:
