# Change log

All notable changes to the LaunchDarkly Java SDK will be documented in this file. This project adheres to [Semantic Versioning](http://semver.org).

<<<<<<< HEAD
## [5.0.0-rc1] - 2020-04-29
This beta release is being made available for testing and user feedback, due to the large number of changes from Java SDK 4.x. Features are still subject to change in the final 5.0.0 release. Until the final release, the beta source code will be on the [5.x branch](https://github.com/launchdarkly/java-server-sdk/tree/5.x). Javadocs can be found on [javadoc.io](https://javadoc.io/doc/com.launchdarkly/launchdarkly-server-sdk/5.0.0-rc1/index.html).

This is a major rewrite that introduces a cleaner API design, adds new features, and makes the SDK code easier to maintain and extend. See the [Java 4.x to 5.0 migration guide](https://docs.launchdarkly.com/sdk/server-side/java/migration-4-to-5) for an in-depth look at the changes in this version; the following is a summary.

### Added:
- You can tell the SDK to notify you whenever a feature flag's configuration has changed in any way, using `FlagChangeListener` and `LDClient.registerFlagChangeListener()`.
- Or, you can tell the SDK to notify you only if the _value_ of a flag for some particular `LDUser` has changed, using `FlagValueChangeListener` and `Components.flagValueMonitoringListener()`.
- You can monitor the status of a persistent data store (for instance, to get caching statistics, or to be notified if the store's availability changes due to a database outage) with `LDClient.getDataStoreStatusProvider()`.
- The `UserAttribute` class provides a less error-prone way to refer to user attribute names in configuration, and can also be used to get an arbitrary attribute from a user.
- The `LDGson` and `LDJackson` classes allow SDK classes like LDUser to be easily converted to or from JSON using the popular Gson and Jackson frameworks.

### Changed:
- The minimum supported Java version is now 8.
- Package names have changed: the main SDK classes are now in `com.launchdarkly.sdk` and `com.launchdarkly.sdk.server`.
- Many rarely-used classes and interfaces have been moved out of the main SDK package into `com.launchdarkly.sdk.server.integrations` and `com.launchdarkly.sdk.server.interfaces`.
- The type `java.time.Duration` is now used for configuration properties that represent an amount of time, instead of using a number of milliseconds or seconds.
- When using a persistent data store such as Redis, if there is a database outage, the SDK will wait until the end of the outage and then restart the stream connection to ensure that it has the latest data. Previously, it would try to restart the connection immediately and continue restarting if the database was still not available, causing unnecessary overhead.
- `EvaluationDetail.getVariationIndex()` now returns `int` instead of `Integer`.
- `EvaluationReason` is now a single concrete class rather than an abstract base class.
- The SDK no longer exposes a Gson dependency or any Gson types.
- Third-party libraries like Gson, Guava, and OkHttp that are used internally by the SDK have been updated to newer versions since Java 7 compatibility is no longer required.
- The component interfaces `FeatureStore` and UpdateProcessor have been renamed to `DataStore` and `DataSource`. The factory interfaces for these components now receive SDK configuration options in a different way that does not expose other components' configurations to each other.
- The `PersistentDataStore` interface for creating your own database integrations has been simplified by moving all of the serialization and caching logic into the main SDK code.

### Removed:
- All types and methods that were deprecated as of Java SDK 4.13.0 have been removed. This includes many `LDConfig.Builder()` methods, which have been replaced by the modular configuration syntax that was already added in the 4.12.0 and 4.13.0 releases. See the [migration guide](https://docs.launchdarkly.com/sdk/server-side/java/migration-4-to-5) for details on how to update your configuration code if you were using the older syntax.
- The Redis integration is no longer built into the main SDK library (see below).
- The deprecated New Relic integration has been removed.

If you want to test this release and you are using Consul, DynamoDB, or Redis as a persistent data store, you will also need to update to version 2.0.0-rc1 of the [Consul integration](https://github.com/launchdarkly/java-server-sdk-consul/tree/2.x), 3.0.0-rc1 of the [DynamoDB integration](https://github.com/launchdarkly/java-server-sdk-dynamodb/tree/3.x), or 1.0.0-rc1 of the [Redis integration](http://github.com/launchdarkly/java-server-sdk-redis) (previously the Redis integration was built in; now it is a separate module).
=======
## [4.14.0] - 2020-05-13
### Added:
- `EventSender` interface and `EventsConfigurationBuilder.eventSender()` allow you to specify a custom implementation of how event data is sent. This is mainly to facilitate testing, but could also be used to store and forward event data.

### Fixed:
- Changed the Javadoc comments for the `LDClient` constructors to provide a better explanation of the client&#39;s initialization behavior.
>>>>>>> d1456e9b

## [4.13.0] - 2020-04-21
### Added:
- The new methods `Components.httpConfiguration()` and `LDConfig.Builder.http()`, and the new class `HttpConfigurationBuilder`, provide a subcomponent configuration model that groups together HTTP-related options such as `connectTimeoutMillis` and `proxyHost` - similar to how `Components.streamingDataSource()` works for streaming-related options or `Components.sendEvents()` for event-related options. The individual `LDConfig.Builder` methods for those options will still work, but are deprecated and will be removed in version 5.0.
- `EvaluationReason` now has getter methods like `getRuleIndex()` that were previously only on specific reason subclasses. The subclasses will be removed in version 5.0.

### Changed:
- In streaming mode, the SDK will now drop and restart the stream connection if either 1. it receives malformed data (indicating that some data may have been lost before reaching the application) or 2. you are using a database integration (a persistent feature store) and a database error happens while trying to store the received data. In both cases, the intention is to make sure updates from LaunchDarkly are not lost; restarting the connection causes LaunchDarkly to re-send the entire flag data set. This makes the Java SDK&#39;s behavior consistent with other LaunchDarkly server-side SDKs.

(Note that this means if there is a sustained database outage, you may see repeated reconnections as the SDK receives the data from LaunchDarkly again, tries to store it again, and gets another database error. Starting in version 5.0, there will be a more efficient mechanism in which the stream will only be restarted once the database becomes available again; that is not possible in this version because of limitations in the feature store interface.)

### Fixed:
- Network errors during analytics event delivery could cause an unwanted large exception stacktrace to appear as part of the log message. This has been fixed to be consistent with the SDK&#39;s error handling in general: a brief message is logged at `ERROR` or `WARN` level, and the stacktrace only appears if you have enabled `DEBUG` level.

### Deprecated:
- `LDConfig.Builder` methods `connectTimeout`, `connectTimeoutMillis`, `proxyHost`, `proxyPort`, `proxyUsername`, `proxyPassword`, `sslSocketFactory`, `wrapperName`, and `wrapperVersion`. Use `LDConfig.Builder.http()` and `Components.httpConfiguration()` instead.
- `EvaluationReason` subclasses. Use the property getter methods on `EvaluationReason` instead.
- The built-in New Relic integration will be removed in the 5.0 release. Application code is not affected by this change since the integration was entirely reflection-based and was not exposed in the public API.

## [4.12.1] - 2020-03-20
### Changed:
- Improved the performance of the in-memory flag data store by using an immutable map that is atomically replaced on updates, so reads do not need a lock.
- Improved the performance of flag evaluations when there is a very long user target list in a feature flag or user segment, by representing the user key collection as a Set rather than a List.
- Updated OkHttp version to 3.12.10 (the latest version that still supports Java 7).


## [4.12.0] - 2020-01-30
The primary purpose of this release is to introduce newer APIs for the existing SDK features, corresponding to how they will work in the upcoming 5.0 release. The corresponding older APIs are now deprecated; switching from them to the newer ones now will facilitate migrating to 5.0 in the future. See below for details.

This release also adds diagnostic reporting as described below.

Note: if you are using the LaunchDarkly Relay Proxy to forward events, update the Relay to version 5.10.0 or later before updating to this Java SDK version.

### Added:
- The SDK now periodically sends diagnostic data to LaunchDarkly, describing the version and configuration of the SDK, the architecture and version of the runtime platform, and performance statistics. No credentials, hostnames, or other identifiable values are included. This behavior can be disabled with `LDConfig.Builder.diagnosticOptOut()` or configured with `EventProcessorBuilder.diagnosticRecordingInterval()`.
- Previously, most configuration options were set by setter methods in `LDConfig.Builder`. These are being superseded by builders that are specific to one area of functionality: for instance, `Components.streamingDataSource()` and `Components.pollingDataSource()` provide builders/factories that have options specific to streaming or polling, and the SDK's many options related to analytics events are now in a builder returned by `Components.sendEvents()`. Using this newer API makes it clearer which options are for what, and makes it impossible to write contradictory configurations like `.stream(true).pollingIntervalMillis(30000)`.
- The component "feature store" will be renamed to "data store". The interface for this is still called `FeatureStore` for backward compatibility, but `LDConfig.Builder` now has a `dataStore` method.
- There is a new API for specifying a _persistent_ data store (usually a database integration). This is now done using the new method `Components.persistentDataStore` and one of the new integration factories in the new package `com.launchdarkly.client.integrations`. The `Redis` class in that package provides the Redis integration; the next releases of the Consul and DynamoDB integrations will use the same semantics.
- The component "update processor" will be renamed to "data source". Applications normally do not need to use this interface except for the "file data source" testing component; the new entry point for this is `FileData` in `com.launchdarkly.client.integrations`.
- It is now possible to specify an infinite cache TTL for persistent feature stores by setting the TTL to a negative number, in which case the persistent store will never be read unless the application restarts. Use this mode with caution as described in the comment for `PersistentDataStoreBuilder.cacheForever()`.
- New `LDConfig.Builder` setters `wrapperName()` and `wrapperVersion()` allow a library that uses the Java SDK to identify itself for usage data if desired.

### Fixed:
- The Redis integration could fail to connect to Redis if the application did not explicitly specify a Redis URI. This has been fixed so it will default to `redis://localhost:6379` as documented.
- The `getCacheStats()` method on the deprecated `RedisFeatureStore` class was not working (the statistics were always zero). Note that in the newer persistent store API added in this version, there is now a different way to get cache statistics.

### Deprecated:
- Many `LDConfig.Builder` methods: see notes under "Added", and the per-method notes in Javadoc.
- `RedisFeatureStore` and `RedisFeatureStoreBuilder` in `com.launchdarkly.client`: see `Redis` in `com.launchdarkly.client.integrations`.
- `FileComponents` in `com.launchdarkly.client.files`: see `FileData` in `com.launchdarkly.client.integrations`.
- `FeatureStoreCacheConfig`: see `PersistentDataStoreBuilder`.


## [4.11.1] - 2020-01-17
### Fixed:
- Flag evaluation would fail (with a NullPointerException that would be logged, but not thrown to the caller) if a flag rule used a semantic version operator and the specified user attribute did not have a string value.
- The recently-added exception property of `EvaluationReason.Error` should not be serialized to JSON when sending reasons in analytics events, since the LaunchDarkly events service does not process that field and the serialization of an exception can be lengthy. The property is only meant for programmatic use.
- The SDK now specifies a uniquely identifiable request header when sending events to LaunchDarkly to ensure that events are only processed once, even if the SDK sends them two times due to a failed initial attempt. _(An earlier release note incorrectly stated that this behavior was added in 4.11.0. It is new in this release.)_

## [4.11.0] - 2020-01-16
### Added:
- When an `EvaluationReason` indicates that flag evaluation failed due to an unexpected exception (`getKind()` is `ERROR`, and `EvaluationReason.Error.getErrorKind()` is `EXCEPTION`), you can now examine the underlying exception via `EvaluationReason.Error.getException()`. ([#180](https://github.com/launchdarkly/java-server-sdk/issues/180))

## [4.10.1] - 2020-01-06
### Fixed:
- The `pom.xml` dependencies were incorrectly specifying `runtime` scope rather than `compile`, causing problems for applications that did not have their own dependencies on Gson and SLF4J. ([#151](https://github.com/launchdarkly/java-client/issues/151))

## [4.10.0] - 2019-12-13
### Added:
- Method overloads in `ArrayBuilder`/`ObjectBuilder` to allow easily adding values as booleans, strings, etc. rather than converting them to `LDValue` first.

### Changed:
- The SDK now generates fewer ephemeral objects on the heap from flag evaluations, by reusing `EvaluationReason` instances that have the same properties.

### Fixed:
- In rare circumstances (depending on the exact data in the flag configuration, the flag's salt value, and the user properties), a percentage rollout could fail and return a default value, logging the error "Data inconsistency in feature flag ... variation/rollout object with no variation or rollout". This would happen if the user's hashed value fell exactly at the end of the last "bucket" (the last variation defined in the rollout). This has been fixed so that the user will get the last variation.

### Deprecated:
- Deprecated `LDCountryCode`, `LDUser.Builder.country(LDCountryCode)`, and `LDUser.Builder.privateCountry(LDCountryCode)`. `LDCountryCode` will be removed in the next major release, for setting the `country` user property, applications should use `LDUser.Builder.country(String)` and `LDUser.Builder.privateCountry(String)` instead.
- `SegmentRule` is an internal implementation class that was accidentally made public.
- `NullUpdateProcessor` should not be referenced directly and will be non-public in the future; use the factory methods in `Components` instead.


## [4.9.1] - 2019-11-20
### Changed:
- Improved memory usage and performance when processing analytics events: the SDK now encodes event data to JSON directly, instead of creating intermediate objects and serializing them via reflection.

### Fixed:
- A bug introduced in version 4.9.0 was causing event delivery to fail if a user was created with the `User(string)` constructor, instead of the builder pattern.


## [4.9.0] - 2019-10-18
This release adds the `LDValue` class (in `com.launchdarkly.client.value`), which is a new abstraction for all of the data types supported by the LaunchDarkly platform. Since those are the same as the JSON data types, the SDK previously used the Gson classes `JsonElement`, `JsonObject`, etc. to represent them. This caused two problems: the public APIs are dependent on Gson, and the Gson object and array types are mutable so it was possible to accidentally modify values that are being used elsewhere in the SDK.

While the SDK still uses Gson internally, all references to Gson types in the API are now deprecated in favor of equivalent APIs that use `LDValue`. Developers are encouraged to migrate toward these as soon as possible; the Gson classes will be removed from the API in a future major version. If you are only using primitive types (boolean, string, etc.) for your feature flags and user attributes, then no changes are required.

There are no other changes in this release.

### Added:
- `LDValue` (see above).
- The new `jsonValueVariation` and `jsonValueVariationDetail` methods in `LDClient`/`LDClientInterface` are equivalent to `JsonVariation` and `JsonVariationDetail`, but use `LDValue`.

### Deprecated:
- In `LDClient`/`LDClientInterface`: `jsonVariation`/`jsonVariationDetail`. Use `jsonValueVariation`/`jsonValueVariationDetail`.
- In `LDClient`/`LDClientInterface`: `track(String, LDUser, JsonElement)` and `track(String, LDUser, JsonElement, double)`. Use `trackData(String, LDUser, LDValue)` and `trackMetric(String, LDUser, LDValue, double)`. The names are different to avoid compile-time ambiguity since both `JsonElement` and `LDValue` are nullable types.
- In `LDUserBuilder`: `custom(String, JsonElement)` and `privateCustom(String, JsonElement)`. Use the `LDValue` overloads.
- In `LDValue`: `fromJsonElement`, `unsafeFromJsonElement`, `asJsonElement`, `asUnsafeJsonElement`. These are provided for compatibility with code that still uses `JsonElement`, but will be removed in a future major version.


## [4.8.1] - 2019-10-17
### Fixed:
- The NewRelic integration was broken when using the default uberjar distribution, because the SDK was calling `Class.forName()` for a class name that was accidentally transformed by the Shadow plugin for Gradle. ([#171](https://github.com/launchdarkly/java-server-sdk/issues/171))
- Streaming connections were not using the proxy settings specified by `LDConfig.Builder.proxy()` and `LDConfig.Builder.proxyAuthenticator()`. ([#172](https://github.com/launchdarkly/java-server-sdk/issues/172))
- The SDK was creating an unused `OkHttpClient` instance as part of the static `LDConfig` instance used by the `LDClient(String)` constructor. This has been removed.
- Passing a null `sdkKey` or `config` to the `LDClient` constructors would always throw a `NullPointerException`, but it did not have a descriptive message. These exceptions now explain which parameter was null.

## [4.8.0] - 2019-09-30
### Added:
- Added support for upcoming LaunchDarkly experimentation features. See `LDClient.track(String, LDUser, JsonElement, double)`.

### Changed:
- Updated documentation comment for `intVariation` to clarify the existing rounding behavior for floating-point values: they are rounded toward zero.

## [4.7.1] - 2019-08-19
### Fixed:
- Fixed a race condition that could cause a `NumberFormatException` to be logged when delivering event data to LaunchDarkly (although the exception did not prevent the events from being delivered).

## [4.7.0] - 2019-08-02
### Added:
- In `RedisFeatureStoreBuilder`, the new methods `database`, `password`, and `tls` allow you to specify the database number, an optional password, and whether to make a secure connection to Redis. This is an alternative to specifying them as part of the Redis URI, e.g. `rediss://:PASSWORD@host:port/NUMBER`, which is also supported (previously, the database and password were supported in the URI, but the secure `rediss:` scheme was not).
- `LDConfig.Builder.sslSocketFactory` allows you to specify a custom socket factory and truststore for all HTTPS connections made by the SDK. This is for unusual cases where your Java environment does not have the proper root CA certificates to validate LaunchDarkly's certificate, or you are connecting through a secure proxy that has a self-signed certificate, and you do not want to modify Java's global truststore.

### Deprecated:
- `LDConfig.Builder.samplingInterval` is now deprecated. The intended use case for the `samplingInterval` feature was to reduce analytics event network usage in high-traffic applications. This feature is being deprecated in favor of summary counters, which are meant to track all events.

## [4.6.6] - 2019-07-10
### Fixed:
- Under conditions where analytics events are being generated at an extremely high rate (for instance, if an application is evaluating a flag repeatedly in a tight loop on many threads), a thread could be blocked indefinitely within the `Variation` methods while waiting for the internal event processing logic to catch up with the backlog. The logic has been changed to drop events if necessary so threads will not be blocked (similar to how the SDK already drops events if the size of the event buffer is exceeded). If that happens, this warning message will be logged once: "Events are being produced faster than they can be processed; some events will be dropped". Under normal conditions this should never happen; this change is meant to avoid a concurrency bottleneck in applications that are already so busy that thread starvation is likely.

## [4.6.5] - 2019-05-21
### Fixed
- The `LDConfig.Builder` method `userKeysFlushInterval` was mistakenly setting the value of `flushInterval` instead. (Thanks, [kutsal](https://github.com/launchdarkly/java-server-sdk/pull/163)!)

### Added
- CI tests now run against Java 8, 9, 10, and 11.

## [4.6.4] - 2019-05-01
### Changed
- Changed the artifact name from `com.launchdarkly:launchdarkly-client` to `com.launchdarkly:launchdarkly-java-server-sdk`
- Changed repository references to use the new URL

There are no other changes in this release. Substituting `launchdarkly-client` version 4.6.3 with `launchdarkly-java-server-sdk` version 4.6.4 will not affect functionality.

## [4.6.3] - 2019-03-21
### Fixed
- The SDK uberjars contained some JSR305 annotation classes such as `javax.annotation.Nullable`. These have been removed. They were not being used in the public API anyway. ([#156](https://github.com/launchdarkly/java-server-sdk/issues/156))
- If `track` or `identify` is called without a user, the SDK now logs a warning, and does not send an analytics event to LaunchDarkly (since it would not be processed without a user).
### Note on future releases

The LaunchDarkly SDK repositories are being renamed for consistency. This repository is now `java-server-sdk` rather than `java-client`.

The artifact names will also change. In the 4.6.3 release, the generated artifact was named `com.launchdarkly.client:launchdarkly-client`; in all future releases, it will be `com.launchdarkly.client:launchdarkly-java-server-sdk`.

## [4.6.2] - 2019-02-21
### Fixed
- If an unrecoverable `java.lang.Error` is thrown within the analytics event dispatching thread, the SDK will now log the error stacktrace to the configured logger and then disable event sending, so that all further events are simply discarded. Previously, the SDK could be left in a state where application threads would continue trying to push events onto a queue that was no longer being consumed, which could block those threads. The SDK will not attempt to restart the event thread after such a failure, because an `Error` typically indicates a serious problem with the application environment.
- Summary event counters now use 64-bit integers instead of 32-bit, so they will not overflow if there is an extremely large volume of events.
- The SDK's CI test suite now includes running the tests in Windows.

## [4.6.1] - 2019-01-14
### Fixed
- Fixed a potential race condition that could happen when using a DynamoDB or Consul feature store. The Redis feature store was not affected.


## [4.6.0] - 2018-12-12
### Added:
- The SDK jars now contain OSGi manifests which should make it possible to use them as bundles. The default jar requires Gson and SLF4J to be provided by other bundles, while the jar with the "all" classifier contains versions of Gson and SLF4J which it both exports and imports (i.e. it self-wires them, so it will use a higher version if you provide one). The "thin" jar is not recommended in an OSGi environment because it requires many dependencies which may not be available as bundles.
- There are now helper classes that make it much simpler to write a custom `FeatureStore` implementation. See the `com.launchdarkly.client.utils` package. The Redis feature store has been revised to use this code, although its functionality is unchanged except for the fix mentioned below.
- `FeatureStore` caching parameters (for Redis or other databases) are now encapsulated in the `FeatureStoreCacheConfig` class.

### Changed:
- The exponential backoff behavior when a stream connection fails has changed as follows. Previously, the backoff delay would increase for each attempt if the connection could not be made at all, or if a read timeout happened; but if a connection was made and then an error (other than a timeout) occurred, the delay would be reset to the minimum value. Now, the delay is only reset if a stream connection is made and remains open for at least a minute.

### Fixed:
- The Redis feature store would incorrectly report that it had not been initialized, if there happened to be no feature flags in your environment at the time that it was initialized.

### Deprecated:
- The `RedisFeatureStoreBuilder` methods `cacheTime`, `refreshStaleValues`, and `asyncRefresh` are deprecated in favor of the new `caching` method which sets these all at once.

## [4.5.1] - 2018-11-21
### Fixed:
- Fixed a build error that caused the `com.launchdarkly.client.files` package (the test file data source component added in v4.5.0) to be inaccessible unless you were using the "thin" jar.
- Stream connection errors are now logged at `WARN` level, rather than `ERROR`.

## [4.5.0] - 2018-10-26
### Added:
It is now possible to inject feature flags into the client from local JSON or YAML files, replacing the normal LaunchDarkly connection. This would typically be for testing purposes. See `com.launchdarkly.client.files.FileComponents`.

## [4.4.1] - 2018-10-15
### Fixed:
- The SDK's Maven releases had a `pom.xml` that mistakenly referenced dependencies that are actually bundled (with shading) inside of our jar, resulting in those dependencies being redundantly downloaded and included (without shading) in the runtime classpath, which could cause conflicts. This has been fixed. ([#122](https://github.com/launchdarkly/java-server-sdk/issues/122))

## [4.4.0] - 2018-10-01
### Added:
- The `allFlagsState()` method now accepts a new option, `FlagsStateOption.DETAILS_ONLY_FOR_TRACKED_FLAGS`, which reduces the size of the JSON representation of the flag state by omitting some metadata. Specifically, it omits any data that is normally used for generating detailed evaluation events if a flag does not have event tracking or debugging turned on.

### Fixed:
- JSON data from `allFlagsState()` is now slightly smaller even if you do not use the new option described above, because it completely omits the flag property for event tracking unless that property is `true`.

## [4.3.2] - 2018-09-11
### Fixed:
- Event delivery now works correctly when the events are being forwarded through a [LaunchDarkly Relay Proxy](https://github.com/launchdarkly/ld-relay).


## [4.3.1] - 2018-09-04
### Fixed:
- When evaluating a prerequisite feature flag, the analytics event for the evaluation did not include the result value if the prerequisite flag was off.
- The default Gson serialization for `LDUser` now includes all user properties. Previously, it omitted `privateAttributeNames`.

## [4.3.0] - 2018-08-27
### Added:
- The new `LDClient` method `allFlagsState()` should be used instead of `allFlags()` if you are passing flag data to the front end for use with the JavaScript SDK. It preserves some flag metadata that the front end requires in order to send analytics events correctly. Versions 2.5.0 and above of the JavaScript SDK are able to use this metadata, but the output of `allFlagsState()` will still work with older versions.
- The `allFlagsState()` method also allows you to select only client-side-enabled flags to pass to the front end, by using the option `FlagsStateOption.CLIENT_SIDE_ONLY`. ([#112](https://github.com/launchdarkly/java-server-sdk/issues/112))
- The new `LDClient` methods `boolVariationDetail`, `intVariationDetail`, `doubleVariationDetail`, `stringVariationDetail`, and `jsonVariationDetail` allow you to evaluate a feature flag (using the same parameters as you would for `boolVariation`, etc.) and receive more information about how the value was calculated. This information is returned in an `EvaluationDetail` object, which contains both the result value and an `EvaluationReason` which will tell you, for instance, if the user was individually targeted for the flag or was matched by one of the flag's rules, or if the flag returned the default value due to an error.

### Fixed:
- Fixed a bug in `LDUser.Builder` that would throw an exception if you initialized the builder by copying an existing user, and then tried to add a custom attribute.

### Deprecated:
- `LDClient.allFlags()`

## [4.2.2] - 2018-08-17
### Fixed:
- When logging errors related to the evaluation of a specific flag, the log message now always includes the flag key.
- Exception stacktraces are now logged only at DEBUG level. Previously, some were being logged at ERROR level.

## [4.2.1] - 2018-07-16
### Fixed:
- Should not permanently give up on posting events if the server returns a 400 error.
- Fixed a bug in the Redis store that caused an unnecessary extra Redis query (and a debug-level log message about updating a flag with the same version) after every update of a flag.

## [4.2.0] - 2018-06-26
### Added:
- New overloads of `LDUser.Builder.custom` and `LDUser.Builder.privateCustom` allow you to set a custom attribute value to any JSON element.

### Changed:
- The client now treats most HTTP 4xx errors as unrecoverable: that is, after receiving such an error, it will not make any more HTTP requests for the lifetime of the client instance, in effect taking the client offline. This is because such errors indicate either a configuration problem (invalid SDK key) or a bug, which is not likely to resolve without a restart or an upgrade. This does not apply if the error is 400, 408, 429, or any 5xx error.
- During initialization, if the client receives any of the unrecoverable errors described above, the client constructor will return immediately; previously it would continue waiting until a timeout. The `initialized()` method will return false in this case.

## [4.1.0] - 2018-05-15

### Added:
- The new user builder methods `customValues` and `privateCustomValues` allow you to add a custom user attribute with multiple JSON values of mixed types. ([#126](https://github.com/launchdarkly/java-server-sdk/issues/126))
- The new constant `VersionedDataKind.ALL` is a list of all existing `VersionedDataKind` instances. This is mainly useful if you are writing a custom `FeatureStore` implementation.

## [4.0.0] - 2018-05-10

### Changed:
- To reduce the network bandwidth used for analytics events, feature request events are now sent as counters rather than individual events, and user details are now sent only at intervals rather than in each event. These behaviors can be modified through the LaunchDarkly UI and with the new configuration option `inlineUsersInEvents`. For more details, see [Analytics Data Stream Reference](https://docs.launchdarkly.com/v2.0/docs/analytics-data-stream-reference).
- When sending analytics events, if there is a connection error or an HTTP 5xx response, the client will try to send the events again one more time after a one-second delay.
- The `LdClient` class is now `final`.

### Added:
- New methods on `LDConfig.Builder` (`updateProcessorFactory`, `featureStoreFactory`, `eventProcessorFactory`) allow you to specify different implementations of each of the main client subcomponents (receiving feature state, storing feature state, and sending analytics events) for testing or for any other purpose. The `Components` class provides factories for all built-in implementations of these.

### Deprecated:
- The `featureStore` configuration method is deprecated, replaced by the new factory-based mechanism described above.


## [3.0.3] - 2018-03-26
### Fixed
* In the Redis feature store, fixed a synchronization problem that could cause a feature flag update to be missed if several of them happened in rapid succession.
* Fixed a bug that would cause a `NullPointerException` when trying to evaluate a flag rule that contained an unknown operator type. This could happen if you started using some recently added feature flag functionality in the LaunchDarkly application but had not yet upgraded the SDK to a version that supports that feature. In this case, it should now simply treat that rule as a non-match.

### Changed
* The log message "Attempted to update ... with a version that is the same or older" has been downgraded from `WARN` level to `DEBUG`. It can happen frequently in normal operation when the client is in streaming mode, and is not a cause for concern.

## [3.0.2] - 2018-03-01
### Fixed
- Improved performance when evaluating flags with custom attributes, by avoiding an unnecessary caught exception (thanks, [rbalamohan](https://github.com/launchdarkly/java-server-sdk/issues/113)).


## [3.0.1] - 2018-02-22
### Added
- Support for a new LaunchDarkly feature: reusable user segments.

### Changed
- The `FeatureStore` interface has been changed to support user segment data as well as feature flags. Existing code that uses `InMemoryFeatureStore` or `RedisFeatureStore` should work as before, but custom feature store implementations will need to be updated.
- Removed deprecated methods.


## [3.0.0] - 2018-02-21

_This release was broken and should not be used._


## [2.6.1] - 2018-03-01
### Fixed
- Improved performance when evaluating flags with custom attributes, by avoiding an unnecessary caught exception (thanks, [rbalamohan](https://github.com/launchdarkly/java-server-sdk/issues/113)).


## [2.6.0] - 2018-02-12
## Added
- Adds support for a future LaunchDarkly feature, coming soon: semantic version user attributes.

## Changed
- It is now possible to compute rollouts based on an integer attribute of a user, not just a string attribute.


## [2.5.1] - 2018-01-31

## Changed
- All threads created by the client are now daemon threads. 
- Fixed a bug that could result in a previously deleted feature flag appearing to be available again.
- Reduced the logging level for use of an unknown feature flag from `WARN` to `INFO`.


## [2.5.0] - 2018-01-08
## Added
- Support for specifying [private user attributes](https://docs.launchdarkly.com/docs/private-user-attributes) in order to prevent user attributes from being sent in analytics events back to LaunchDarkly. See the `allAttributesPrivate` and `privateAttributeNames` methods on `LDConfig.Builder` as well as the `privateX` methods on `LDUser.Builder`.

## [2.4.0] - 2017-12-20
## Changed
- Added an option to disable sending analytics events
- No longer attempt to reconnect if a 401 response is received (this would indicate an invalid SDK key, so retrying won't help)
- Simplified logic to detect dropped stream connections
- Increased default polling interval to 30s
- Use flag data in redis before stream connection is established, if possible (See #107)
- Avoid creating HTTP cache when streaming mode is enabled (as it won't be useful). This makes it possible to use the SDK in Google App Engine and other environments with no mutable disk access.


## [2.3.4] - 2017-10-25
## Changed
- Removed GSON dependency from default jar (fixes #103)

## [2.3.2] - 2017-09-22
## Changed
- Only log a warning on the first event that overflows the event buffer [#102]

## [2.3.1] - 2017-08-11
## Changed
- Updated okhttp-eventsource dependency to 1.5.0 to pick up better connection timeout handling.

## [2.3.0] - 2017-07-10
## Added
- LDUser `Builder` constructor which accepts a previously built user as an initialization parameter.


## [2.2.6] - 2017-06-16
## Added
- #96 `LDUser` now has `equals()` and `hashCode()` methods

## Changed
- #93 `LDClient` now releases resources more quickly when shutting down

## [2.2.5] - 2017-06-02
## Changed
- Improved Gson compatibility (added no-args constructors for classes we deserialize)
- Automated release process 


## [2.2.4] - 2017-06-02
## Changed
- Improved Gson compatibility (added no-args constructors for classes we deserialize)
- Automated release process 


## [2.2.3] - 2017-05-10
### Fixed
- Fixed issue where stream connection failed to fully establish

## [2.2.2] - 2017-05-05
### Fixed
- In Java 7, connections to LaunchDarkly are now possible using TLSv1.1 and/or TLSv1.2
- The order of SSE stream events is now preserved. ([launchdarkly/okhttp-eventsource#19](https://github.com/launchdarkly/okhttp-eventsource/issues/19))

## [2.2.1] - 2017-04-25
### Fixed
- [#92](https://github.com/launchdarkly/java-server-sdk/issues/92) Regex `matches` targeting rules now include the user if
a match is found anywhere in the attribute.  Before fixing this bug, the entire attribute needed to match the pattern.

## [2.2.0] - 2017-04-11
### Added
- Authentication for proxied http requests is now supported (Basic Auth only)

### Changed
- Improved Redis connection pool management.

## [2.1.0] - 2017-03-02
### Added
- LdClientInterface (and its implementation) have a new method: `boolean isFlagKnown(String featureKey)` which checks for a 
feature flag's existence. Thanks @yuv422!

## [2.0.11] - 2017-02-24
### Changed
- EventProcessor now respects the connect and socket timeouts configured with LDConfig.

## [2.0.10] - 2017-02-06
### Changed
- Updated okhttp-eventsource dependency to bring in newer okhttp dependency
- Added more verbose debug level logging when sending events

## [2.0.9] - 2017-01-24
### Changed
- StreamProcessor uses the proxy configuration specified by LDConfig.

## [2.0.8] - 2016-12-22
### Changed
- Better handling of null default values.

## [2.0.7] - 2016-12-21
### Changed
- allFlags() method on client no longer returns null when client is in offline mode.

## [2.0.6] - 2016-11-21
### Changed
- RedisFeatureStore: Update Jedis dependency. Improved thread/memory management.

## [2.0.5] - 2016-11-09
### Changed
- The StreamProcessor now listens for heartbeats from the streaming API, and will automatically reconnect if heartbeats are not received.

## [2.0.4] - 2016-10-12
### Changed
- Updated GSON dependency version to 2.7

## [2.0.3] - 2016-10-10
### Added
- StreamingProcessor now supports increasing retry delays with jitter. Addresses [https://github.com/launchdarkly/java-server-sdk/issues/74[(https://github.com/launchdarkly/java-server-sdk/issues/74)

## [2.0.2] - 2016-09-13
### Added
- Now publishing artifact with 'all' classifier that includes SLF4J for ColdFusion or other systems that need it.

## [2.0.1] - 2016-08-12
### Removed
- Removed slf4j from default artifact: [#71](https://github.com/launchdarkly/java-server-sdk/issues/71)

## [2.0.0] - 2016-08-08
### Added
- Support for multivariate feature flags. New methods `boolVariation`, `jsonVariation` and `intVariation` and `doubleVariation` for multivariates.
- Added `LDClientInterface`, an interface suitable for mocking `LDClient`.

### Changed
- The `Feature` data model has been replaced with `FeatureFlag`. `FeatureFlag` is not generic.
- The `allFlags` method now returns a `Map<String, JsonElement>` to support multivariate flags.

### Deprecated
- The `toggle` call has been deprecated in favor of `boolVariation`.

### Removed
- The `getFlag` call has been removed.
- The `debugStreaming` configuration option has been removed.<|MERGE_RESOLUTION|>--- conflicted
+++ resolved
@@ -2,7 +2,6 @@
 
 All notable changes to the LaunchDarkly Java SDK will be documented in this file. This project adheres to [Semantic Versioning](http://semver.org).
 
-<<<<<<< HEAD
 ## [5.0.0-rc1] - 2020-04-29
 This beta release is being made available for testing and user feedback, due to the large number of changes from Java SDK 4.x. Features are still subject to change in the final 5.0.0 release. Until the final release, the beta source code will be on the [5.x branch](https://github.com/launchdarkly/java-server-sdk/tree/5.x). Javadocs can be found on [javadoc.io](https://javadoc.io/doc/com.launchdarkly/launchdarkly-server-sdk/5.0.0-rc1/index.html).
 
@@ -34,14 +33,13 @@
 - The deprecated New Relic integration has been removed.
 
 If you want to test this release and you are using Consul, DynamoDB, or Redis as a persistent data store, you will also need to update to version 2.0.0-rc1 of the [Consul integration](https://github.com/launchdarkly/java-server-sdk-consul/tree/2.x), 3.0.0-rc1 of the [DynamoDB integration](https://github.com/launchdarkly/java-server-sdk-dynamodb/tree/3.x), or 1.0.0-rc1 of the [Redis integration](http://github.com/launchdarkly/java-server-sdk-redis) (previously the Redis integration was built in; now it is a separate module).
-=======
+
 ## [4.14.0] - 2020-05-13
 ### Added:
 - `EventSender` interface and `EventsConfigurationBuilder.eventSender()` allow you to specify a custom implementation of how event data is sent. This is mainly to facilitate testing, but could also be used to store and forward event data.
 
 ### Fixed:
 - Changed the Javadoc comments for the `LDClient` constructors to provide a better explanation of the client&#39;s initialization behavior.
->>>>>>> d1456e9b
 
 ## [4.13.0] - 2020-04-21
 ### Added:
