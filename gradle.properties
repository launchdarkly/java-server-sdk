--- conflicted
+++ resolved
@@ -1,8 +1,4 @@
-<<<<<<< HEAD
-version=6.0.0-SNAPSHOT
-=======
 version=6.0.0
->>>>>>> cb6d6474
 # The following empty ossrh properties are used by LaunchDarkly's internal integration testing framework
 # and should not be needed for typical development purposes (including by third-party developers).
 ossrhUsername=
