--- conflicted
+++ resolved
@@ -1,8 +1,4 @@
-<<<<<<< HEAD
-version=4.12.2
-=======
 version=4.13.0
->>>>>>> 41259707
 # The following empty ossrh properties are used by LaunchDarkly's internal integration testing framework
 # and should not be needed for typical development purposes (including by third-party developers).
 ossrhUsername=
