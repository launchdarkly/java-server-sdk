--- conflicted
+++ resolved
@@ -17,15 +17,12 @@
 TEST_HARNESS_PARAMS= \
     -skip evaluation/parameterized/secondary \
     -skip evaluation/parameterized/key/empty \
-<<<<<<< HEAD
     -skip evaluation/bucketing/secondary/secondary/experiment \
-    -skip evaluation/bucketing/non-key/experiments
-=======
+    -skip evaluation/bucketing/non-key/experiments \
     -skip events/alias \
     -skip events/custom \
     -skip events/disabling/alias \
     -skip events/user/inlineUsers=true
->>>>>>> d5cad4e8
 
 build-contract-tests:
 	@cd contract-tests && ../gradlew installDist
