
build:
	./gradlew jar

clean:
	./gradlew clean

test:
	./gradlew test

TEMP_TEST_OUTPUT=/tmp/sdk-test-service.log

# temporary skips for contract tests that can't pass till more U2C work is done
TEST_HARNESS_PARAMS := $(TEST_HARNESS_PARAMS) \
<<<<<<< HEAD
	-skip 'events/alias' \
	-skip 'events/custom' \
	-skip 'events/disabling/alias' \
	-skip 'events/user properties/inlineUsers=true'
=======
    -skip events/alias \
    -skip events/disabling/alias
>>>>>>> dcc37d27

build-contract-tests:
	@cd contract-tests && ../gradlew installDist

start-contract-test-service:
	@contract-tests/service/build/install/service/bin/service

start-contract-test-service-bg:
	@echo "Test service output will be captured in $(TEMP_TEST_OUTPUT)"
	@make start-contract-test-service >$(TEMP_TEST_OUTPUT) 2>&1 &

run-contract-tests:
	@curl -s https://raw.githubusercontent.com/launchdarkly/sdk-test-harness/v1.0.0/downloader/run.sh \
      | VERSION=v1 PARAMS="-url http://localhost:8000 -debug -stop-service-at-end $(TEST_HARNESS_PARAMS)" sh

contract-tests: build-contract-tests start-contract-test-service-bg run-contract-tests

.PHONY: build-contract-tests start-contract-test-service start-contract-test-service-bg run-contract-tests contract-tests<|MERGE_RESOLUTION|>--- conflicted
+++ resolved
@@ -12,15 +12,10 @@
 
 # temporary skips for contract tests that can't pass till more U2C work is done
 TEST_HARNESS_PARAMS := $(TEST_HARNESS_PARAMS) \
-<<<<<<< HEAD
-	-skip 'events/alias' \
-	-skip 'events/custom' \
-	-skip 'events/disabling/alias' \
-	-skip 'events/user properties/inlineUsers=true'
-=======
     -skip events/alias \
-    -skip events/disabling/alias
->>>>>>> dcc37d27
+    -skip events/custom \
+    -skip events/disabling/alias \
+    -skip events/user/inlineUsers=true
 
 build-contract-tests:
 	@cd contract-tests && ../gradlew installDist
